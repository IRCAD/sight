/* ***** BEGIN LICENSE BLOCK *****
 * FW4SPL - Copyright (C) IRCAD, 2009-2013.
 * Distributed under the terms of the GNU Lesser General Public License (LGPL) as
 * published by the Free Software Foundation.
 * ****** END LICENSE BLOCK ****** */

#ifndef __IOATOMS_SREADER_HPP__
#define __IOATOMS_SREADER_HPP__

#include <map>
#include <set>

#include <io/IReader.hpp>

#include "ioAtoms/config.hpp"

namespace fwMemory
{
    class IPolicy;
}

namespace ioAtoms
{

/**
 * @brief Atoms reader. Service to load data from Atoms format
 * @class SReader
 * @date 2013
 */
class IOATOMS_CLASS_API SReader : public ::io::IReader
{

public:

    fwCoreServiceClassDefinitionsMacro( (SReader)(::io::IReader) );

    /// Does nothing
    SReader();

    /// Does nothing
    virtual ~SReader() throw() {};

    /// Propose to choose a medical data file (*.json,*.jsonz,*.xml or *.xmlz)
    IOATOMS_API void configureWithIHM();

    /// Maps file extension to format name.
    typedef std::map< std::string, std::string > FileExtension2NameType;

    /// Managed file extensions
    static const FileExtension2NameType s_EXTENSIONS;

protected:

    /// Does nothing
    IOATOMS_API void starting() throw(::fwTools::Failed);

    /// Does nothing
    IOATOMS_API void stopping() throw(::fwTools::Failed);

    /**
<<<<<<< HEAD
    * @brief
    * @verbatim
        <config>
            <inject>ReadData</inject>
            <uuidPolicy>Strict|Change|Reuse</uuidPolicy>
            <patcher context="..." version="..." />
            ...
        </config>
    * @endverbatim
    * @see ::io::IReader
    * @throw ::fwTools::Failed
    */
=======
     * @brief Configures the reader.
     * @verbatim
     <config>
        <inject>ReadData</inject>
        <uuidPolicy>Strict|Change|Reuse</uuidPolicy>
        <patcher context="..." version="..." />
        <extensions>
            <extension>.xml</extension>
            <extension>.xmlz</extension>
            ...
        </extensions>
     </config>
     * @endverbatim
     *
     * extensions : defines allowed extensions 
     *
     * @see ::io::IReader
     * @throw ::fwTools::Failed
     */
>>>>>>> 34e0fe96
    IOATOMS_API void configuring() throw(::fwTools::Failed);

    /**
     * @brief Tests file extension, applies the good atom reader, and converts atom in fwData::Composite
     * @note  Before reading, set dump policy to 'barrier dump' if policy is 'never dump', then reset old policy.
     */
    IOATOMS_API void updating() throw(::fwTools::Failed);

    /// Returns managed path type, here service manages only single file
    IOATOMS_API ::io::IOPathType getIOPathType() const;

private:

    /// Notify modification on associated object if reading succeeded
    void notificationOfUpdate();

    /// Initial dump policy
    SPTR(::fwMemory::IPolicy) m_oldPolicy;

    /// fwAtomsConversion uuid policy
    std::string m_inject;

    /// fwAtomsConversion uuid policy
    std::string m_uuidPolicy;

    /// To enable atom patcher
    bool m_useAtomsPatcher;

    /// Defines context of data
    std::string m_context;

    /// Current version of format
    std::string m_version;
<<<<<<< HEAD
=======

    /// Allowed file extensions
    std::set< std::string > m_allowedExts;

    /// IFilter name used to make an atom compliant with current context
    std::string m_filter;
>>>>>>> 34e0fe96
};

} // namespace ioAtoms

#endif // __IOATOMS_SREADER_HPP__
<|MERGE_RESOLUTION|>--- conflicted
+++ resolved
@@ -58,20 +58,6 @@
     IOATOMS_API void stopping() throw(::fwTools::Failed);
 
     /**
-<<<<<<< HEAD
-    * @brief
-    * @verbatim
-        <config>
-            <inject>ReadData</inject>
-            <uuidPolicy>Strict|Change|Reuse</uuidPolicy>
-            <patcher context="..." version="..." />
-            ...
-        </config>
-    * @endverbatim
-    * @see ::io::IReader
-    * @throw ::fwTools::Failed
-    */
-=======
      * @brief Configures the reader.
      * @verbatim
      <config>
@@ -91,7 +77,6 @@
      * @see ::io::IReader
      * @throw ::fwTools::Failed
      */
->>>>>>> 34e0fe96
     IOATOMS_API void configuring() throw(::fwTools::Failed);
 
     /**
@@ -125,15 +110,12 @@
 
     /// Current version of format
     std::string m_version;
-<<<<<<< HEAD
-=======
 
     /// Allowed file extensions
     std::set< std::string > m_allowedExts;
 
     /// IFilter name used to make an atom compliant with current context
     std::string m_filter;
->>>>>>> 34e0fe96
 };
 
 } // namespace ioAtoms
