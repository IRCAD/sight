--- conflicted
+++ resolved
@@ -156,13 +156,11 @@
     /// grabber implementation chosen by the user
     std::string m_grabberImpl;
 
-<<<<<<< HEAD
     /// Config to use with the current grabber.
     std::string m_grabberConfig;
-=======
+
     /// Title of the GUI selector window
     std::string m_guiTitle { "Please select a video grabber implementation" };
->>>>>>> 9e543d21
 
     /// actual grabber service
     std::vector< ::arServices::IGrabber::sptr > m_services;
