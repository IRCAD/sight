--- conflicted
+++ resolved
@@ -72,19 +72,17 @@
     /// Catch the delete key event and remove the selected items.
     UIMEDDATAQT_API void keyPressEvent(QKeyEvent * event);
 
-<<<<<<< HEAD
     /**
      * @brief Sets the specific icons for series in selector.
      * @param[in]  seriesIcons map\<series classname, icon path\>
      */
     UIMEDDATAQT_API void setSeriesIcons(const SeriesIconType &seriesIcons);
-=======
+
     /// Allows removing items or not.
     UIMEDDATAQT_API void setAllowedRemove(bool allowed);
 
     /// Sets if the selector must be in insert mode.
     UIMEDDATAQT_API void setInsertMode(bool insert);
->>>>>>> ced9456d
 
 Q_SIGNALS:
     /**
