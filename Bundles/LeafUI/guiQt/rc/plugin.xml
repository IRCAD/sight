<plugin id="guiQt" class="::guiQt::Plugin">
    <library name="guiQt" />

    <requirement id="dataReg" />
    <requirement id="servicesReg" />
    <requirement id="gui" />

    <extension implements="::fwServices::registry::ServiceFactory">
        <type>::gui::editor::IEditor</type>
        <service>::gui::editor::DummyEditor</service>
        <object>::fwTools::Object</object>
    </extension>
<<<<<<< HEAD
        
    <extension implements="::fwServices::registry::ServiceFactory">
        <type>::fwGui::IActionSrv</type>
        <service>::gui::action::QuitAction</service>
        <object>::fwTools::Object</object>
    </extension>

=======

    <extension implements="::fwServices::registry::ServiceFactory">
        <type>::gui::editor::IEditor</type>
        <service>::guiQt::editor::Code</service>
        <object>::fwData::String</object>
        <desc>a multi line editor</desc>
    </extension>


>>>>>>> f3658659
</plugin><|MERGE_RESOLUTION|>--- conflicted
+++ resolved
@@ -10,15 +10,6 @@
         <service>::gui::editor::DummyEditor</service>
         <object>::fwTools::Object</object>
     </extension>
-<<<<<<< HEAD
-        
-    <extension implements="::fwServices::registry::ServiceFactory">
-        <type>::fwGui::IActionSrv</type>
-        <service>::gui::action::QuitAction</service>
-        <object>::fwTools::Object</object>
-    </extension>
-
-=======
 
     <extension implements="::fwServices::registry::ServiceFactory">
         <type>::gui::editor::IEditor</type>
@@ -26,7 +17,12 @@
         <object>::fwData::String</object>
         <desc>a multi line editor</desc>
     </extension>
+    
+    <extension implements="::fwServices::registry::ServiceFactory">
+        <type>::fwGui::IActionSrv</type>
+        <service>::gui::action::QuitAction</service>
+        <object>::fwTools::Object</object>
+    </extension>
 
 
->>>>>>> f3658659
 </plugin>