--- conflicted
+++ resolved
@@ -50,15 +50,7 @@
 
     this->create();
 
-<<<<<<< HEAD
-    auto qtContainer         = ::fwGuiQt::container::QtContainer::dynamicCast( this->getContainer() );
-    QWidget* const container = qtContainer->getQtContainer();
-    SLM_ASSERT("container not instantiated", container);
-    m_sizer = new QVBoxLayout(container);
-    m_sizer->setContentsMargins(0, 0, 0, 0);
-=======
     auto qtContainer = ::fwGuiQt::container::QtContainer::dynamicCast( this->getContainer() );
->>>>>>> 53c4550c
 
     m_sizer = new QVBoxLayout();
     m_sizer->setContentsMargins(0, 0, 0, 0);
