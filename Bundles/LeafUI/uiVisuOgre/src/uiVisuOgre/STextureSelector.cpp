/* ***** BEGIN LICENSE BLOCK *****
 * FW4SPL - Copyright (C) IRCAD, 2014-2017.
 * Distributed under the terms of the GNU Lesser General Public License (LGPL) as
 * published by the Free Software Foundation.
 * ****** END LICENSE BLOCK ****** */

#include "uiVisuOgre/STextureSelector.hpp"

#include <fwCom/Signal.hxx>

#include <fwData/Array.hpp>
#include <fwData/Image.hpp>
#include <fwData/Material.hpp>
#include <fwData/mt/ObjectWriteLock.hpp>

#include <fwDataTools/helper/Array.hpp>

#include <fwGuiQt/container/QtContainer.hpp>

#include <fwServices/macros.hpp>
#include <fwServices/op/Add.hpp>

#include <uiIO/editor/SIOSelector.hpp>

#include <QFileDialog>
#include <QHBoxLayout>
#include <QPushButton>
#include <QString>
#include <QVBoxLayout>

namespace uiVisuOgre
{

fwServicesRegisterMacro( ::gui::editor::IEditor, ::uiVisuOgre::STextureSelector, ::fwData::Reconstruction);

//------------------------------------------------------------------------------

STextureSelector::STextureSelector() throw()
{

}

//------------------------------------------------------------------------------

STextureSelector::~STextureSelector() throw()
{
}

//------------------------------------------------------------------------------

void STextureSelector::starting() throw(::fwTools::Failed)
{
    SLM_TRACE_FUNC();

    this->create();

    ::fwGuiQt::container::QtContainer::sptr qtContainer = ::fwGuiQt::container::QtContainer::dynamicCast(
        this->getContainer() );

    m_loadButton = new QPushButton(QString("Load texture"));
    m_loadButton->setToolTip(QString("Selected organ's texture"));
    m_loadButton->setMinimumSize(m_loadButton->sizeHint());

    m_deleteButton = new QPushButton(QString("Remove texture"));
    m_deleteButton->setToolTip(QString("Remove organ's texture"));
    m_deleteButton->setMinimumSize(m_deleteButton->sizeHint());

    QVBoxLayout* layout = new QVBoxLayout();
    layout->addWidget( m_loadButton, 0 );
    layout->addWidget( m_deleteButton, 0 );

    qtContainer->setLayout( layout );
    qtContainer->setEnabled(true);

    QObject::connect(m_loadButton, SIGNAL(clicked()), this, SLOT(onLoadButton( )));
    QObject::connect(m_deleteButton, SIGNAL(clicked()), this, SLOT(onDeleteButton( )));

    this->updating();
}

//------------------------------------------------------------------------------

void STextureSelector::stopping() throw(::fwTools::Failed)
{
    SLM_TRACE_FUNC();

<<<<<<< HEAD
    QObject::disconnect(m_loadButton, SIGNAL(clicked()), this, SLOT(onLoadButton( )));

    this->getContainer()->clean();
=======
>>>>>>> 53c4550c
    this->destroy();
}

//------------------------------------------------------------------------------

void STextureSelector::configuring() throw(::fwTools::Failed)
{
    SLM_TRACE_FUNC();

    this->initialize();
}

//------------------------------------------------------------------------------

void STextureSelector::updating() throw(::fwTools::Failed)
{
}

//------------------------------------------------------------------------------

void STextureSelector::onLoadButton()
{
    ::fwData::Reconstruction::sptr reconstruction = this->getObject< ::fwData::Reconstruction>();
    SLM_ASSERT("No associated Reconstruction", reconstruction);

    ::fwData::Material::sptr material = reconstruction->getMaterial();
    ::fwData::Image::sptr image       = material->getDiffuseTexture();

    bool existingTexture = (image != nullptr);

    // We have to instantiate a new image if necessary
    if(!existingTexture)
    {
        image = ::fwData::Image::New();
        material->setDiffuseTexture(image);
    }

    auto srv           = ::fwServices::add< ::gui::editor::IDialogEditor >(image, "::uiIO::editor::SIOSelector");
    auto ioSelectorSrv = ::uiIO::editor::SIOSelector::dynamicCast(srv);
    if (ioSelectorSrv != NULL)
    {
        ioSelectorSrv->setIOMode(::uiIO::editor::SIOSelector::READER_MODE);
        ioSelectorSrv->configure();
        ioSelectorSrv->start();
        ioSelectorSrv->update();
        ioSelectorSrv->stop();
        ::fwServices::OSR::unregisterService( ioSelectorSrv );

        // If we didn't have to create a new texture, we can notify the associated image
        if(existingTexture)
        {
            auto sig = image->signal< ::fwData::Object::ModifiedSignalType >(::fwData::Object::s_MODIFIED_SIG);
            sig->emit();
        }
        else
        {
            auto sig = material->signal< ::fwData::Material::AddedTextureSignalType >(
                ::fwData::Material::s_ADDED_TEXTURE_SIG);
            sig->emit(image);
        }
    }
}

//------------------------------------------------------------------------------

void STextureSelector::onDeleteButton()
{
    ::fwData::Reconstruction::sptr reconstruction = this->getObject< ::fwData::Reconstruction>();
    ::fwData::Material::sptr material             = reconstruction->getMaterial();
    ::fwData::Image::sptr image                   = material->getDiffuseTexture();

    if(image)
    {
        material->setDiffuseTexture(::fwData::Image::sptr());
        auto sig = material->signal< ::fwData::Material::RemovedTextureSignalType >(
            ::fwData::Material::s_REMOVED_TEXTURE_SIG);
        sig->emit(image);

        image->getDataArray()->clear();
        auto imgSig = image->signal< ::fwData::Object::ModifiedSignalType >(::fwData::Object::s_MODIFIED_SIG);
        imgSig->emit();
    }
}

//------------------------------------------------------------------------------

} // namespace uiVisuOgre<|MERGE_RESOLUTION|>--- conflicted
+++ resolved
@@ -84,12 +84,6 @@
 {
     SLM_TRACE_FUNC();
 
-<<<<<<< HEAD
-    QObject::disconnect(m_loadButton, SIGNAL(clicked()), this, SLOT(onLoadButton( )));
-
-    this->getContainer()->clean();
-=======
->>>>>>> 53c4550c
     this->destroy();
 }
 
