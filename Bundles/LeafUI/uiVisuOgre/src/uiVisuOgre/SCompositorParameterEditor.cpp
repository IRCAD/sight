--- conflicted
+++ resolved
@@ -56,15 +56,8 @@
 {
     this->create();
 
-<<<<<<< HEAD
-    auto qtContainer         = ::fwGuiQt::container::QtContainer::dynamicCast(this->getContainer() );
-    QWidget* const container = qtContainer->getQtContainer();
-    SLM_ASSERT("container not instantiated", container);
-    m_sizer = new QVBoxLayout(container);
-=======
     auto qtContainer = ::fwGuiQt::container::QtContainer::dynamicCast(this->getContainer() );
     m_sizer = new QVBoxLayout();
->>>>>>> 53c4550c
     m_sizer->setContentsMargins(0, 0, 0, 0);
 
     qtContainer->setLayout(m_sizer);
