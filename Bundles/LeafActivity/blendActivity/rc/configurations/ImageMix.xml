<extension implements="::fwServices::registry::AppConfig2">
    <id>ImageMix</id>
    <parameters>
        <param name="WID_PARENT" />
        <param name="GENERIC_UID" />
        <param name="myBlendSelectionComposite" />
        <param name="TF_COMPOSITE_ID" />
        <param name="SELECTED_TF_KEYA" />
        <param name="SELECTED_TF_KEYB" />
        <param name="backgroundImageUid" />
        <param name="frontImageUid" />
        <param name="patient_name" default="" />
    </parameters>
    <config>
        <object uid="${TF_COMPOSITE_ID}" type="::fwData::Composite" src="ref" />
        <object uid="${myBlendSelectionComposite}" type="::fwData::Composite" src="ref" />
        <object uid="${backgroundImageUid}" type="::fwData::Image" src="ref" />
        <object uid="${frontImageUid}" type="::fwData::Image" src="ref" />
        <service uid="mainView" type="::gui::view::SDefaultView" autoConnect="no">
            <gui>
                <layout type="::fwGui::CardinalLayoutManager">
                    <view caption="Blend" align="center" />
                    <view align="bottom" />
                </layout>
            </gui>
            <registry>
                <parent wid="${WID_PARENT}" />
                <view sid="blendGenericScene" start="yes" />
                <view sid="bottomView" start="yes" />
            </registry>
        </service>

        <service uid="bottomView" type="::gui::view::SDefaultView" autoConnect="no">
            <gui>
                <layout type="::fwGui::LineLayoutManager">
                    <orientation value="vertical" />
                    <view proportion="0" />
                    <view proportion="0" />
                </layout>
            </gui>
            <registry>
                <view sid="sliderView" start="yes" />
                <view sid="editorsView" start="yes" />
            </registry>
        </service>

        <service uid="sliderView" type="::gui::view::SDefaultView" autoConnect="no">
            <gui>
                <layout type="::fwGui::LineLayoutManager">
                    <orientation value="horizontal" />
                    <view proportion="1" />
                    <view proportion="0" />
                </layout>
            </gui>
            <registry>
                <view sid="slider" start="yes" />
                <view sid="snapshot" start="yes" />
            </registry>
        </service>

        <service uid="editorsView" type="::gui::view::SDefaultView" autoConnect="no">
            <gui>
                <layout type="::fwGui::LineLayoutManager">
                    <orientation value="horizontal" />
                    <view caption="Background image" proportion="1" />
                    <view caption="Front image" proportion="1" />
                </layout>
            </gui>
            <registry>
                <view sid="bgBottomView" start="yes" />
                <view sid="frontBottomView" start="yes" />
            </registry>
        </service>

        <service uid="bgBottomView" type="::gui::view::SDefaultView" autoConnect="no">
            <gui>
                <layout type="::fwGui::LineLayoutManager">
                    <orientation value="vertical" />
                    <view proportion="0" />
                    <spacer/>
                </layout>
            </gui>
            <registry>
                <view sid="bg_windowLevel" start="yes" />
            </registry>
        </service>

        <service uid="frontBottomView" type="::gui::view::SDefaultView" autoConnect="no">
            <gui>
                <layout type="::fwGui::LineLayoutManager">
                    <orientation value="vertical" />
                    <view proportion="0" />
                    <view proportion="0" />
                    <spacer/>
                </layout>
            </gui>
            <registry>
                <view sid="front_windowLevel" start="yes" />
                <view sid="front_imageTransparency" start="yes" />
            </registry>
        </service>

        <service uid="snapshot" type="::uiVisuQt::SnapshotEditor" autoConnect="no">
            <in key="object" uid="${myBlendSelectionComposite}" />
        </service>

        <service type="::ctrlMemory::LockDumpSrv" autoConnect="no">
            <in key="image" uid="${backgroundImageUid}" />
        </service>

        <!-- This service convert a stypee fwData::Image to medical Image -->
        <service uid="bg_medicalImageConverter" type="::ctrlSelection::MedicalImageSrv" autoConnect="yes">
            <inout key="image" uid="${backgroundImageUid}" />
        </service>
<<<<<<< HEAD

        <service uid="slider" type="::uiImage::SliceIndexPositionEditor" autoConnect="yes">
            <inout key="image" uid="${backgroundImageUid}" />
            <sliceIndex>axial</sliceIndex>
        </service>

        <service uid="bg_windowLevel" type="::uiImage::WindowLevel">
=======
        <service uid="slider" type="::uiImageQt::SliceIndexPositionEditor" autoConnect="yes">
            <inout key="image" uid="${backgroundImageUid}" />
            <sliceIndex>axial</sliceIndex>
        </service>
        <service uid="bg_windowLevel" type="::uiImageQt::WindowLevel">
>>>>>>> a3de5634
            <inout key="image" uid="${backgroundImageUid}" autoConnect="yes" />
            <inout key="TFSelections" uid="${TF_COMPOSITE_ID}" />
            <config selectedTFKey="${SELECTED_TF_KEYA}" />
        </service>

        <service type="::ctrlMemory::LockDumpSrv" autoConnect="no">
            <in key="image" uid="${frontImageUid}" />
        </service>

        <!-- This service convert a stypee fwData::Image to medical Image -->
        <service type="::ctrlSelection::MedicalImageSrv" autoConnect="yes">
            <inout key="image" uid="${frontImageUid}" />
        </service>

        <service uid="front_imageTransparency" type="::uiImageQt::ImageTransparency" autoConnect="yes">
            <inout key="image" uid="${frontImageUid}" />
            <shortcut value="V" />
        </service>

        <service uid="front_windowLevel" type="::uiImageQt::WindowLevel">
            <inout key="image" uid="${frontImageUid}" autoConnect="yes" />
            <inout key="TFSelections" uid="${TF_COMPOSITE_ID}" />
            <config selectedTFKey="${SELECTED_TF_KEYB}" />
        </service>

        <!-- Generic scene to show merging of backgroung and front images -->
        <!-- *************************** Begin generic scene *************************** -->

        <service uid="blendGenericScene" type="::fwRenderVTK::SRender" autoConnect="yes">
            <scene>
                <picker id="myPicker" vtkclass="fwVtkCellPicker" />
                <vtkObject id="imageBlend" class="vtkImageBlend" />
                <renderer id="default" background="0.0" />
                <adaptor uid="MPRNegato3D" start="yes" />
                <adaptor uid="interactor" start="yes" />
                <adaptor uid="bgImagePicker" start="yes" />
                <adaptor uid="frontImagePicker" start="yes" />
                <adaptor uid="snapshotAdaptor" start="yes" />
                <adaptor uid="myImagesBlendAdaptor" start="yes" />
                <adaptor uid="nameAdaptor" start="yes" />
                <adaptor uid="myImagesProbeCursor" start="yes" />
            </scene>
        </service>

        <service uid="MPRNegato3D" type="::visuVTKAdaptor::SNegatoMPR" autoConnect="yes">
            <inout key="image" uid="${backgroundImageUid}" />
            <config renderer="default" picker="myPicker" mode="2D" slices="1" sliceIndex="axial" vtkimagesource="imageBlend" />
        </service>

        <service uid="interactor" type="::visuVTKAdaptor::SInteractorStyle">
            <config renderer="default" style="InteractorStyle2DForNegato" />
        </service>

        <service uid="bgImagePicker" type="::visuVTKAdaptor::SImagePickerInteractor" autoConnect="yes">
            <inout key="image" uid="${backgroundImageUid}" />
            <config renderer="default" picker="myPicker" />
        </service>

        <service uid="frontImagePicker" type="::visuVTKAdaptor::SImagePickerInteractor" autoConnect="yes">
            <inout key="image" uid="${frontImageUid}" />
            <config renderer="default" picker="myPicker" />
        </service>

        <service uid="snapshotAdaptor" type="::visuVTKAdaptor::SSnapshot">
            <config renderer="default" />
        </service>

        <!-- Adaptor to show background and front image merge in the same view. -->
        <service uid="myImagesBlendAdaptor" type="::visuVTKAdaptor::SImagesBlend">
            <inout group="image" autoConnect="yes">
                <key uid="${backgroundImageUid}" tfalpha="no" />
                <key uid="${frontImageUid}" tfalpha="yes" />
            </inout>
            <inout group="tfSelection">
                <key uid="${TF_COMPOSITE_ID}" selectedTFKey="${SELECTED_TF_KEYA}" />
                <key uid="${TF_COMPOSITE_ID}" selectedTFKey="${SELECTED_TF_KEYB}" />
            </inout>
            <config vtkimageregister="imageBlend" />
        </service>

        <service uid="nameAdaptor" type="::visuVTKAdaptor::SText">
            <config renderer="default" text="${patient_name}" fontSize="15" hAlign="right" vAlign="top" />
        </service>

        <!-- Adaptor to show the red cross and images pixel values informations in scene top left. -->
        <service uid="myImagesProbeCursor" type="::visuVTKAdaptor::SImagesProbeCursor">
            <inout group="image" autoConnect="yes">
                <key uid="${backgroundImageUid}" name="background" />
                <key uid="${frontImageUid}" name="front" />
            </inout>
            <config renderer="default" picker="myPicker" />
        </service>

        <!-- *************************** End generic scene *************************** -->

        <!-- START AND STOP SERVICES -->
        <connect>
            <signal>snapshot/snapped</signal>
            <slot>snapshotAdaptor/snap</slot>
        </connect>

        <start uid="mainView" />
    </config>
</extension><|MERGE_RESOLUTION|>--- conflicted
+++ resolved
@@ -112,21 +112,11 @@
         <service uid="bg_medicalImageConverter" type="::ctrlSelection::MedicalImageSrv" autoConnect="yes">
             <inout key="image" uid="${backgroundImageUid}" />
         </service>
-<<<<<<< HEAD
-
-        <service uid="slider" type="::uiImage::SliceIndexPositionEditor" autoConnect="yes">
+        <service uid="slider" type="::uiImageQt::SliceIndexPositionEditor" autoConnect="yes">
             <inout key="image" uid="${backgroundImageUid}" />
             <sliceIndex>axial</sliceIndex>
         </service>
-
-        <service uid="bg_windowLevel" type="::uiImage::WindowLevel">
-=======
-        <service uid="slider" type="::uiImageQt::SliceIndexPositionEditor" autoConnect="yes">
-            <inout key="image" uid="${backgroundImageUid}" />
-            <sliceIndex>axial</sliceIndex>
-        </service>
         <service uid="bg_windowLevel" type="::uiImageQt::WindowLevel">
->>>>>>> a3de5634
             <inout key="image" uid="${backgroundImageUid}" autoConnect="yes" />
             <inout key="TFSelections" uid="${TF_COMPOSITE_ID}" />
             <config selectedTFKey="${SELECTED_TF_KEYA}" />
