--- conflicted
+++ resolved
@@ -730,14 +730,10 @@
         <start uid="referencePickerInteractor" />
         <start uid="referencePointListAdaptor" />
         <!-- VTK scene 'blendScene' -->
-        <start uid="slicerImageAdaptor" />
         <start uid="blendNegatoMPR" />
         <start uid="blendInteractorStyle" />
-<<<<<<< HEAD
         <start uid="blendPickerInteractor" />
         <start uid="slicerImageAdaptor" />
-=======
->>>>>>> eb4d35cb
         <start uid="2DWheel" />
         <start uid="transformFromWheel" />
         <!-- VTK scene '3dScene' -->
