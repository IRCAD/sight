--- conflicted
+++ resolved
@@ -15,20 +15,13 @@
         <object uid="${referenceImageUid}" type="::fwData::Image" src="ref" />
         <object uid="${targetImageUid}" type="::fwData::Image" src="ref" />
         <object uid="${transformUid}" type="::fwData::TransformationMatrix3D" src="ref" />
-<<<<<<< HEAD
-        <object uid="transformedImage" type="::fwData::Image" />
-=======
         <object uid="targetSlice" type="::fwData::Image" />
         <object uid="transformedSlice" type="::fwData::Image" />
-        <object uid="TFSelectionComposite" type="::fwData::Composite" />
-        <object uid="TFTransformedComposite" type="::fwData::Composite" />
->>>>>>> f41a9f86
         <object uid="Histogram" type="::fwData::Histogram" />
         <object uid="referencePL" type="::fwData::PointList" />
         <object uid="targetPL" type="::fwData::PointList" />
         <object uid="inverseFinalTransform" type="::fwData::TransformationMatrix3D" />
         <object uid="flipMatrix" type="::fwData::TransformationMatrix3D" />
-<<<<<<< HEAD
 
         <!-- Transfer Functions -->
         <object uid="TFTransformedComposite" type="::fwData::Composite" />
@@ -47,9 +40,7 @@
         <object uid="transformedTransferFunction" type="::fwData::TransferFunction" src="deferred" />
 
         <!-- Matrices -->
-=======
         <object uid="identityMatrix" type="::fwData::TransformationMatrix3D" />
->>>>>>> f41a9f86
         <object uid="flipSagittalMatrix" type="::fwData::TransformationMatrix3D">
             <matrix>
                 <![CDATA[
@@ -305,18 +296,10 @@
 
         <service uid="tfWidget" type="::fwServices::SConfigController">
             <appConfig id="TransferFunctionWidget" />
-<<<<<<< HEAD
-            <inout key="image" uid="transformedImage"/>
+            <inout key="image" uid="${referenceImageUid}"/>
             <inout key="histogram" uid="Histogram"/>
             <inout key="transferFunction" uid="transformedTransferFunction" />
             <parameter replace="WID_PARENT" by="tfWidgetView"/>
-=======
-            <inout key="image" uid="${referenceImageUid}" />
-            <inout key="histogram" uid="Histogram" />
-            <inout key="TFSelections" uid="TFSelectionComposite" />
-            <parameter replace="WID_PARENT" uid="tfWidget" />
-            <parameter replace="SelectedTFKey" by="transformedTF" />
->>>>>>> f41a9f86
         </service>
 
         <service uid="computeCenter" type="::guiQt::editor::SSignalButton">
@@ -393,16 +376,12 @@
             </scene>
         </service>
 
-<<<<<<< HEAD
-        <service uid="mixedInteractorStyle" type="::visuVTKAdaptor::SInteractorStyle">
-=======
         <service uid="blendNegatoMPR" type="::visuVTKAdaptor::SNegatoMPR" autoConnect="yes">
             <inout key="image" uid="targetSlice" />
             <config renderer="default" picker="picker" mode="2d" slices="1" sliceIndex="axial" vtkimagesource="imageBlend" />
         </service>
 
         <service uid="blendInteractorStyle" type="::visuVTKAdaptor::SInteractorStyle">
->>>>>>> f41a9f86
             <config renderer="default" style="InteractorStyle2DForNegato" />
         </service>
 
@@ -416,25 +395,7 @@
                 <key uid="targetTransferFunction" />
                 <key uid="transformedTransferFunction" />
             </inout>
-<<<<<<< HEAD
-            <config vtkimageregister="imageBlend" checkerboardDivision="10" />
-        </service>
-
-        <service uid="mixedNegatoMPR" type="::visuVTKAdaptor::SNegatoMPR" autoConnect="yes">
-            <inout key="image" uid="${targetImageUid}" />
-            <config renderer="default" picker="picker" mode="2d" slices="1" sliceIndex="axial" vtkimagesource="imageBlend" />
-        </service>
-
-        <service uid="mixedPickerInteractor" type="::visuVTKAdaptor::SPickerInteractor">
-            <config renderer="default" picker="picker" event="MOUSE_LEFT_UP" />
-        </service>
-
-        <service uid="mixedPointListAdaptor" type="::visuVTKAdaptor::SLabeledPointList" autoConnect="yes">
-            <inout key="pointList" uid="targetPL" />
-            <config renderer="default" picker="picker" color="#550066" radius="10" />
-=======
             <config vtkimageregister="imageBlend" />
->>>>>>> f41a9f86
         </service>
 
         <!-- *************************** End generic scene *************************** -->
@@ -468,41 +429,32 @@
             <config renderer="default" picker="picker" mode="3d" slices="3" sliceIndex="axial" transform="registration" />
         </service>
 
-<<<<<<< HEAD
+        <service uid="transformedNegatoMPR" type="::visuVTKAdaptor::SNegatoMPR" autoConnect="yes">
+            <inout key="image" uid="transformedImage" />
+            <inout key="tfSelection" uid="TFSelectionComposite" />
+            <config renderer="default" picker="picker" mode="3d" slices="3" sliceIndex="axial" selectedTFKey="transformedTF" />
+        </service>
+
         <service uid="transformedNegatoMPR" type="::visuVTKAdaptor::SNegatoMPR" autoConnect="yes">
             <inout key="image" uid="transformedImage" />
             <inout key="tf" uid="transformedTransferFunction" />
             <config renderer="default" picker="picker" mode="3d" slices="3" sliceIndex="axial" />
         </service>
 
-=======
->>>>>>> f41a9f86
         <!-- *************************** End generic scene *************************** -->
 
         <service uid="referenceImageManager" type="::fwServices::SConfigController">
             <appConfig id="ImageManager" />
             <parameter replace="WID_PARENT" uid="referenceSceneEditor" />
-<<<<<<< HEAD
             <inout key="image" uid="${referenceImageUid}" />
             <inout key="transferFunction" uid="referenceTransferFunction" />
-=======
-            <parameter replace="IMAGE_UID" uid="${referenceImageUid}" />
-            <parameter replace="TF_IMAGE" uid="TFSelectionComposite" />
-            <parameter replace="TF_KEY" by="referenceTF" />
->>>>>>> f41a9f86
         </service>
 
         <service uid="targetImageManager" type="::fwServices::SConfigController">
             <appConfig id="ImageManager" />
             <parameter replace="WID_PARENT" uid="targetSceneEditor" />
-<<<<<<< HEAD
             <inout key="image" uid="${targetImageUid}" />
             <inout key="transferFunction" uid="targetTransferFunction" />
-=======
-            <parameter replace="IMAGE_UID" uid="${targetImageUid}" />
-            <parameter replace="TF_IMAGE" uid="TFSelectionComposite" />
-            <parameter replace="TF_KEY" by="targetTF" />
->>>>>>> f41a9f86
         </service>
 
         <service uid="transformedTransparencySlider" type="::uiImageQt::ImageTransparency" autoConnect="yes">
@@ -516,15 +468,9 @@
         </service>
 
         <service uid="transformedWindowLevel" type="::uiImageQt::WindowLevel" autoConnect="yes">
-<<<<<<< HEAD
-            <inout key="image" uid="transformedImage" />
+            <inout key="image" uid="${referenceImageUid}" />
             <inout key="tf" uid="transformedTransferFunction" />
             <config autoWindowing="yes" enableSquareTF="no" />
-=======
-            <inout key="image" uid="${referenceImageUid}" />
-            <inout key="TFSelections" uid="TFSelectionComposite" />
-            <config selectedTFKey="transformedTF" autoWindowing="yes" />
->>>>>>> f41a9f86
         </service>
 
         <service uid="computetransformedHistogram" type="::scene2D::processing::SComputeHistogram" autoConnect="yes" worker="COMPUTING_THREAD">
@@ -767,12 +713,7 @@
 
         <start uid="mainView" />
         <start uid="medicalImageTargetSrv" />
-<<<<<<< HEAD
-        <start uid="medicalImageTransformedSrv" />
         <start uid="referenceImageManager" />
-=======
-        <start uid="transformedImageManager" />
->>>>>>> f41a9f86
         <start uid="targetImageManager" />
         <start uid="computetransformedHistogram" />
         <start uid="referenceLandmarkManager" />
@@ -791,31 +732,19 @@
         <start uid="resetIdentity" />
         <start uid="inverseMat" />
         <start uid="tfWidget" />
-<<<<<<< HEAD
         <start uid="transformedTFSelector" />
         <start uid="transformedWindowLevel" />
-=======
         <start uid="targetPlaneSlice" />
         <start uid="transformedPlaneSlice" />
->>>>>>> f41a9f86
         <!-- VTK scene 'referenceScene' -->
         <start uid="referenceNegatoMPR" />
         <start uid="referenceInteractorStyle" />
         <start uid="referencePickerInteractor" />
         <start uid="referencePointListAdaptor" />
-<<<<<<< HEAD
-        <!-- VTK scene 'transformedScene' -->
-        <start uid="registrationImageAdaptor" />
-        <start uid="mixedNegatoMPR" />
-        <start uid="mixedInteractorStyle" />
-        <start uid="mixedPickerInteractor" />
-        <start uid="mixedPointListAdaptor" />
-=======
         <!-- VTK scene 'blendScene' -->
-        <start uid="blendNegatoMPR" />
+        <start uid="slicerImageAdaptor" />
+		<start uid="blendNegatoMPR" />
         <start uid="blendInteractorStyle" />
-        <start uid="slicerImageAdaptor" />
->>>>>>> f41a9f86
         <!-- VTK scene '3dScene' -->
         <start uid="transformAdpt" />
         <start uid="targetNegatoMPR" />
