--- conflicted
+++ resolved
@@ -21,8 +21,6 @@
         <object uid="referencePL" type="::fwData::PointList" />
         <object uid="targetPL" type="::fwData::PointList" />
         <object uid="inverseFinalTransform" type="::fwData::TransformationMatrix3D" />
-<<<<<<< HEAD
-        <object uid="flipMatrix" type="::fwData::TransformationMatrix3D" />
 
         <!-- Transfer Functions -->
         <object uid="TFTransformedComposite" type="::fwData::Composite" />
@@ -41,8 +39,6 @@
         <object uid="transformedTransferFunction" type="::fwData::TransferFunction" src="deferred" />
 
         <!-- Matrices -->
-=======
->>>>>>> 74280084
         <object uid="identityMatrix" type="::fwData::TransformationMatrix3D" />
         <object uid="flipSagittalMatrix" type="::fwData::TransformationMatrix3D">
             <matrix>
@@ -727,12 +723,8 @@
         <start uid="slicerImageAdaptor" />
         <start uid="blendNegatoMPR" />
         <start uid="blendInteractorStyle" />
-<<<<<<< HEAD
-=======
-        <start uid="slicerImageAdaptor" />
         <start uid="2DWheel" />
         <start uid="transformFromWheel" />
->>>>>>> 74280084
         <!-- VTK scene '3dScene' -->
         <start uid="transformAdpt" />
         <start uid="targetNegatoMPR" />
