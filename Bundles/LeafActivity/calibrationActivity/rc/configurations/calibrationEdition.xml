<extension implements="::fwServices::registry::AppConfig2">
    <id>calibrationEdition</id>
    <parameters>
        <param name="WID_PARENT" />
        <param name="SERIESDB" />
        <param name="AS_UID" />
        <param name="cameraSeries" />
        <param name="videoGrabberImpl" default="::videoQt::SFrameGrabber" />
    </parameters>
    <config>
        <!-- ******************************* Objects declaration ****************************** -->
        <object uid="${SERIESDB}" type="::fwMedData::SeriesDB" src="ref" />
        <object uid="${AS_UID}" type="::fwMedData::ActivitySeries" src="ref" />
        <object uid="${cameraSeries}" type="::arData::CameraSeries" src="ref" />
        <object uid="newCameraSeries" type="::arData::CameraSeries" src="deferred" />
        <object uid="camera0" type="::arData::Camera" src="deferred" />
        <object uid="camera1" type="::arData::Camera" src="deferred" />
        <!-- ******************************* UI declaration *********************************** -->
        <service uid="mainView" type="::gui::view::SDefaultView">
            <gui>
                <layout type="::fwGui::LineLayoutManager">
                    <orientation value="vertical" />
                    <view proportion="1" />
                    <view proportion="0" />
                    <view proportion="0" />
                </layout>
                <toolBar/>
            </gui>
            <registry>
                <parent wid="${WID_PARENT}" />
                <toolBar sid="toolBar" start="yes" />
                <view sid="camerasView" start="yes" />
                <view sid="VideoSlider" start="yes" />
                <view sid="cameraInfoView" start="yes" />
            </registry>
        </service>

        <service uid="camerasView" type="::gui::view::SDefaultView">
            <gui>
                <layout type="::fwGui::LineLayoutManager">
                    <orientation value="horizontal" />
                    <view proportion="0" />
                    <view proportion="0" />
                </layout>
            </gui>
            <registry>
                <view wid="camera0View" />
                <view wid="camera1View" />
            </registry>
        </service>

        <service uid="toolBar" type="::gui::aspect::SDefaultToolBar">
            <gui>
                <layout>
                    <menuItem name="Export camera series" icon="@BUNDLE_PREFIX@/media_0-1/icons/Export.svg" />
                    <separator/>
                    <menuItem name="Export XML" icon="@BUNDLE_PREFIX@/arMedia_0-1/icons/save.svg" />
                    <separator/>
                    <menuItem name="Start camera" icon="@BUNDLE_PREFIX@/arMedia_0-1/icons/start-cam.svg" />
                    <menuItem name="Stop camera" icon="@BUNDLE_PREFIX@/arMedia_0-1/icons/stop-cam.svg" />
                    <menuItem name="Pause video" icon="@BUNDLE_PREFIX@/arMedia_0-1/icons/pause-cam.svg" />
                    <menuItem name="Loop video" icon="@BUNDLE_PREFIX@/arMedia_0-1/icons/loop-cam.svg" style="check" />
                </layout>
            </gui>
            <registry>
                <menuItem sid="ActionExport" start="no" />
                <menuItem sid="ActionWriteXmlCalib" start="yes" />
                <menuItem sid="ActionStartCamera" start="yes" />
                <menuItem sid="ActionStopCamera" start="yes" />
                <menuItem sid="PauseVideo" start="yes" />
                <menuItem sid="LoopVideo" start="yes" />
            </registry>
        </service>

        <service uid="cameraInfoView" type="::gui::view::SDefaultView">
            <gui>
                <layout type="::fwGui::LineLayoutManager">
                    <orientation value="horizontal" />
                    <view caption="camera 1" />
                    <view caption="camera 2" />
                    <view caption="camera series" />
                </layout>
            </gui>
            <registry>
                <view sid="cameraInfo1" start="no" />
                <view sid="cameraInfo2" start="no" />
                <view sid="cameraSeriesInfo" start="no" />
            </registry>
        </service>

        <!-- ******************************* Actions ****************************************** -->
        <service uid="ActionWriteXmlCalib" type="::gui::action::SSlotCaller">
            <slots>
                <slot>CalibrationXmlWriter/update</slot>
            </slots>
        </service>

        <service uid="ActionExport" type="::uiMedDataQt::action::SExportSeries" autoConnect="yes">
            <inout key="seriesDB" uid="${SERIESDB}" />
            <inout key="series" uid="newCameraSeries" />
        </service>

<<<<<<< HEAD
        <service uid="CalibrationXmlWriter" type="::uiIO::editor::SIOSelector">
            <inout key="target" uid="newCameraSeries" />
            <type mode="writer" />
            <selection mode="include" />
            <addSelection service="::ioCalibration::SExportCalibrationXml" />
=======
        <service uid="CalibrationXmlWriter" type="::ioCalibration::SOpenCVWriter">
            <in key="target" uid="newCameraSeries"/>
>>>>>>> c20b2651
        </service>

        <service uid="ActionStartCamera" type="::gui::action::SSlotCaller">
            <slots>
                <slot>videoGrabber1/startCamera</slot>
                <slot>videoGrabber2/startCamera</slot>
            </slots>
        </service>

        <service uid="ActionStopCamera" type="::gui::action::SSlotCaller">
            <slots>
                <slot>videoGrabber1/stopCamera</slot>
                <slot>videoGrabber2/stopCamera</slot>
            </slots>
        </service>

        <service uid="PauseVideo" type="::gui::action::SSlotCaller">
            <slots>
                <slot>videoGrabber1/pauseCamera</slot>
                <slot>videoGrabber2/pauseCamera</slot>
            </slots>
        </service>

        <service uid="LoopVideo" type="::gui::action::SSlotCaller">
            <slots>
                <slot>videoGrabber1/loopVideo</slot>
                <slot>videoGrabber2/loopVideo</slot>
            </slots>
        </service>

        <!-- ******************************* Service ************************************** -->
        <service uid="VideoSlider" type="::videoQt::editor::SSlider" />
        <service uid="copyCameraSeries" type="::ctrlCamp::SCopy">
            <in key="source" uid="${cameraSeries}" />
            <out key="target" uid="newCameraSeries" />
        </service>

        <service uid="extractCameras" type="::ctrlCamp::SExtractObj">
            <inout key="source" uid="newCameraSeries">
                <extract from="@cameras.0" />
                <extract from="@cameras.1" />
            </inout>
            <out group="target">
                <key uid="camera0" />
                <key uid="camera1" />
            </out>
        </service>

        <service uid="camera0Launcher" type="::fwServices::SConfigController">
            <appConfig id="videoEdition" />
            <inout key="camera" uid="camera0" />
            <parameter replace="WID_PARENT" uid="camera0View" />
            <parameter replace="videoGrabber" uid="videoGrabber1" />
            <parameter replace="cameraModifiedChannel" uid="cameraModified" />
            <parameter replace="videoPositionChangedChannel" uid="videoPositionChanged" />
            <parameter replace="videoPositionModifiedChannel" uid="videoPositionModified" />
            <parameter replace="videoDurationModifiedChannel" uid="videoDurationModified" />
            <parameter replace="videoGrabberImpl" by="${videoGrabberImpl}" />
        </service>

        <service uid="camera1Launcher" type="::fwServices::SConfigController">
            <appConfig id="videoEdition" />
            <inout key="camera" uid="camera1" />
            <parameter replace="WID_PARENT" uid="camera1View" />
            <parameter replace="videoGrabber" uid="videoGrabber2" />
            <parameter replace="cameraModifiedChannel" uid="cameraModified" />
            <parameter replace="videoPositionChangedChannel" uid="videoPositionChanged" />
            <parameter replace="videoPositionModifiedChannel" uid="videoPositionModified" />
            <parameter replace="videoDurationModifiedChannel" uid="videoDurationModified" />
            <parameter replace="videoGrabberImpl" by="${videoGrabberImpl}" />
        </service>

        <service uid="cameraSeriesInfo" type="::uiCalibration::SCameraSeriesEditor">
            <in key="cameraSeries" uid="${cameraSeries}" autoConnect="yes" />
            <in key="notUsed" uid="camera1" />
            <!-- Not used, it allows to start this service only if we have a stereo calibration -->
        </service>

        <service uid="cameraInfo1" type="::uiCalibration::SCameraInformationEditor" autoConnect="yes">
            <in key="camera" uid="camera0" />
        </service>

        <service uid="cameraInfo2" type="::uiCalibration::SCameraInformationEditor" autoConnect="yes">
            <in key="camera" uid="camera1" />
        </service>

        <!-- ******************************* Connections ************************************** -->
        <connect channel="cameraModified">
            <signal>camera0/idModified</signal>
            <signal>camera1/idModified</signal>
        </connect>

        <connect channel="videoPositionChanged">
            <signal>VideoSlider/positionChanged</signal>
        </connect>

        <connect channel="videoPositionModified">
            <slot>VideoSlider/setPositionSlider</slot>
        </connect>

        <connect channel="videoDurationModified">
            <slot>VideoSlider/setDurationSlider</slot>
        </connect>

        <!-- START AND STOP SERVICES -->
        <start uid="mainView" />
        <start uid="copyCameraSeries" />
        <!-- Deferred start -->
        <start uid="extractCameras" />
        <start uid="cameraSeriesInfo" />
        <start uid="CalibrationXmlWriter" />
        <start uid="ActionExport" />
        <start uid="cameraInfo1" />
        <start uid="cameraInfo2" />
        <start uid="camera0Launcher" />
        <start uid="camera1Launcher" />
        <update uid="copyCameraSeries" />
        <!-- Deferred update -->
        <update uid="extractCameras" />
    </config>
</extension><|MERGE_RESOLUTION|>--- conflicted
+++ resolved
@@ -100,16 +100,8 @@
             <inout key="series" uid="newCameraSeries" />
         </service>
 
-<<<<<<< HEAD
-        <service uid="CalibrationXmlWriter" type="::uiIO::editor::SIOSelector">
-            <inout key="target" uid="newCameraSeries" />
-            <type mode="writer" />
-            <selection mode="include" />
-            <addSelection service="::ioCalibration::SExportCalibrationXml" />
-=======
         <service uid="CalibrationXmlWriter" type="::ioCalibration::SOpenCVWriter">
             <in key="target" uid="newCameraSeries"/>
->>>>>>> c20b2651
         </service>
 
         <service uid="ActionStartCamera" type="::gui::action::SSlotCaller">
