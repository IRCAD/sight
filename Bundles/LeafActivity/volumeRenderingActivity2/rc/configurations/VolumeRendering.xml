<extension implements="::fwServices::registry::AppConfig2">
    <id>VolumeRendering</id>
    <parameters>
        <!-- activity parameters -->
        <param name="WID_PARENT" />
        <param name="SERIESDB" />
        <param name="AS_UID" />
        <param name="ICON_PATH" />

        <!-- data -->
        <param name="image" />
        <param name="patient_name" default="" />
        <param name="optionalModelSeriesComposite" />
    </parameters>

        <!-- input image -->
    <config>
        <!-- activity -->
        <object uid="${SERIESDB}" type="::fwMedData::SeriesDB" src="ref" />
        <object uid="${AS_UID}" type="::fwMedData::ActivitySeries" src="ref" />

        <!-- input image -->
        <object uid="${image}" type="::fwData::Image" src="ref" />

        <!-- Transfer function -->
        <object uid="TFSelections" type="::fwData::Composite" />

        <!-- optional model series -->
        <object uid="${optionalModelSeriesComposite}" type="::fwData::Composite" src="ref" />
        <object uid="optionalModelSeries" type="::fwData::Image" src="deferred" />

        <!-- TF editor -->
        <object uid="Histogram" type="::fwData::Histogram" />
        <object uid="landmarks" type="::fwData::Landmarks" />

        <service uid="mainView" type="::gui::view::SDefaultView">
            <gui>
                <layout type="::fwGui::CardinalLayoutManager">
                    <view caption="VR" align="center" />
                    <view align="right" minWidth="450" />
                </layout>
                <toolBar />
            </gui>
            <registry>
                <parent wid="${WID_PARENT}" />
                <toolBar sid="toolBar" start="yes" />
                <view sid="vr" start="no" />
                <view wid="tfEditor" />
            </registry>
        </service>

        <service uid="toolBar" type="::gui::aspect::SDefaultToolBar">
            <gui>
                <layout>
                    <menuItem name="Hide cross" icon="@BUNDLE_PREFIX@/media_0-1/icons/HideCross.png" style="radio" />
                    <menuItem name="Show normal cross" icon="@BUNDLE_PREFIX@/media_0-1/icons/NormalCross.png" style="radio" />
                    <menuItem name="Show full cross" icon="@BUNDLE_PREFIX@/media_0-1/icons/FullCross.png" style="radio" />
                    <separator />
                    <menuItem name="Show 3d slice cursor" icon="@BUNDLE_PREFIX@/media_0-1/icons/icon-landmark.png" style="check" />
                    <menuItem name="Show mesh" icon="@BUNDLE_PREFIX@/media_0-1/icons/icon-3D.png" style="check" />
                    <menuItem name="Manage organs color" icon="@BUNDLE_PREFIX@/media_0-1/icons/ManageOrgan.png" style="check" />
                    <separator />
                    <menuItem name="Show/hide box cropping" icon="@BUNDLE_PREFIX@/media_0-1/icons/icon-box.png" style="check" />
                    <menuItem name="Reset box cropping" icon="@BUNDLE_PREFIX@/media_0-1/icons/icon-box-reset.png" />
                    <separator />
                    <menuItem name="Snapshot VR" icon="@BUNDLE_PREFIX@/media_0-1/icons/camera-photo.png" />
                    <separator />
                    <menuItem name="Export Activity" icon="@BUNDLE_PREFIX@/media_0-1/icons/Export.svg" />
                </layout>
            </gui>
            <registry>
                <menuItem sid="ActionHideCross" start="yes" />
                <menuItem sid="ActionShowNormalCross" start="yes" />
                <menuItem sid="ActionShowFullCross" start="yes" />

                <menuItem sid="ActionShowSliceCursor" start="no" />
                <menuItem sid="ActionShowMesh" start="yes" />
                <menuItem sid="action_organManager" start="no" />

                <menuItem sid="ActionShowHideBoxWidget" start="yes" />
                <menuItem sid="ActionResetBoxWidget" start="yes" />

                <menuItem sid="ActionSnapshotVR" start="yes" />

                <menuItem sid="ActionExportActivity" start="yes" />
            </registry>
        </service>

        <service uid="TFScene2D" type="::gui::view::SDefaultView">
            <gui>
                <layout type="::fwGui::LineLayoutManager">
                    <orientation value="vertical" />
                    <view proportion="0" minHeight="100" />
                    <view proportion="1" />
                    <view proportion="0" minHeight="30" />
                </layout>
            </gui>
            <registry>
                <view sid="Scene2D_Shutter" start="no" />
                <view sid="Scene2D" start="no" />
                <view sid="FloatEditor" start="no" />
            </registry>
        </service>

        <service uid="ActionExportActivity" type="::uiMedData::action::SExportSeries" autoConnect="yes">
            <inout key="seriesDB" uid="${SERIESDB}" />
            <inout key="series" uid="${AS_UID}" />
        </service>

        <!-- GENERIC SCENE DEFINITION -->

<!--        <service uid="ActionShowSliceCursor" type="::gui::action::SPushObject" type="::fwGui::IActionSrv">
            <push src="VisuComposite[imageKey]" key="imageKeyCursor" />
        </service>-->

        <service uid="ActionShowMesh" type="::gui::action::SPushObject">
            <inout key="source" uid="${optionalModelSeriesComposite}" />
            <out key="destination" uid="optionalModelSeries" />
            <push srcKey="optionalModelSeriesKey" />
        </service>

        <service uid="action_organManager" type="::gui::action::SConfigLauncher" >
            <appConfig id="OrganManagerWithSeries" />
            <inout key="ORGAN_MANAGER_MODELSERIES" uid="optionalModelSeries"/>
            <parameter replace="ICON_PATH" by="${ICON_PATH}" />
            <parameter replace="ModelRepresentationChannel" uid="ModelRepresentationChannel" />
            <parameter replace="ModelDisplayChannel" uid="ModelDisplayChannel" />
        </service>

        <service uid="ActionSnapshotVR" type="::uiVisu::action::SSnapshot" />

        <!-- Generic Scene VR -->
        <service uid="vr" type="::fwRenderVTK::SRender" autoConnect="yes">
            <in key="imageKey" uid="${image}" />
            <in key="modelSeries" uid="optionalModelSeries" optional="yes"/>
            <inout key="TFSelections" uid="TFSelections" />
            <scene>

                <picker id="negato1default" vtkclass="fwVtkCellPicker" />

                <renderer id="default" background="0.0" />

                <adaptor id="snapshot1" uid="snapshotUID" class="::visuVTKAdaptor::Snapshot" objectId="self">
                    <config renderer="default" />
                </adaptor>

                <adaptor id="Interactor1" class="::visuVTKAdaptor::InteractorStyle" objectId="self">
                    <config renderer="default" style="InteractorStyle3DForNegato" />
                </adaptor>

                <adaptor id="Image3DCursor" class="::visuVTKAdaptor::Image3DCursor" objectId="imageKeyCursor">
                    <config renderer="default" />
                </adaptor>

                <adaptor id="modelSeriesAdaptor" uid="modelSeriesAdaptorUid" class="::visuVTKAdaptor::ModelSeries" objectId="modelSeries">
                    <config renderer="default" picker="negato1default" autoresetcamera="no" />
                </adaptor>

                <adaptor id="VolumeScene3DA" uid="VolumeScene3DA" class="::visuVTKVRAdaptor::Volume" objectId="imageKey">
                    <config renderer="default" selectedTFKey="SelectedTF" tfSelectionFwID="TFSelections" />
                </adaptor>

                <adaptor id="nameAdaptor" class="::visuVTKAdaptor::Text" objectId="imageKey">
                    <config renderer="default" text="${patient_name}" fontSize="15" hAlign="right" vAlign="top" />
                </adaptor>

                <proxy channel="ModelRepresentationChannel" waitForKey="modelSeries">
                    <slot>modelSeriesAdaptorUid/updateNormalMode</slot>
                </proxy>

                <proxy channel="ModelDisplayChannel" waitForKey="modelSeries">
                    <slot>modelSeriesAdaptorUid/showReconstructions</slot>
                </proxy>

                <connect>
                    <signal>ActionSnapshotVR/snapped</signal>
                    <slot>snapshotUID/snap</slot>
                </connect>

            </scene>
        </service>

<<<<<<< HEAD
        <service uid="Scene2D" type="::scene2D::SRender" autoConnect="yes">

            <in key="imageKey" uid="${image}" />
            <in key="histogram" uid="Histogram" />
            <inout key="histogramPoint" uid="HistogramPoint" />
            <inout key="viewport" uid="Viewport" />
            <inout key="TFSelections" uid="TFSelections" />

            <scene>

                <scene x="-1100" y="-1.1" width="2400" height="1.2" antialiasing="true" />

                <viewport id="view1" x="-500" y="-1.1" width="500" height="1.2" />

                <axis id="xAxis" origin="0.0" scale="1.0" scaleType="LINEAR" />
                <axis id="yAxis" origin="0.0" scale="-1.0" scaleType="LINEAR" />

                <axis id="axeHistogramY" origin="0.0" scale="-0.000001" scaleType="LINEAR" />

                <adaptor id="grid" class="::scene2D::adaptor::Grid2D" objectId="self">
                    <config xMin="-1200" xMax="1500" yMin="0.0" yMax="1.0" xSpacing="100" ySpacing="0.1" opacity="0.25" viewportUID="viewport" color="darkGray" xAxis="xAxis" yAxis="yAxis" zValue="1" />
                </adaptor>

                <adaptor id="abscissa" class="::scene2D::adaptor::Line" objectId="self">
                    <config x1="-1200" x2="1500" y1="0" y2="0" color="white" xAxis="xAxis" yAxis="yAxis" zValue="2" />
                </adaptor>

                <adaptor id="ordinate" class="::scene2D::adaptor::Line" objectId="self">
                    <config x1="0" x2="0" y1="-0.1" y2="1.2" color="white" xAxis="xAxis" yAxis="yAxis" zValue="3" />
                </adaptor>

                <adaptor id="maxOpacity" class="::scene2D::adaptor::Line" objectId="self">
                    <config x1="-1200" x2="1500" y1="1" y2="1" color="red" xAxis="xAxis" yAxis="yAxis" zValue="4" />
                </adaptor>

                <adaptor id="curvedHistogram" class="::scene2D::adaptor::CurvedHistogram" objectId="histogram">
                    <config xAxis="xAxis" yAxis="axeHistogramY" borderColor="lightGray" innerColor="gray" opacity="0.25" zValue="6" histogramPointUID="histogramPoint" borderWidth="2.0" />
                </adaptor>

                <!-- A graphic cursor that follow histogram's shape according to mouse's cursor -->
                <adaptor id="histogramCursor" class="::scene2D::adaptor::HistogramCursor" objectId="histogram">
                    <config xAxis="xAxis" yAxis="axeHistogramY" color="blue" borderColor="gray" zValue="9" pointSize="16" viewportUID="viewport" histogramPointUID="histogramPoint" />
                </adaptor>

                <adaptor id="histogramValue" class="::scene2D::adaptor::HistogramValue" objectId="histogram">
                    <config xAxis="xAxis" yAxis="axeHistogramY" zValue="12" fontSize="6" viewportUID="viewport" histogramPointUID="histogramPoint" />
                </adaptor>

                <adaptor id="tf2" class="::scene2D::adaptor::TransferFunction" objectId="imageKey">
                    <config lineColor="lightGray" circleColor="lightGray" xAxis="xAxis" yAxis="yAxis" zValue="7" viewportUID="viewport" selectedTFKey="SelectedTF" tfSelectionFwID="TFSelections" />
                </adaptor>

                <adaptor id="viewportRangeUpdater" class="::scene2D::adaptor::ViewportUpdater" objectId="viewport">
                    <config xAxis="xAxis" yAxis="yAxis" zValue="9" />
                </adaptor>

                <adaptor id="scaleValuesLeft" class="::scene2D::adaptor::ScaleValues" objectId="self">
                    <config min="0.0" max="1.0" interval="0.1" fontSize="7" align="left" unit="%" viewportUID="viewport" color="darkGray" xAxis="xAxis" yAxis="yAxis" zValue="11" />
                </adaptor>

                <adaptor id="axisLeft" class="::scene2D::adaptor::Axis" objectId="self">
                    <config min="0.0" max="1.0" interval="0.1" align="left" tickSize="5" viewportUID="viewport" color="darkGray" xAxis="xAxis" yAxis="yAxis" zValue="11" />
                </adaptor>

                <adaptor id="scaleValuesBottom" class="::scene2D::adaptor::ScaleValues" objectId="self">
                    <config min="-1024" max="1024" interval="200" fontSize="7" align="bottom" viewportUID="viewport" color="darkGray" xAxis="xAxis" yAxis="yAxis" zValue="11" />
                </adaptor>

                <adaptor id="axisBottom" class="::scene2D::adaptor::Axis" objectId="self">
                    <config min="-1024" max="1024" interval="100" align="bottom" tickSize="5" viewportUID="viewport" color="darkGray" xAxis="xAxis" yAxis="yAxis" zValue="11" />
                </adaptor>

            </scene>

        </service>

        <service uid="Scene2D_Shutter" type="::scene2D::SRender" autoConnect="yes">
            <in key="histogram" uid="Histogram" />
            <inout key="viewport" uid="Viewport" />

            <scene>

                <scene x="-1100" y="-1.1" width="2400" height="1.2" />

                <viewport id="view1" x="-1100" y="-1.1" width="2400" height="1.2" />

                <axis id="xAxis" origin="0.0" scale="1.0" scaleType="LINEAR" />
                <axis id="yAxis" origin="0.0" scale="-1.0" scaleType="LINEAR" />

                <axis id="axeHistogramY" origin="0.0" scale="-0.000001" scaleType="LINEAR" />

                <adaptor id="shutterGrid" class="::scene2D::adaptor::Grid2D" objectId="self">
                    <config xMin="-1200" xMax="1400" yMin="-0.7" yMax="1.7" xSpacing="200" ySpacing="0.2" viewportUID="viewport" color="darkGray" xAxis="xAxis" yAxis="yAxis" zValue="1" />
                </adaptor>

                <adaptor id="shutterAbscissa" class="::scene2D::adaptor::Line" objectId="self">
                    <config x1="-1200" x2="1400" y1="0" y2="0" color="white" xAxis="xAxis" yAxis="yAxis" zValue="2" />
                </adaptor>

                <adaptor id="shutterOrdinate" class="::scene2D::adaptor::Line" objectId="self">
                    <config x1="0" x2="0" y1="-0.1" y2="1.2" color="white" xAxis="xAxis" yAxis="yAxis" zValue="3" />
                </adaptor>

                <adaptor id="shutterHistogram" class="::scene2D::adaptor::Histogram" objectId="histogram">
                    <config color="green" xAxis="xAxis" yAxis="axeHistogramY" zValue="4" />
                </adaptor>

                <adaptor id="viewportRangeSelector" class="::scene2D::adaptor::ViewportRangeSelector" objectId="viewport">
                    <config xAxis="xAxis" yAxis="yAxis" zValue="5" initialWidth="1200" initialPos="-700" />
                </adaptor>

            </scene>

        </service>

=======
>>>>>>> 5fd76bed
        <!-- Services working on input image -->
        <service uid="LockImageSrv" type="::ctrlMemory::LockDumpSrv" >
            <in key="image" uid="${image}" />
        </service>

        <service uid="MedicalImageSrv" type="::ctrlSelection::MedicalImageSrv" >
            <inout key="image" uid="${image}" />
        </service>

        <service uid="ActionHideCross" type="::uiVisu::action::CrossTypeAction">
            <in key="image" uid="${image}" />
            <crossType>hide</crossType>
        </service>

        <service uid="ActionShowNormalCross" type="::uiVisu::action::CrossTypeAction">
            <in key="image" uid="${image}" />
            <crossType>half</crossType>
            <state active="true" />
        </service>

        <service uid="ActionShowFullCross" type="::uiVisu::action::CrossTypeAction">
            <in key="image" uid="${image}" />
            <crossType>full</crossType>
        </service>

        <service uid="ActionShowHideBoxWidget" type="::gui::action::SBooleanSlotCaller">
            <slots>
                <slot>VolumeScene3DA/activateBoxClipping</slot>
            </slots>
            <state active="true" />
        </service>

        <service uid="ActionResetBoxWidget" type="::gui::action::SSlotCaller">
            <slots>
                <slot>VolumeScene3DA/resetBoxWidget</slot>
            </slots>
        </service>

        <!-- Services working on TF -->
        <service uid="tfEditor" type="::fwServices::SConfigController">
            <appConfig id="TransferFunctionWithNegatoEditor" />
            <inout key="image" uid="${image}"/>
            <inout key="histogram" uid="Histogram"/>
            <inout key="landmarks" uid="landmarks" />
            <inout key="TFSelections" uid="TFSelections" />
            <parameter replace="WID_PARENT" uid="tfEditor"/>
            <parameter replace="SelectedTFKey" by="SelectedTF" />
        </service>

        <service uid="computeHistogram" type="::scene2D::processing::SComputeHistogram" autoConnect="yes" worker="COMPUTING_THREAD">
            <in key="image" uid="${image}" />
            <inout key="histogram" uid="Histogram" />
            <binsWidth>5.0</binsWidth>
        </service>

        <!-- If the image has landmarks, extract them and display them in the TF editor -->
        <service uid="extractLandmarks" type="::ctrlCamp::SCopy" >
            <in key="source" uid="${image}">
                <extract from="@fields.m_landmarksId" />
            </in>
            <inout key="target" uid="landmarks"/>
        </service>

        <!-- START AND STOP SERVICES -->
        <start uid="computeHistogram" />
        <start uid="LockImageSrv" />
        <start uid="MedicalImageSrv" />
        <start uid="mainView" />
        <start uid="tfEditor" />
        <start uid="vr" />
        <start uid="extractLandmarks" />

        <!-- Deferred start -->
        <start uid="action_organManager" />

        <update uid="extractLandmarks" />

    </config>
</extension><|MERGE_RESOLUTION|>--- conflicted
+++ resolved
@@ -180,124 +180,6 @@
             </scene>
         </service>
 
-<<<<<<< HEAD
-        <service uid="Scene2D" type="::scene2D::SRender" autoConnect="yes">
-
-            <in key="imageKey" uid="${image}" />
-            <in key="histogram" uid="Histogram" />
-            <inout key="histogramPoint" uid="HistogramPoint" />
-            <inout key="viewport" uid="Viewport" />
-            <inout key="TFSelections" uid="TFSelections" />
-
-            <scene>
-
-                <scene x="-1100" y="-1.1" width="2400" height="1.2" antialiasing="true" />
-
-                <viewport id="view1" x="-500" y="-1.1" width="500" height="1.2" />
-
-                <axis id="xAxis" origin="0.0" scale="1.0" scaleType="LINEAR" />
-                <axis id="yAxis" origin="0.0" scale="-1.0" scaleType="LINEAR" />
-
-                <axis id="axeHistogramY" origin="0.0" scale="-0.000001" scaleType="LINEAR" />
-
-                <adaptor id="grid" class="::scene2D::adaptor::Grid2D" objectId="self">
-                    <config xMin="-1200" xMax="1500" yMin="0.0" yMax="1.0" xSpacing="100" ySpacing="0.1" opacity="0.25" viewportUID="viewport" color="darkGray" xAxis="xAxis" yAxis="yAxis" zValue="1" />
-                </adaptor>
-
-                <adaptor id="abscissa" class="::scene2D::adaptor::Line" objectId="self">
-                    <config x1="-1200" x2="1500" y1="0" y2="0" color="white" xAxis="xAxis" yAxis="yAxis" zValue="2" />
-                </adaptor>
-
-                <adaptor id="ordinate" class="::scene2D::adaptor::Line" objectId="self">
-                    <config x1="0" x2="0" y1="-0.1" y2="1.2" color="white" xAxis="xAxis" yAxis="yAxis" zValue="3" />
-                </adaptor>
-
-                <adaptor id="maxOpacity" class="::scene2D::adaptor::Line" objectId="self">
-                    <config x1="-1200" x2="1500" y1="1" y2="1" color="red" xAxis="xAxis" yAxis="yAxis" zValue="4" />
-                </adaptor>
-
-                <adaptor id="curvedHistogram" class="::scene2D::adaptor::CurvedHistogram" objectId="histogram">
-                    <config xAxis="xAxis" yAxis="axeHistogramY" borderColor="lightGray" innerColor="gray" opacity="0.25" zValue="6" histogramPointUID="histogramPoint" borderWidth="2.0" />
-                </adaptor>
-
-                <!-- A graphic cursor that follow histogram's shape according to mouse's cursor -->
-                <adaptor id="histogramCursor" class="::scene2D::adaptor::HistogramCursor" objectId="histogram">
-                    <config xAxis="xAxis" yAxis="axeHistogramY" color="blue" borderColor="gray" zValue="9" pointSize="16" viewportUID="viewport" histogramPointUID="histogramPoint" />
-                </adaptor>
-
-                <adaptor id="histogramValue" class="::scene2D::adaptor::HistogramValue" objectId="histogram">
-                    <config xAxis="xAxis" yAxis="axeHistogramY" zValue="12" fontSize="6" viewportUID="viewport" histogramPointUID="histogramPoint" />
-                </adaptor>
-
-                <adaptor id="tf2" class="::scene2D::adaptor::TransferFunction" objectId="imageKey">
-                    <config lineColor="lightGray" circleColor="lightGray" xAxis="xAxis" yAxis="yAxis" zValue="7" viewportUID="viewport" selectedTFKey="SelectedTF" tfSelectionFwID="TFSelections" />
-                </adaptor>
-
-                <adaptor id="viewportRangeUpdater" class="::scene2D::adaptor::ViewportUpdater" objectId="viewport">
-                    <config xAxis="xAxis" yAxis="yAxis" zValue="9" />
-                </adaptor>
-
-                <adaptor id="scaleValuesLeft" class="::scene2D::adaptor::ScaleValues" objectId="self">
-                    <config min="0.0" max="1.0" interval="0.1" fontSize="7" align="left" unit="%" viewportUID="viewport" color="darkGray" xAxis="xAxis" yAxis="yAxis" zValue="11" />
-                </adaptor>
-
-                <adaptor id="axisLeft" class="::scene2D::adaptor::Axis" objectId="self">
-                    <config min="0.0" max="1.0" interval="0.1" align="left" tickSize="5" viewportUID="viewport" color="darkGray" xAxis="xAxis" yAxis="yAxis" zValue="11" />
-                </adaptor>
-
-                <adaptor id="scaleValuesBottom" class="::scene2D::adaptor::ScaleValues" objectId="self">
-                    <config min="-1024" max="1024" interval="200" fontSize="7" align="bottom" viewportUID="viewport" color="darkGray" xAxis="xAxis" yAxis="yAxis" zValue="11" />
-                </adaptor>
-
-                <adaptor id="axisBottom" class="::scene2D::adaptor::Axis" objectId="self">
-                    <config min="-1024" max="1024" interval="100" align="bottom" tickSize="5" viewportUID="viewport" color="darkGray" xAxis="xAxis" yAxis="yAxis" zValue="11" />
-                </adaptor>
-
-            </scene>
-
-        </service>
-
-        <service uid="Scene2D_Shutter" type="::scene2D::SRender" autoConnect="yes">
-            <in key="histogram" uid="Histogram" />
-            <inout key="viewport" uid="Viewport" />
-
-            <scene>
-
-                <scene x="-1100" y="-1.1" width="2400" height="1.2" />
-
-                <viewport id="view1" x="-1100" y="-1.1" width="2400" height="1.2" />
-
-                <axis id="xAxis" origin="0.0" scale="1.0" scaleType="LINEAR" />
-                <axis id="yAxis" origin="0.0" scale="-1.0" scaleType="LINEAR" />
-
-                <axis id="axeHistogramY" origin="0.0" scale="-0.000001" scaleType="LINEAR" />
-
-                <adaptor id="shutterGrid" class="::scene2D::adaptor::Grid2D" objectId="self">
-                    <config xMin="-1200" xMax="1400" yMin="-0.7" yMax="1.7" xSpacing="200" ySpacing="0.2" viewportUID="viewport" color="darkGray" xAxis="xAxis" yAxis="yAxis" zValue="1" />
-                </adaptor>
-
-                <adaptor id="shutterAbscissa" class="::scene2D::adaptor::Line" objectId="self">
-                    <config x1="-1200" x2="1400" y1="0" y2="0" color="white" xAxis="xAxis" yAxis="yAxis" zValue="2" />
-                </adaptor>
-
-                <adaptor id="shutterOrdinate" class="::scene2D::adaptor::Line" objectId="self">
-                    <config x1="0" x2="0" y1="-0.1" y2="1.2" color="white" xAxis="xAxis" yAxis="yAxis" zValue="3" />
-                </adaptor>
-
-                <adaptor id="shutterHistogram" class="::scene2D::adaptor::Histogram" objectId="histogram">
-                    <config color="green" xAxis="xAxis" yAxis="axeHistogramY" zValue="4" />
-                </adaptor>
-
-                <adaptor id="viewportRangeSelector" class="::scene2D::adaptor::ViewportRangeSelector" objectId="viewport">
-                    <config xAxis="xAxis" yAxis="yAxis" zValue="5" initialWidth="1200" initialPos="-700" />
-                </adaptor>
-
-            </scene>
-
-        </service>
-
-=======
->>>>>>> 5fd76bed
         <!-- Services working on input image -->
         <service uid="LockImageSrv" type="::ctrlMemory::LockDumpSrv" >
             <in key="image" uid="${image}" />
