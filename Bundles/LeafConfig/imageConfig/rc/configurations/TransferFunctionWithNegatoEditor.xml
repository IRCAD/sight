<!--
Example:

<service uid="..." type="::fwServices::SConfigController">
    <appConfig id="TransferFunctionWithNegatoEditor" />
    <inout key="image" uid="..." />
    <inout key="histogram" uid="..." />
    <inout key="landmarks" uid="..." />
    <parameter replace="WID_PARENT" by="..." />
    <parameter replace="transferFunctionOutput" by="..." />
</service>

Note: The object 'transferFunctionOutput' is deferred and created by this configuration.
      Its id is given between configuration to receive the signal emitted when the object is created (it is an internal
      mechanism of AppConfigManager).
-->
<extension implements="::fwServices::registry::AppConfig">
    <id>TransferFunctionWithNegatoEditor</id>
    <parameters>
        <param name="WID_PARENT" />
        <param name="image" />
        <param name="histogram" />
        <param name="landmarks" />
<<<<<<< HEAD
        <param name="TFPath" default="@BUNDLE_PREFIX@/uiTF_0-1/tf"/>
=======
        <param name="TFSelections" />
        <param name="SelectedTFKey" />
        <param name="TFPath" default="uiTF-0.1/tf"/>
    </parameters>
>>>>>>> adcc19b9

        <!-- The object 'transferFunctionOutput' is deferred, its id is given between configuration to
             receive the signal emitted when the object is created. -->
        <param name="transferFunctionOutput" default="transferFunction" />
    </parameters>
    <desc>This configuration displays a tab layout containing a negato and a transfer function editor</desc>
    <config>

        <!-- ******************************* Objects declaration ****************************** -->

        <object uid="${image}"     type="::fwData::Image"     src="ref" />
        <object uid="${histogram}" type="::fwData::Histogram" src="ref"/>
        <object uid="${landmarks}" type="::fwData::Landmarks" src="ref"/>

        <object uid="TFSet" type="::fwData::Composite" src="deferred" />
        <object uid="${transferFunctionOutput}" type="::fwData::TransferFunction" src="deferred" />

        <service uid="tfEditor" type="::gui::view::SDefaultView">
            <gui>
                <layout type="::fwGui::LineLayoutManager">
                    <orientation value="vertical" />
                    <view proportion="0" minHeight="30" />
                    <view proportion="1" />
                </layout>
            </gui>
            <registry>
                <parent wid="${WID_PARENT}" />
                <view sid="tfm" start="no" />
                <view sid="tfmTab" start="yes" />
            </registry>
        </service>

        <!-- This manager adds/removes a field (m_transferFunctionCompositeId) on Image (image) -->
        <service uid="fieldMgr" type="::gui::action::SPushField">
            <inout key="source" uid="${image}" />
            <out key="destination" uid="TFSet" />
            <push field="m_transferFunctionCompositeId" />
        </service>

        <service uid="tfm" type="::uiTF::TransferFunctionEditor">
            <inout key="tfPool" uid="TFSet" autoConnect="yes"/>
            <in key="currentTF" uid="${transferFunctionOutput}" optional="yes"/>
            <out key="tf" uid="${transferFunctionOutput}" />
            <config useDefaultPath="no">
                <path>${TFPath}</path>
            </config>
        </service>

        <service uid="tfmTab" type="::gui::view::SDefaultView">
            <gui>
                <layout type="::fwGui::TabLayoutManager">
                    <view caption="TF-Negato" />
                    <view caption="TF-Editor" />
                </layout>
            </gui>
            <registry>
                <view wid="negatoView" />
                <view wid="tfScene" />
            </registry>
        </service>

        <service uid="cfgNegato" type="::fwServices::SConfigController">
            <appConfig id="2DNegatoWithTF" />
            <inout key="image" uid="${image}" />
            <inout key="landmarks" uid="${landmarks}" />
            <parameter replace="WID_PARENT" by="negatoView" />
            <!-- The object 'transferFunctionDeferred' is deferred, its id is given between configuration to
                 receive the signal emitted when the object is created. -->
            <parameter replace="transferFunctionDeferred" by="${transferFunctionOutput}" />
        </service>

        <service uid="tfWidget" type="::fwServices::SConfigController">
            <appConfig id="TransferFunctionWidget" />
            <inout key="image" uid="${image}"/>
            <inout key="histogram" uid="${histogram}"/>
            <inout key="transferFunction" uid="${transferFunctionOutput}" />
            <parameter replace="WID_PARENT" by="tfScene"/>
        </service>

        <connect>
            <signal>${image}/modified</signal>
            <slot>fieldMgr/update</slot>
        </connect>

        <start uid="tfEditor" />
        <start uid="fieldMgr" />
        <start uid="tfWidget" />
        <start uid="cfgNegato" />
        <start uid="tfm" />

        <update uid="fieldMgr" />

    </config>
</extension><|MERGE_RESOLUTION|>--- conflicted
+++ resolved
@@ -21,14 +21,7 @@
         <param name="image" />
         <param name="histogram" />
         <param name="landmarks" />
-<<<<<<< HEAD
-        <param name="TFPath" default="@BUNDLE_PREFIX@/uiTF_0-1/tf"/>
-=======
-        <param name="TFSelections" />
-        <param name="SelectedTFKey" />
         <param name="TFPath" default="uiTF-0.1/tf"/>
-    </parameters>
->>>>>>> adcc19b9
 
         <!-- The object 'transferFunctionOutput' is deferred, its id is given between configuration to
              receive the signal emitted when the object is created. -->
