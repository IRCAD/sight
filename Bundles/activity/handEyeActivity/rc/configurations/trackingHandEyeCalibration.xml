<extension implements="::fwServices::registry::AppConfig">
    <id>trackingHandEyeCalibration</id>
    <parameters>
        <param name="WID_PARENT" />
        <param name="ICON_PATH" />
        <param name="SERIESDB" />
        <param name="cameraSeries" />
    </parameters>
    <config>
        <object uid="${cameraSeries}" type="::arData::CameraSeries" src="ref" />
        <object uid="camera" type="::arData::Camera" src="deferred" />
        <object uid="frameTL" type="::arData::FrameTL" />
        <object uid="videoImage" type="::fwData::Image" />
        <object uid="matrixTL" type="::arData::MatrixTL" />
        <object uid="trackerMatrix0" type="::fwData::TransformationMatrix3D" />
        <object uid="trackerMatrix1" type="::fwData::TransformationMatrix3D" />
        <object uid="trackerMatrix2" type="::fwData::TransformationMatrix3D" />
        <object uid="trackerMatrix3" type="::fwData::TransformationMatrix3D" />
        <object uid="handEyeMatX" type="::fwData::TransformationMatrix3D" />
        <object uid="handEyeMatZ" type="::fwData::TransformationMatrix3D" />
        <object uid="cameraMatrix" type="::fwData::TransformationMatrix3D" />
        <object uid="chessMatrix" type="::fwData::TransformationMatrix3D" />
        <object uid="trackerHEXMatrix" type="::fwData::TransformationMatrix3D" />
        <object uid="matrixVectorPose" type="::fwData::Vector" />
        <object uid="matrixVectorSensor" type="::fwData::Vector" />
        <object uid="identityMatrix" type="::fwData::TransformationMatrix3D" />
        <object uid="calibInfo" type="::arData::CalibrationInfo" />
        <object uid="detectedPoints" type="::fwData::PointList" />
        <object uid="reprojectedPoints" type="::fwData::PointList" />


        <!-- *************************** Begin Layouts *************************** -->

        <service uid="mainView" type="::gui::view::SDefaultView">
            <gui>
                <layout type="::fwGui::LineLayoutManager">
                    <orientation value="vertical" />
                    <view proportion="1" />
                    <view proportion="0" />
                </layout>
            </gui>
            <registry>
                <parent wid="${WID_PARENT}" />
                <view sid="mainViews" start="yes" />
                <view sid="footer" start="yes" />
            </registry>
        </service>

        <service uid="mainViews" type="::gui::view::SDefaultView">
            <gui>
                <layout type="::fwGui::LineLayoutManager">
                    <orientation value="horizontal" />
                    <view proportion="3" />
                    <view proportion="1" />
                </layout>
                <toolBar/>
            </gui>
            <registry>
                <view sid="resultView" start="yes" />
                <view sid="rightPanel" start="yes" />
                <toolBar sid="toolBarVideo" start="yes" />
            </registry>
        </service>

        <service uid="footer" type="::gui::view::SDefaultView">
            <gui>
                <layout type="::fwGui::LineLayoutManager">
                    <orientation value="horizontal" />
                    <view proportion="1" />
                </layout>
            </gui>
            <registry>
                <view sid="reprojectionLabel" start="yes" />
            </registry>
        </service>

        <service uid="rightPanel" type="::gui::view::SDefaultView">
            <gui>
                <layout type="::fwGui::LineLayoutManager">
                    <orientation value="horizontal" />
                    <view caption="Hand Eye" proportion="1" />
                </layout>
            </gui>
            <registry>
                <view sid="paramView" start="yes" />
            </registry>
        </service>

        <service uid="paramView" type="::gui::view::SDefaultView">
            <gui>
                <layout type="::fwGui::LineLayoutManager">
                    <orientation value="vertical" />
                    <view proportion="1" />
                </layout>
                <toolBar>
                    <toolBitmapSize height="24" width="24" />
                </toolBar>
            </gui>
            <registry>
                <view sid="handEyeView" start="yes" />
                <toolBar sid="handEyeToolBar" start="yes" />
            </registry>
        </service>

        <service uid="toolBarVideo" type="::gui::aspect::SDefaultToolBar">
            <gui>
                <layout>
                    <editor/>
                    <menuItem name="Start camera" icon="arMedia-0.1/icons/start-cam.svg" shortcut="Space" />
                    <menuItem name="Stop camera" icon="arMedia-0.1/icons/stop-cam.svg" />
                    <menuItem name="Pause video" icon="arMedia-0.1/icons/pause-cam.svg" />
                    <separator/>
                    <menuItem name="Start Tracker client" icon="arMedia-0.1/icons/Network-Receiving.svg" />
                    <menuItem name="Stop Tracker client" icon="arMedia-0.1/icons/Network-Stop-Receiving.svg" />
                    <menuItem name="Configure Tracker client" icon="media-0.1/icons/Settings.svg" />
                    <menuItem name="Previous" icon="media-0.1/icons/Back.svg" shortcut="p" />
                    <menuItem name="Next" icon="media-0.1/icons/Next.svg" shortcut="n" />
                    <separator/>
                    <menuItem name="Chessboard size" icon="arMedia-0.1/icons/chessboard.svg" />
                    <separator/>
                    <menuItem name="Save Hand Eye X matrix" icon="handEyeActivity-0.1/icons/ExportXMatrix.svg" />
                    <menuItem name="Save Hand Eye Z matrix" icon="handEyeActivity-0.1/icons/ExportZMatrix.svg" />
                </layout>
            </gui>
            <registry>
                <editor sid="cameraSelector" />
                <menuItem sid="actionStartCamera" start="yes" />
                <menuItem sid="actionStopCamera" start="yes" />
                <menuItem sid="actionPauseCamera" start="yes" />
                <menuItem sid="actionStartOpenIGTLinkClient" start="yes" />
                <menuItem sid="actionStopOpenIGTLinkClient" start="yes" />
                <menuItem sid="configureClient" start="yes" />
                <menuItem sid="actionPrevious" start="yes" />
                <menuItem sid="actionNext" start="yes" />
                <menuItem sid="actionChessBoardSize" start="yes" />
                <menuItem sid="actionExportHandEyeX" start="yes" />
                <menuItem sid="actionExportHandEyeZ" start="yes" />
            </registry>
        </service>

        <service uid="reprojectionLabel" type="::uiTools::editor::STextStatus">
           <label>Reprojection Error (pixels)</label>
           <color>#ee0066</color>
        </service>

        <service uid="movingCameraParameter" type="::guiQt::editor::SParameters" >
            <parameters>
                <param type="bool" name="Moving camera" key="boolParam" defaultValue="true" />
            </parameters>
        </service>

        <service uid="handEyeView" type="::gui::view::SDefaultView">
            <gui>
                <layout type="::fwGui::LineLayoutManager">
                    <orientation value="vertical" />
                    <view caption="Matrices" />
                    <view caption="Chessboard vector matrices" />
                </layout>
            </gui>
            <registry>
                <view sid="matricesView" start="yes" />
                <view sid="handEyeEditor" start="yes" />
            </registry>
        </service>

        <service uid="matricesView" type="::gui::view::SDefaultView">
            <gui>
                <layout type="::fwGui::LineLayoutManager">
                    <orientation value="vertical" />
                    <view />
                    <view />
                    <view />
                </layout>
            </gui>
            <registry>
                <view sid="matrixViewerSensor" start="yes" />
                <view sid="matrixViewerHEX" start="yes" />
                <view sid="matrixViewerHEZ" start="yes" />
            </registry>
        </service>

        <service uid="handEyeToolBar" type="::gui::aspect::SDefaultToolBar">
            <gui>
                <layout>
                    <menuItem name="Add" icon="media-0.1/icons/Import.svg" shortcut="a" />
                    <menuItem name="Reset" icon="arMedia-0.1/icons/reset.svg" shortcut="r" />
                    <menuItem name="Calibrate with Hand Eye" icon="arMedia-0.1/icons/CheckButton.svg" shortcut="Return" />
                    <editor/>
                    <separator/>
                    <editor/>
                    <separator/>
                    <menuItem name="Show/Hide axis" icon="arMedia-0.1/icons/show.svg" style="check"/>
                </layout>
            </gui>
            <registry>
                <menuItem sid="actionAdd" start="yes" />
                <menuItem sid="actionReset" start="yes" />
                <menuItem sid="actionCalibrate" start="yes" />
                <editor sid="Status" start="yes" />
                <editor sid="movingCameraParameter"  start="yes" />
                <menuItem sid="actionShowHideVisibility" start="yes" />
            </registry>
        </service>

        <!-- *************************** End Layouts *************************** -->

        <!-- *************************** Begin Actions *************************** -->

        <service uid="actionAdd" type="::gui::action::SSlotCaller">
            <slots>
                <slot>chessboardDetector/detectPoints</slot>
                <slot>pushMatrixSensor/addCopy</slot>
            </slots>
        </service>

        <service uid="actionReset" type="::gui::action::SSlotCaller">
            <slots>
                <slot>handEyeEditor/reset</slot>
                <slot>pushMatrixSensor/clear</slot>
                <slot>actionShowHideVisibility/deactivate</slot>
                <slot>actionShowHideVisibility/update</slot>
            </slots>
        </service>

        <service uid="actionCalibrate" type="::gui::action::SSlotCaller">
            <slots>
                <slot>cameraPose/update</slot>
            </slots>
        </service>

        <service uid="computeRegistration" type="::uiTools::action::STimestampSlotCaller">
            <slots>
                <slot>handEyeCalibration/computeRegistration</slot>
            </slots>
        </service>

        <service uid="actionPrevious" type="::gui::action::SSlotCaller">
            <slots>
                <slot>csvReader/readPrevious</slot>
                <slot>frameGrabber/previousImage</slot>
            </slots>
        </service>

        <service uid="actionNext" type="::gui::action::SSlotCaller">
            <slots>
                <slot>csvReader/readNext</slot>
                <slot>frameGrabber/nextImage</slot>
            </slots>
        </service>

        <!-- actions to start, stop and pause playing video -->
        <service uid="actionStartCamera" type="::gui::action::SSlotCaller">
            <slots>
                <slot>frameGrabber/startCamera</slot>
            </slots>
        </service>

        <service uid="actionStopCamera" type="::gui::action::SSlotCaller">
            <slots>
                <slot>frameGrabber/stopCamera</slot>
                <slot>csvReader/stopReading</slot>
            </slots>
        </service>

        <service uid="actionPauseCamera" type="::gui::action::SSlotCaller">
            <slots>
                <slot>frameGrabber/pauseCamera</slot>
            </slots>
        </service>

        <service uid="actionExportHandEyeX" type="::gui::action::SSlotCaller">
            <slots>
                <slot>handEyeXMatrixWriter/update</slot>
            </slots>
        </service>

        <service uid="actionExportHandEyeZ" type="::gui::action::SSlotCaller">
            <slots>
                <slot>handEyeZMatrixWriter/update</slot>
            </slots>
        </service>

        <service uid="actionShowHideVisibility" type="::gui::action::SBooleanSlotCaller">
            <state active="false" />
            <slots>
                <slot>trackerAxis0/updateVisibility</slot>
                <slot>trackerAxis1/updateVisibility</slot>
                <slot>trackerAxis2/updateVisibility</slot>
                <slot>trackerAxis3/updateVisibility</slot>
                <slot>chessAxis/updateVisibility</slot>
                <slot>systemCenterAxis/updateVisibility</slot>
                <slot>chessboardAdaptor/updateVisibility</slot>
            </slots>
        </service>

        <service uid="actionChessBoardSize" type="::uiPreferences::action::SPreferencesConfiguration">
            <preference>
                <type>number</type>
                <name>Chessboard width</name>
                <key>CHESSBOARD_WIDTH</key>
                <default_value>7</default_value>
            </preference>
            <preference>
                <type>number</type>
                <name>Chessboard height</name>
                <key>CHESSBOARD_HEIGHT</key>
                <default_value>4</default_value>
            </preference>
            <preference>
                <type>number</type>
                <name>Chessboard square size (mm)</name>
                <key>CHESSBOARD_SQUARE_SIZE</key>
                <default_value>100</default_value>
            </preference>
        </service>

        <service uid="actionStartOpenIGTLinkClient" type="::gui::action::SStarter">
            <state active="true" visible="false" />
            <start uid="trackerTLMatrixListener" />
        </service>

        <service uid="actionStopOpenIGTLinkClient" type="::gui::action::SStarter">
            <state active="true" visible="false" />
            <stop uid="trackerTLMatrixListener" />
        </service>

        <!-- *************************** End Actions *************************** -->

        <!-- *************************** Begin Services *************************** -->

        <service uid="cameraSelector" type="::videoQt::editor::SCamera">
            <inout key="camera" uid="camera" />
            <videoSupport>yes</videoSupport>
        </service>

        <service uid="frameGrabber" type="::videoTools::SGrabberProxy">
            <in key="camera" uid="camera" />
            <inout key="frameTL" uid="frameTL" />
        </service>

        <service uid="csvReader" type="::ioTimeline::SMatricesReader">
            <inout key="matrixTL" uid="matrixTL" />
            <oneShot>true</oneShot>
            <createTimestamp>true</createTimestamp>
        </service>

        <service uid="displayCalibrationInfo" type="::uiCalibration::SDisplayCalibrationInfo">
            <in key="calInfo1" uid="calibInfo" />
        </service>

        <service uid="handEyeEditor" type="::uiCalibration::SCalibrationInfoEditor" autoConnect="yes">
            <inout key="calInfo1" uid="calibInfo" />
        </service>

        <service uid="synchronizer" type="::videoTools::SFrameMatrixSynchronizer" >
            <in group="frameTL">
                <key uid="frameTL" />
            </in>
            <inout group="image">
                <key uid="videoImage" />
            </inout>
            <in group="matrixTL">
                <key uid="matrixTL" />
            </in>
            <inout group="matrices0">
                <key uid="trackerMatrix0" />
            </inout>
            <framerate>30</framerate>
        </service>

        <service uid="trackerTLMatrixListener" type="::ioIGTL::STDataListener">
            <inout key="timeline" uid="matrixTL" />
            <server>%TRACKER_HOSTNAME%:%TRACKER_PORT%</server>
            <deviceName>%TRACKER_NAME%</deviceName>
            <TData>
                <matrix name="Input0" index="0" />
                <matrix name="Input1" index="1" />
                <matrix name="Input2" index="2" />
                <matrix name="Input3" index="3" />
            </TData>
        </service>

        <service uid="trackerTLMatrixSynchronizer" type="::syncTimeline::SMatrixTLSynchronizer">
            <in key="matrixTL" uid="matrixTL" autoConnect="yes" />
            <inout group="matrices">
                <key uid="trackerMatrix0" />
                <key uid="trackerMatrix1" />
                <key uid="trackerMatrix2" />
                <key uid="trackerMatrix3" />
            </inout>
        </service>

        <service uid="matrixViewerSensor" type="::uiTools::editor::SMatrixViewer" autoConnect="yes">
            <in key="matrix" uid="trackerMatrix0" />
            <title>Sensor Matrix</title>
        </service>

        <!-- Hand Eye -->
        <service uid="matrixViewerHEX" type="::uiTools::editor::SMatrixViewer" autoConnect="yes">
            <in key="matrix" uid="handEyeMatX" />
            <title>Hand-Eye Matrix X</title>
        </service>

        <!-- Hand Eye -->
        <service uid="matrixViewerHEZ" type="::uiTools::editor::SMatrixViewer" autoConnect="yes">
            <in key="matrix" uid="handEyeMatZ" />
            <title>Hand-Eye Matrix Z</title>
        </service>

        <service uid="handEyeCalibration" type="::trackingCalibration::SHandEyeCalibration">
            <in key="matrixVector1" uid="matrixVectorSensor" />
            <in key="matrixVector2" uid="matrixVectorPose" />
            <inout key="matZ" uid="handEyeMatZ" />
            <inout key="matX" uid="handEyeMatX" />
            <config movingCamera="true" />
        </service>

        <service uid="chessboardReprojection" type="::trackingCalibration::SChessboardReprojection" worker="detectorWorker" >
            <in key="camera" uid="camera" />
            <in key="detectedChessboard" uid="detectedPoints" autoConnect="yes" />
            <in key="handEyeX" uid="handEyeMatX" />
            <in key="handEyeZ" uid="handEyeMatZ" />
            <in key="trackerMatrix" uid="trackerMatrix0" />
            <inout key="reprojectedChessboard" uid="reprojectedPoints" />
            <board width="CHESSBOARD_WIDTH" height="CHESSBOARD_HEIGHT" squareSize="CHESSBOARD_SQUARE_SIZE" />
            <config movingCamera="true" />
        </service>

        <service uid="chessboardDetector" type="::videoCalibration::SChessBoardDetector" worker="detectorWorker" >
            <in group="timeline">
                <key uid="frameTL" />
            </in>
            <inout group="calInfo">
                <key uid="calibInfo" />
            </inout>
            <inout group="detection" >
                <key uid="detectedPoints" />
            </inout>
            <board width="CHESSBOARD_WIDTH" height="CHESSBOARD_HEIGHT" />
        </service>

        <service uid="cameraPose" type="::videoCalibration::SOpenCVIntrinsic" >
            <in key="calibrationInfo" uid="calibInfo" />
            <inout key="camera" uid="camera" />
            <inout key="poseVector" uid="matrixVectorPose" />
            <board width="CHESSBOARD_WIDTH" height="CHESSBOARD_HEIGHT" squareSize="CHESSBOARD_SQUARE_SIZE" />
        </service>

        <service uid="Status" type="::uiTools::editor::SStatus" >
            <green>Chessboard points are visible</green>
            <orange>Calibration in progress</orange>
            <red>Chessboard points are NOT visible</red>
        </service>

        <service uid="pushMatrixSensor" type="::ctrlSelection::SManage">
           <inout key="object" uid="trackerMatrix0" />
           <inout key="vector" uid="matrixVectorSensor" />
        </service>

        <service uid="extractor" type="::ctrlCamp::SExtractObj">
            <inout key="source" uid="${cameraSeries}">
                <extract from="@cameras.0" />
            </inout>
            <out group="target">
                <key uid="camera" />
            </out>
        </service>

<<<<<<< HEAD
        <service uid="handEyeMatrixWriter" type="::uiIO::editor::SIOSelector" >
            <inout key="data" uid="handEyeMatrix" />
=======
        <service uid="handEyeXMatrixWriter" type="::uiIO::editor::SIOSelector" >
            <inout key="target" uid="handEyeMatX" />
>>>>>>> 605ae0e4
            <type mode="writer" />
            <selection mode="include" />
            <addSelection service="::ioData::TransformationMatrix3DWriterService" />
        </service>

        <service uid="handEyeZMatrixWriter" type="::uiIO::editor::SIOSelector" >
            <inout key="target" uid="handEyeMatZ" />
            <type mode="writer" />
            <selection mode="include" />
            <addSelection service="::ioData::TransformationMatrix3DWriterService" />
        </service>

        <service uid="configureClient" type="::uiPreferences::action::SPreferencesConfiguration">
            <state active="true" visible="false" />
            <preference>
                <type>text</type>
                <name>Tracker hostname</name>
                <key>TRACKER_HOSTNAME</key>
                <default_value>127.0.0.1</default_value>
            </preference>
            <preference>
                <type>number</type>
                <name>Tracker port</name>
                <key>TRACKER_PORT</key>
                <default_value>6767</default_value>
            </preference>
            <preference>
                <type>text</type>
                <name>Tracker name</name>
                <key>TRACKER_NAME</key>
                <default_value>trakSTAR</default_value>
            </preference>
        </service>

        <service uid="concatTrackerHEX" type="::maths::SConcatenateMatrices" autoConnect="yes">
            <in group="matrix">
                <key uid="trackerMatrix0" />
                <key uid="handEyeMatX" />
            </in>
            <inout key="output" uid="trackerHEXMatrix" />
        </service>

        <service uid="cameraSwitcher" type="::maths::SSwitchMatrices" autoConnect="yes">
            <in group="matrix">
                <key uid="trackerHEXMatrix" />
                <key uid="handEyeMatZ" />
            </in>
            <inout key="output" uid="cameraMatrix" />
        </service>

        <service uid="chessSwitcher" type="::maths::SSwitchMatrices" autoConnect="yes">
            <in group="matrix">
                <key uid="handEyeMatZ" />
                <key uid="trackerHEXMatrix" />
            </in>
            <inout key="output" uid="chessMatrix" />
        </service>

        <!-- *************************** End Services *************************** -->

        <!-- *************************** Begin resultView *************************** -->

        <service uid="resultView" type="::fwRenderVTK::SRender" autoConnect="yes">
            <scene>
                <renderer id="video" layer="0" background="0.0" />
                <renderer id="default" layer="1" background="0.0" />
                <adaptor uid="videoAdpt" />
                <adaptor uid="cameraAdpt" />
                <adaptor uid="interactorStyle" />
                <adaptor uid="trackerTransformAdaptor0" />
                <adaptor uid="trackerTransformAdaptor1" />
                <adaptor uid="trackerTransformAdaptor2" />
                <adaptor uid="trackerTransformAdaptor3" />
                <adaptor uid="chessTransformAdaptor" />
                <adaptor uid="cameraTransformAdaptor" />
                <adaptor uid="trackerAxis0" />
                <adaptor uid="trackerAxis1" />
                <adaptor uid="trackerAxis2" />
                <adaptor uid="trackerAxis3" />
                <adaptor uid="chessAxis" />
                <adaptor uid="systemCenterAxis" />
                <adaptor uid="chessboardAdaptor" />
            </scene>
        </service>

        <service uid="videoAdpt" type="::visuVTKARAdaptor::SVideo" autoConnect="yes">
            <in key="frame" uid="videoImage" />
            <config renderer="video" />
        </service>

        <service uid="chessboardAdaptor" type="::visuVTKARAdaptor::SPointList" autoConnect="yes">
            <in key="pointlist" uid="reprojectedPoints" />
            <config renderer="video" color="#8e76db" radius="10.0" />
        </service>

        <service uid="cameraAdpt" type="::visuVTKARAdaptor::SCamera" autoConnect="yes">
            <inout key="transform" uid="cameraMatrix" />
            <in key="camera" uid="camera" />
            <config renderer="default" />
        </service>

        <service uid="interactorStyle" type="::visuVTKAdaptor::SInteractorStyle">
            <config renderer="default" style="FixedInteractorStyle" />
        </service>

        <service uid="trackerTransformAdaptor0" type="::visuVTKAdaptor::STransform" autoConnect="yes">
            <inout key="tm3d" uid="trackerMatrix0" />
            <config renderer="default" transform="vtkTrackerMatrix0" />
        </service>

        <service uid="trackerTransformAdaptor1" type="::visuVTKAdaptor::STransform" autoConnect="yes">
            <inout key="tm3d" uid="trackerMatrix1" />
            <config renderer="default" transform="vtkTrackerMatrix1" />
        </service>

        <service uid="trackerTransformAdaptor2" type="::visuVTKAdaptor::STransform" autoConnect="yes">
            <inout key="tm3d" uid="trackerMatrix2" />
            <config renderer="default" transform="vtkTrackerMatrix2" />
        </service>

        <service uid="trackerTransformAdaptor3" type="::visuVTKAdaptor::STransform" autoConnect="yes">
            <inout key="tm3d" uid="trackerMatrix3" />
            <config renderer="default" transform="vtkTrackerMatrix3" />
        </service>

        <service uid="cameraTransformAdaptor" type="::visuVTKAdaptor::STransform" autoConnect="yes">
            <inout key="tm3d" uid="cameraMatrix" />
            <config renderer="default" transform="vtkCameraMatrix" />
        </service>

        <service uid="chessTransformAdaptor" type="::visuVTKAdaptor::STransform" autoConnect="yes">
            <inout key="tm3d" uid="chessMatrix" />
            <config renderer="default" transform="vtkChessMatrix" />
        </service>

        <service uid="systemCenterAxis" type="::visuVTKAdaptor::SAxis">
            <config renderer="default" length="20" transform="id" label="no" marker="yes" markerColor="#FF0000" />
        </service>

        <service uid="trackerAxis0" type="::visuVTKAdaptor::SAxis">
            <config renderer="default" length="20" transform="vtkTrackerMatrix0" label="no" marker="yes" markerColor="#00FF00" />
        </service>

        <service uid="trackerAxis1" type="::visuVTKAdaptor::SAxis">
            <config renderer="default" length="20" transform="vtkTrackerMatrix1" label="no" marker="yes" markerColor="#AA1298" />
        </service>

        <service uid="trackerAxis2" type="::visuVTKAdaptor::SAxis">
            <config renderer="default" length="20" transform="vtkTrackerMatrix2" label="no" marker="yes" markerColor="#FF7700" />
        </service>

        <service uid="trackerAxis3" type="::visuVTKAdaptor::SAxis">
            <config renderer="default" length="20" transform="vtkTrackerMatrix3" label="no" marker="yes" markerColor="#00FFA1" />
        </service>

        <service uid="chessAxis" type="::visuVTKAdaptor::SAxis">
            <config renderer="default" length="5" transform="vtkChessMatrix" label="no" marker="yes" markerColor="#EEBAED" />
        </service>

        <!-- *************************** End resultView *************************** -->

        <!-- *************************** Begin Connections *************************** -->

        <connect>
            <signal>frameTL/objectPushed</signal>
            <slot>chessboardDetector/checkPoints</slot>
        </connect>

        <connect>
            <signal>chessboardDetector/chessboardDetected</signal>
            <slot>Status/changeToGreen</slot>
            <slot>actionAdd/setExecutable</slot>
        </connect>

        <connect>
            <signal>chessboardDetector/chessboardNotDetected</signal>
            <slot>Status/changeToRed</slot>
            <slot>actionAdd/setInexecutable</slot>
        </connect>

        <connect>
            <signal>actionChessBoardSize/parametersModified</signal>
            <slot>chessboardDetector/updateChessboardSize</slot>
            <slot>chessboardReprojection/updateChessboardSize</slot>
            <slot>cameraPose/updateChessboardSize</slot>
        </connect>

        <connect>
            <signal>camera/intrinsicCalibrated</signal>
            <slot>computeRegistration/update</slot>
        </connect>

        <connect>
            <signal>calibInfo/addedRecord</signal>
            <slot>handEyeEditor/update</slot>
            <slot>actionCalibrate/setExecutable</slot>
        </connect>

        <connect>
            <signal>calibInfo/resetRecord</signal>
            <slot>handEyeEditor/update</slot>
            <slot>actionCalibrate/setInexecutable</slot>
        </connect>

        <connect>
            <signal>cameraSelector/configuredFile</signal>
            <slot>actionStartOpenIGTLinkClient/hide</slot>
            <slot>actionStopOpenIGTLinkClient/hide</slot>
            <slot>configureClient/hide</slot>
            <slot>actionPrevious/show</slot>
            <slot>actionNext/show</slot>
            <slot>actionStopOpenIGTLinkClient/update</slot>
            <slot>csvReader/startReading</slot>
        </connect>

        <connect>
            <signal>cameraSelector/configuredDevice</signal>
            <signal>cameraSelector/configuredStream</signal>
            <slot>actionPrevious/hide</slot>
            <slot>actionNext/hide</slot>
            <slot>actionStartOpenIGTLinkClient/show</slot>
            <slot>configureClient/show</slot>
        </connect>

        <connect>
            <signal>trackerTLMatrixListener/connected</signal>
            <slot>actionStartOpenIGTLinkClient/hide</slot>
            <slot>actionStopOpenIGTLinkClient/show</slot>
        </connect>

        <connect>
            <signal>trackerTLMatrixListener/disconnected</signal>
            <slot>actionStopOpenIGTLinkClient/hide</slot>
            <slot>actionStartOpenIGTLinkClient/show</slot>
        </connect>

        <connect>
            <signal>calibInfo/getRecord</signal>
            <slot>displayCalibrationInfo/displayImage</slot>
        </connect>

        <connect>
            <signal>movingCameraParameter/boolChanged</signal>
            <slot>handEyeCalibration/setMovingCamera</slot>
            <slot>chessboardReprojection/setMovingCamera</slot>
            <slot>chessSwitcher/switchMatrix</slot>
            <slot>cameraSwitcher/switchMatrix</slot>
        </connect>

        <connect>
            <signal>handEyeMatX/modified</signal>
            <slot>actionShowHideVisibility/activate</slot>
            <slot>actionShowHideVisibility/update</slot>
        </connect>

        <connect>
            <signal>chessboardReprojection/errorComputed</signal>
            <slot>reprojectionLabel/setDoubleParameter</slot>
        </connect>

        <!-- *************************** End Connections *************************** -->

        <start uid="mainView" />
        <start uid="extractor" />
        <start uid="frameGrabber" />
        <start uid="synchronizer" />
        <start uid="handEyeCalibration" />
        <start uid="csvReader" />
        <start uid="chessboardDetector" />
        <start uid="cameraPose" />
        <start uid="pushMatrixSensor" />
        <start uid="computeRegistration" />
        <start uid="cameraSelector" />
        <start uid="handEyeXMatrixWriter" />
        <start uid="handEyeZMatrixWriter" />
        <start uid="displayCalibrationInfo" />
        <start uid="concatTrackerHEX" />
        <start uid="trackerTLMatrixSynchronizer" />
        <start uid="chessSwitcher" />
        <start uid="cameraSwitcher" />
        <!-- VTK scene 'resultView' -->
        <start uid="videoAdpt" />
        <start uid="trackerAxis0" />
        <start uid="trackerAxis1" />
        <start uid="trackerAxis2" />
        <start uid="trackerAxis3" />
        <start uid="chessboardAdaptor" />
        <start uid="chessAxis" />
        <start uid="systemCenterAxis" />
        <start uid="cameraAdpt" />
        <start uid="interactorStyle" />
        <start uid="trackerTransformAdaptor0" />
        <start uid="trackerTransformAdaptor1" />
        <start uid="trackerTransformAdaptor2" />
        <start uid="trackerTransformAdaptor3" />
        <start uid="chessTransformAdaptor" />
        <start uid="cameraTransformAdaptor" />
        <start uid="chessboardReprojection" />
        <!-- Update -->
        <update uid="extractor" />
        <update uid="actionReset" />
        <update uid="actionShowHideVisibility" />

    </config>
</extension><|MERGE_RESOLUTION|>--- conflicted
+++ resolved
@@ -466,20 +466,15 @@
             </out>
         </service>
 
-<<<<<<< HEAD
-        <service uid="handEyeMatrixWriter" type="::uiIO::editor::SIOSelector" >
-            <inout key="data" uid="handEyeMatrix" />
-=======
         <service uid="handEyeXMatrixWriter" type="::uiIO::editor::SIOSelector" >
-            <inout key="target" uid="handEyeMatX" />
->>>>>>> 605ae0e4
+            <inout key="data" uid="handEyeMatX" />
             <type mode="writer" />
             <selection mode="include" />
             <addSelection service="::ioData::TransformationMatrix3DWriterService" />
         </service>
 
         <service uid="handEyeZMatrixWriter" type="::uiIO::editor::SIOSelector" >
-            <inout key="target" uid="handEyeMatZ" />
+            <inout key="data" uid="handEyeMatZ" />
             <type mode="writer" />
             <selection mode="include" />
             <addSelection service="::ioData::TransformationMatrix3DWriterService" />
