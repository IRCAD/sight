/* ***** BEGIN LICENSE BLOCK *****
 * FW4SPL - Copyright (C) IRCAD, 2014-2017.
 * Distributed under the terms of the GNU Lesser General Public License (LGPL) as
 * published by the Free Software Foundation.
 * ****** END LICENSE BLOCK ****** */

#ifndef __VISUVTKARADAPTOR_SVIDEO_HPP__
#define __VISUVTKARADAPTOR_SVIDEO_HPP__

#include "visuVTKARAdaptor/config.hpp"

#include <fwDataTools/helper/MedicalImageAdaptor.hpp>

#include <fwRenderVTK/IAdaptor.hpp>

#include <vtkLookupTable.h>
#include <vtkSmartPointer.h>

class vtkImageData;
class vtkImageActor;

namespace visuVTKARAdaptor
{

/**
 * @brief   Adaptor rendering a video frame from a 2D-image.
 *
 * @section Slots Slots
 * - \b updateImage() : update the image content.
 * - \b updateImageOpacity() : update the opacity of the frame.
 * - \b show(bool) : show or hide the frame.
 * - \b calibrate() : call if the calibration of the camera has changed.
 * - \b updateTF() : update the displayed transfer function

 * @section XML XML Configuration
 *
 * @code{.xml}
        <service type="::visuVTKARAdaptor::SVideo" autoConnect="yes" >
            <in key="frame" uid="..." />
<<<<<<< HEAD
            <inout key="tfSelection" uid="..." />
            <config renderer="default" reversed="true" selectedTFKey="..." />
=======
            <in key="camera" uid="..." />
            <in key="tf" uid="..." optional="yes" />
            <config renderer="default" reversed="true" />
>>>>>>> 6f782982
        </service>
   @endcode
 * @subsection Input Input
 * - \b frame [::fwData::Image]: frame displayed.
<<<<<<< HEAD
 *
 * @subsection In-Out In-Out
 * - \b tfSelection [::fwData::Composite] (optional): a composite containing transfer functions that can be
 * applied to the video.
=======
 * - \b camera [::arData::Camera] (optional): camera calibration, recenters the video using the (cx, cy) offsets.
 * - \b tf [::fwData::TransferFunction] (optional): a transfer function that can be applied to the video.
>>>>>>> 6f782982
 *
 * @subsection Configuration Configuration
 * - \b renderer : ID of the renderer the adaptor must use
 * - \b reverse (optional)(default: true) : if true, the actor is rotated by 180° along the z and y axis.
 */
class VISUVTKARADAPTOR_CLASS_API SVideo : public ::fwRenderVTK::IAdaptor
{

public:
    fwCoreServiceClassDefinitionsMacro( (SVideo)(::fwRenderVTK::IAdaptor) );

    /// Constructor
    SVideo() noexcept;

    /// Destructor
    virtual ~SVideo() noexcept;

    /**
     * @brief Returns proposals to connect service slots to associated object signals,
     * this method is used for obj/srv auto connection
     *
     * Connect Image::s_MODIFIED_SIG to this::s_UPDATE_IMAGE_SLOT
     * Connect Image::s_VISIBILITY_MODIFIED_SIG to this::s_UPDATE_IMAGE_OPACITY_SLOT
     * Connect Image::s_TRANSPARENCY_MODIFIED_SIG to this::s_UPDATE_IMAGE_OPACITY_SLOT
     * Connect Image::s_BUFFER_MODIFIED_SIG to this::s_UPDATE_SLOT
     *
<<<<<<< HEAD
=======
     * Connect Camera::s_MODIFIED_SIG to this::s_CALIBRATE_SLOT
     * Connect Camera::s_INTRINSIC_CALIBRATED_SIG to this::s_CALIBRATE_SLOT
     *
     * Connect TransferFunction::s_POINTS_MODIFIED_SIG to this::s_UPDATE_TF_SLOT
     * Connect TransferFunction::s_WINDOWING_MODIFIED_SIG to this::s_UPDATE_TF_SLOT
>>>>>>> 6f782982
     */
    VISUVTKARADAPTOR_API virtual KeyConnectionsMap getAutoConnections() const override;

protected:

    /// Create the actor and mapper used to show the video frame.
    VISUVTKARADAPTOR_API void starting() override;

    /// Configure the adaptor.
    VISUVTKARADAPTOR_API void configuring() override;

    /// Update the frame from the current Image.
    VISUVTKARADAPTOR_API void updating() override;

    /// Removes the actor from the renderer
    VISUVTKARADAPTOR_API void stopping() override;

    /// Selects the current tf
    VISUVTKARADAPTOR_API void swapping(const KeyType& key) override;

private:

    /// Slot: Update image opacity and visibility
    void updateImageOpacity();

    /// Slot: update image
    void updateImage();

    /// Slot: Updates the displayed transfer function
    void updateTF();

    /// Slot: set the visibility  of the image
    void show(bool visible);

    vtkSmartPointer<vtkImageData> m_imageData; ///< vtk image created from current data Image. It is shown in the frame.
    vtkSmartPointer<vtkImageActor> m_actor;   ///< actor to show frame
    vtkSmartPointer<vtkLookupTable> m_lookupTable; ///< Vtk LUT representing the fw4spl TF

    bool m_isTextureInit; /// true if the texture is initialized

    bool m_reverse; ///< if true, the actor is rotated by 180° along the z and y axis.
};

} //namespace visuVTKARAdaptor

#endif /* __VISUVTKARADAPTOR_SVIDEO_HPP__ */<|MERGE_RESOLUTION|>--- conflicted
+++ resolved
@@ -37,27 +37,13 @@
  * @code{.xml}
         <service type="::visuVTKARAdaptor::SVideo" autoConnect="yes" >
             <in key="frame" uid="..." />
-<<<<<<< HEAD
-            <inout key="tfSelection" uid="..." />
-            <config renderer="default" reversed="true" selectedTFKey="..." />
-=======
-            <in key="camera" uid="..." />
             <in key="tf" uid="..." optional="yes" />
             <config renderer="default" reversed="true" />
->>>>>>> 6f782982
         </service>
    @endcode
  * @subsection Input Input
  * - \b frame [::fwData::Image]: frame displayed.
-<<<<<<< HEAD
- *
- * @subsection In-Out In-Out
- * - \b tfSelection [::fwData::Composite] (optional): a composite containing transfer functions that can be
- * applied to the video.
-=======
- * - \b camera [::arData::Camera] (optional): camera calibration, recenters the video using the (cx, cy) offsets.
  * - \b tf [::fwData::TransferFunction] (optional): a transfer function that can be applied to the video.
->>>>>>> 6f782982
  *
  * @subsection Configuration Configuration
  * - \b renderer : ID of the renderer the adaptor must use
@@ -84,14 +70,8 @@
      * Connect Image::s_TRANSPARENCY_MODIFIED_SIG to this::s_UPDATE_IMAGE_OPACITY_SLOT
      * Connect Image::s_BUFFER_MODIFIED_SIG to this::s_UPDATE_SLOT
      *
-<<<<<<< HEAD
-=======
-     * Connect Camera::s_MODIFIED_SIG to this::s_CALIBRATE_SLOT
-     * Connect Camera::s_INTRINSIC_CALIBRATED_SIG to this::s_CALIBRATE_SLOT
-     *
      * Connect TransferFunction::s_POINTS_MODIFIED_SIG to this::s_UPDATE_TF_SLOT
      * Connect TransferFunction::s_WINDOWING_MODIFIED_SIG to this::s_UPDATE_TF_SLOT
->>>>>>> 6f782982
      */
     VISUVTKARADAPTOR_API virtual KeyConnectionsMap getAutoConnections() const override;
 
