--- conflicted
+++ resolved
@@ -318,15 +318,12 @@
         <service>::visuVTKAdaptor::Texture</service>
         <object>::fwData::Image</object>
     </extension>
-<<<<<<< HEAD
-
-=======
+
     
     <extension implements="::fwServices::registry::ServiceFactory">
         <type>::fwRenderVTK::IVtkAdaptorService</type>
         <service>::visuVTKAdaptor::ImageSliceOrientationText</service>
         <object>::fwData::Object</object>
     </extension>
->>>>>>> b84359e7
 </plugin>
 
