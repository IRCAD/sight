fwEnableCpp11(${FWPROJECT_NAME})
fwLoadProperties()
fwUseForwardInclude(
    fwCom
    fwComEd
    fwData
    fwRenderVTK
    fwRuntime
    fwServices
)

find_package(VTK 
    COMPONENTS
    vtkInteractionWidgets
    vtkInteractionStyle
    vtkFiltersTexture
    vtkRenderingOpenGL
    REQUIRED
)

fwForwardInclude(
    ${VTK_INCLUDE_DIRS}
)
fwLink(
<<<<<<< HEAD
    ${VTK_LIBRARIES} 
)
=======
    ${Boost_LIBRARIES} 
    vtkInteractionWidgets
    vtkInteractionStyle
    vtkFiltersTexture
    )
>>>>>>> b84359e7
<|MERGE_RESOLUTION|>--- conflicted
+++ resolved
@@ -1,4 +1,3 @@
-fwEnableCpp11(${FWPROJECT_NAME})
 fwLoadProperties()
 fwUseForwardInclude(
     fwCom
@@ -15,6 +14,7 @@
     vtkInteractionStyle
     vtkFiltersTexture
     vtkRenderingOpenGL
+    vtkIOLegacy
     REQUIRED
 )
 
@@ -22,13 +22,6 @@
     ${VTK_INCLUDE_DIRS}
 )
 fwLink(
-<<<<<<< HEAD
     ${VTK_LIBRARIES} 
+    vtkFiltersTexture
 )
-=======
-    ${Boost_LIBRARIES} 
-    vtkInteractionWidgets
-    vtkInteractionStyle
-    vtkFiltersTexture
-    )
->>>>>>> b84359e7
