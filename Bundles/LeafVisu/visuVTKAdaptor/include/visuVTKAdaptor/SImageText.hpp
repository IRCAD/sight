--- conflicted
+++ resolved
@@ -82,19 +82,12 @@
 
 protected:
 
-<<<<<<< HEAD
-    VISUVTKADAPTOR_API void configuring();
-    VISUVTKADAPTOR_API void starting();
-    VISUVTKADAPTOR_API void updating();
-    VISUVTKADAPTOR_API void stopping();
-    /// Select the current tf
-    VISUVTKADAPTOR_API void swapping(const KeyType& key);
-=======
     VISUVTKADAPTOR_API void configuring() override;
     VISUVTKADAPTOR_API void starting() override;
     VISUVTKADAPTOR_API void updating() override;
     VISUVTKADAPTOR_API void stopping() override;
->>>>>>> adcc19b9
+    /// Select the current tf
+    VISUVTKADAPTOR_API void swapping(const KeyType& key);
 
     /**
      * @brief Returns proposals to connect service slots to associated object signals,
@@ -106,19 +99,11 @@
      */
     VISUVTKADAPTOR_API virtual KeyConnectionsMap getAutoConnections() const override;
 
-<<<<<<< HEAD
     /// Update the text according to the new windowing
-    VISUVTKADAPTOR_API virtual void updateTFPoints();
+    VISUVTKADAPTOR_API virtual void updateTFPoints() override;
 
     /// Update the text according to the new windowing
-    VISUVTKADAPTOR_API virtual void updateTFWindowing(double window, double level);
-=======
-    /// Update tranfer function points
-    VISUVTKADAPTOR_API virtual void updatingTFPoints() override;
-
-    /// Update transfer function windowing
-    VISUVTKADAPTOR_API virtual void updatingTFWindowing(double window, double level) override;
->>>>>>> adcc19b9
+    VISUVTKADAPTOR_API virtual void updateTFWindowing(double window, double level) override;
 
     /**
      * @name Slots
