--- conflicted
+++ resolved
@@ -21,12 +21,9 @@
 {
 
 
-<<<<<<< HEAD
-=======
 /**
 * @brief Manage material representation of meshes
 */
->>>>>>> b84359e7
 class VISUVTKADAPTOR_CLASS_API Material: public ::fwRenderVTK::IVtkAdaptorService
 {
 
