--- conflicted
+++ resolved
@@ -101,18 +101,11 @@
 
 protected:
 
-<<<<<<< HEAD
-    VISUVTKADAPTOR_API void configuring();
-    VISUVTKADAPTOR_API void starting();
-    VISUVTKADAPTOR_API void updating();
-    VISUVTKADAPTOR_API void stopping();
-    VISUVTKADAPTOR_API void swapping(const KeyType& key);
-=======
     VISUVTKADAPTOR_API void configuring() override;
     VISUVTKADAPTOR_API void starting() override;
     VISUVTKADAPTOR_API void updating() override;
     VISUVTKADAPTOR_API void stopping() override;
->>>>>>> adcc19b9
+    VISUVTKADAPTOR_API void swapping(const KeyType& key);
 
     /**
      * @brief Returns proposals to connect service slots to associated object signals,
@@ -134,19 +127,11 @@
     void updateImageOpacity();
     void updateImageTransferFunction();
 
-<<<<<<< HEAD
     /// Slot: update the displayed lookup table
-    VISUVTKADAPTOR_API virtual void updateTFPoints();
+    VISUVTKADAPTOR_API virtual void updateTFPoints() override;
 
     /// Slot: update the windowing of the displayed lookup table
-    VISUVTKADAPTOR_API virtual void updateTFWindowing(double window, double level);
-=======
-    /// Called when transfer function points are modified.
-    VISUVTKADAPTOR_API virtual void updatingTFPoints() override;
-
-    /// Called when transfer function windowing is modified.
-    VISUVTKADAPTOR_API virtual void updatingTFWindowing(double window, double level) override;
->>>>>>> adcc19b9
+    VISUVTKADAPTOR_API virtual void updateTFWindowing(double window, double level) override;
 
 private:
 
