--- conflicted
+++ resolved
@@ -105,18 +105,11 @@
         double m_imageOpacity;
     };
 
-<<<<<<< HEAD
-    VISUVTKADAPTOR_API void configuring();
-    VISUVTKADAPTOR_API void starting();
-    VISUVTKADAPTOR_API void updating();
-    VISUVTKADAPTOR_API void stopping();
-    VISUVTKADAPTOR_API void swapping(const KeyType& key);
-=======
     VISUVTKADAPTOR_API void configuring() override;
     VISUVTKADAPTOR_API void starting() override;
     VISUVTKADAPTOR_API void updating() override;
     VISUVTKADAPTOR_API void stopping() override;
->>>>>>> adcc19b9
+    VISUVTKADAPTOR_API void swapping(const KeyType& key);
 
     /**
      * @brief Returns proposals to connect service slots to associated object signals,
