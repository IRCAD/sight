/* ***** BEGIN LICENSE BLOCK *****
 * FW4SPL - Copyright (C) IRCAD, 2009-2010.
 * Distributed under the terms of the GNU Lesser General Public License (LGPL) as
 * published by the Free Software Foundation.
 * ****** END LICENSE BLOCK ****** */
/* ***** BEGIN CONTRIBUTORS BLOCK *****
 * Contributors:
 *  - Jean-Baptiste.Fasquel (LISA Laboratory, Angers University, France)
 * ****** END CONTRIBUTORS BLOCK ****** */

#include <fwTools/helpers.hpp>

#include <fwComEd/fieldHelper/MedicalImageHelpers.hpp>
#include <fwComEd/ImageMsg.hpp>
#include <fwComEd/Dictionary.hpp>

#include <fwServices/Base.hpp>

#include <fwData/Image.hpp>
#include <fwData/TransfertFunction.hpp>
#include <fwData/Color.hpp>
#include <fwData/String.hpp>
#include <fwData/Float.hpp>

#include <vtkIO/vtk.hpp>

#include <vtkImageData.h>

#include "visuVTKAdaptor/Image.hpp"
#include "visuVTKAdaptor/ImageSlice.hpp"
#include "visuVTKAdaptor/NegatoOneSlice.hpp"


REGISTER_SERVICE( ::fwRenderVTK::IVtkAdaptorService, ::visuVTKAdaptor::NegatoOneSlice, ::fwData::Image ) ;

namespace visuVTKAdaptor
{


//------------------------------------------------------------------------------

NegatoOneSlice::NegatoOneSlice() throw()
{
    SLM_TRACE_FUNC();
    m_allowAlphaInTF = false;
    m_interpolation  = true;
    m_manageImageSource = false;

    m_imageSource = NULL;

    // Manage events
    addNewHandledEvent( ::fwComEd::ImageMsg::BUFFER            );
    addNewHandledEvent( ::fwComEd::ImageMsg::NEW_IMAGE         );
    addNewHandledEvent( ::fwComEd::ImageMsg::MODIFIED          );
}

//------------------------------------------------------------------------------

NegatoOneSlice::~NegatoOneSlice() throw()
{
    SLM_TRACE_FUNC();
    this->unregisterServices();
    this->cleanImageSource();
}

//------------------------------------------------------------------------------
vtkObject* NegatoOneSlice::getImageSource()
{
    if ( !m_imageSource )
    {
        OSLM_TRACE(this->getUUID() << ": Create ImageSource");
        if (!m_imageSourceId.empty())
        {
            m_imageSource = this->getVtkObject(m_imageSourceId);
        }
        else
        {
            m_imageSource = vtkImageData::New();
            m_manageImageSource = true;
        }
    }

    return m_imageSource;
}

//------------------------------------------------------------------------------

void NegatoOneSlice::cleanImageSource()
{
    if (m_manageImageSource && m_imageSource)
    {
        m_imageSource->Delete();
        m_imageSource = NULL;
    }
}

//------------------------------------------------------------------------------

::fwRenderVTK::IVtkAdaptorService::sptr NegatoOneSlice::getImageSliceAdaptor()
{
    ::fwRenderVTK::IVtkAdaptorService::sptr imageSliceAdaptor;

<<<<<<< HEAD
    // Manage events
    addNewHandledEvent( ::fwComEd::ImageMsg::BUFFER );
    addNewHandledEvent( ::fwComEd::ImageMsg::NEW_IMAGE );
    addNewHandledEvent( ::fwComEd::ImageMsg::TRANSFERTFUNCTION );
    addNewHandledEvent( ::fwComEd::ImageMsg::WINDOWING );
    addNewHandledEvent( ::fwComEd::ImageMsg::SLICE_INDEX );
    addNewHandledEvent( ::fwComEd::ImageMsg::CHANGE_SLICE_TYPE );
    addNewHandledEvent( ::fwComEd::ImageMsg::OPACITY );
=======
    if (m_imageSliceAdaptor.expired())
    {
        OSLM_TRACE(this->getUUID() << ": Create ImageSlice Adaptor Service");
        ::fwData::Image::sptr image;
        ::fwData::Composite::sptr sceneComposite;

        image          = this->getObject< ::fwData::Image >();
        sceneComposite = this->getRenderService()->getObject< ::fwData::Composite >();

        imageSliceAdaptor = ::fwServices::add< ::fwRenderVTK::IVtkAdaptorService >(
                sceneComposite,
                "::visuVTKAdaptor::ImageSlice"
                );
        imageSliceAdaptor->setRenderService(this->getRenderService());
        imageSliceAdaptor->setRenderId( this->getRenderId() );
        imageSliceAdaptor->setPickerId( this->getPickerId() );
        imageSliceAdaptor->setTransformId( this->getTransformId() );

        ::visuVTKAdaptor::ImageSlice::sptr ISA;
        ISA = ::visuVTKAdaptor::ImageSlice::dynamicCast(imageSliceAdaptor);
        ISA->setVtkImageSource(this->getImageSource());
        ISA->setCtrlImage(image);
        ISA->setInterpolation(m_interpolation);

       ::fwComEd::helper::MedicalImageAdaptor::dynamicCast(ISA)->setOrientation((Orientation) m_orientation);

        m_imageSliceAdaptor = imageSliceAdaptor;
        this->registerService(imageSliceAdaptor);
    }
    else
    {
        imageSliceAdaptor = m_imageSliceAdaptor.lock();
    }
    return imageSliceAdaptor;
>>>>>>> 81468c6e
}

//------------------------------------------------------------------------------
::fwRenderVTK::IVtkAdaptorService::sptr NegatoOneSlice::getImageAdaptor()
{
    ::fwRenderVTK::IVtkAdaptorService::sptr imageAdaptor;

    if (m_imageAdaptor.expired())
    {
        OSLM_TRACE(this->getUUID() << ": Create Image Adaptor Service");
        ::fwData::Image::sptr image;
        image = this->getObject< ::fwData::Image >();
        imageAdaptor = ::fwServices::add< ::fwRenderVTK::IVtkAdaptorService >(
                image,
                "::visuVTKAdaptor::Image"
                );
        imageAdaptor->setRenderService(this->getRenderService());
        imageAdaptor->setRenderId( this->getRenderId() );
        imageAdaptor->setPickerId( this->getPickerId() );
        imageAdaptor->setTransformId( this->getTransformId() );


        ::visuVTKAdaptor::Image::sptr IA;
        IA = ::visuVTKAdaptor::Image::dynamicCast(imageAdaptor);
        IA->setVtkImageRegister(this->getImageSource());
        IA->setImageOpacity(1.);
        IA->setAllowAlphaInTF(m_allowAlphaInTF);

        m_imageAdaptor = imageAdaptor;
        this->registerService(imageAdaptor);
    }
    else
    {
        imageAdaptor = m_imageAdaptor.lock();
    }
    return imageAdaptor;
}

//------------------------------------------------------------------------------

void NegatoOneSlice::doStart() throw(fwTools::Failed)
{
    SLM_TRACE_FUNC();
    this->getImageAdaptor()->start();
    this->getImageSliceAdaptor()->start();
}

//------------------------------------------------------------------------------

void NegatoOneSlice::doStop() throw(fwTools::Failed)
{
    SLM_TRACE_FUNC();
    this->getImageAdaptor()->stop();
    this->getImageSliceAdaptor()->stop();
    this->unregisterServices();
    this->cleanImageSource();
}

//------------------------------------------------------------------------------

void NegatoOneSlice::doSwap() throw(fwTools::Failed)
{
    SLM_TRACE_FUNC();
    this->doStop();
    this->doStart();
}

//------------------------------------------------------------------------------

void NegatoOneSlice::doUpdate() throw(::fwTools::Failed)
{
<<<<<<< HEAD
    ::fwData::Image::sptr image = this->getObject< ::fwData::Image >();
    bool imageIsValid = ::fwComEd::fieldHelper::MedicalImageHelpers::checkImageValidity( image );

    if (imageIsValid)
    {
        buildPipeline();
        updateImage(image);
        updateSliceIndex(image);
        updateOutline();
        updateTransfertFunction(image);
        updateWindowing(image);
        updateOpacity(image);
    }
=======
    SLM_TRACE_FUNC();
    this->getImageAdaptor()->update();
    this->getImageSliceAdaptor()->update();
>>>>>>> 81468c6e
}

//------------------------------------------------------------------------------

void NegatoOneSlice::doUpdate(::fwServices::ObjectMsg::csptr msg) throw(::fwTools::Failed)
{
<<<<<<< HEAD
    ::fwData::Image::sptr image = this->getObject< ::fwData::Image >();
    bool imageIsValid = ::fwComEd::fieldHelper::MedicalImageHelpers::checkImageValidity( image );

    if (imageIsValid)
    {

        if ( msg->hasEvent( ::fwComEd::ImageMsg::BUFFER ) || ( msg->hasEvent( ::fwComEd::ImageMsg::NEW_IMAGE )) )
        {
            doUpdate();
        }

        if ( msg->hasEvent( ::fwComEd::ImageMsg::TRANSFERTFUNCTION ) )
        {
            updateTransfertFunction(image);
        }

        if ( msg->hasEvent( ::fwComEd::ImageMsg::WINDOWING ) )
        {
            ::fwComEd::ImageMsg::dynamicConstCast(msg)->getWindowMinMax( m_windowMin, m_windowMax);
            updateWindowing(image);
        }

        if ( msg->hasEvent( ::fwComEd::ImageMsg::SLICE_INDEX ) )
        {
            ::fwComEd::ImageMsg::dynamicConstCast(msg)->getSliceIndex( m_axialIndex, m_frontalIndex, m_sagittalIndex);
            updateSliceIndex(image);
            updateOutline();
        }

        if ( msg->hasEvent( ::fwComEd::ImageMsg::CHANGE_SLICE_TYPE ) && imageIsValid)
        {
            ::fwData::Object::csptr cObjInfo = msg->getDataInfo( ::fwComEd::ImageMsg::CHANGE_SLICE_TYPE );
            ::fwData::Object::sptr objInfo = ::boost::const_pointer_cast< ::fwData::Object > ( cObjInfo );
            ::fwData::Composite::sptr info = ::fwData::Composite::dynamicCast ( objInfo );

            int fromSliceType = ::fwData::Integer::dynamicCast( info->getRefMap()["fromSliceType"] )->value();
            int toSliceType =   ::fwData::Integer::dynamicCast( info->getRefMap()["toSliceType"] )->value();

            if( toSliceType == static_cast<int>(m_orientation) )
            {
                setOrientation( static_cast< Orientation >( fromSliceType ));
                doUpdate();
            }
            else if(fromSliceType == static_cast<int>(m_orientation))
            {
                setOrientation( static_cast< Orientation >( toSliceType ));
                doUpdate();
            }
        }
        if ( msg->hasEvent( ::fwComEd::ImageMsg::OPACITY ) )
        {
            updateOpacity(image);
        }
    }
=======
    SLM_TRACE_FUNC();
    this->doStop();
    this->doStart();
    this->doUpdate();
>>>>>>> 81468c6e
}

//------------------------------------------------------------------------------

void NegatoOneSlice::configuring() throw(fwTools::Failed)
{
    SLM_TRACE_FUNC();
    ::fwRuntime::ConfigurationElement::sptr cfg;
    //To be managed by ::fwRenderVTK::VtkRenderService
    if(m_configuration->getName() == "config")
    {
        cfg = m_configuration;
    }
    //When directly declared as an image service
    else if( m_configuration->findConfigurationElement("config") )
    {
        cfg = m_configuration->findConfigurationElement("config") ;
    }
    else
    {
        assert(false);
    }

    if( cfg->hasAttribute("scene") )
    {
        OSLM_TRACE("m_configuration->hasAttributeValue scene: true");
        this->setSceneId(cfg->getAttributeValue("scene"));
    }
    else
    {
        OSLM_TRACE("m_configuration->hasAttributeValue scene: false");
    }

    this->setRenderId( cfg->getAttributeValue("renderer") );
    this->setPickerId( cfg->getAttributeValue("picker") );
    if(cfg->hasAttribute("sliceIndex"))
    {
         std::string  orientation = cfg->getAttributeValue("sliceIndex");
         if(orientation == "axial" )
         {
             m_orientation = Z_AXIS;
         }
         else if(orientation == "frontal" )
         {
             m_orientation = Y_AXIS;
         }
         else if(orientation == "sagittal" )
         {
             m_orientation = X_AXIS;
         }
    }

    if( cfg->hasAttribute("transform") )
    {
        this->setTransformId( cfg->getAttributeValue("transform") );
    }
<<<<<<< HEAD
}


//------------------------------------------------------------------------------


void NegatoOneSlice::updateImage( ::fwData::Image::sptr image  )
{
    ::vtkIO::toVTKImage(image,m_imageData);
    m_map2colors->SetInput(m_imageData);

    this->updateImageInfos(image);

    this->setVtkPipelineModified();
}

//------------------------------------------------------------------------------

void NegatoOneSlice::updateSliceIndex( ::fwData::Image::sptr image )
{
    bool fieldsAreModified = ::fwComEd::fieldHelper::MedicalImageHelpers::checkImageSliceIndex( image );

    unsigned int axialIndex    = m_axialIndex->value();
    unsigned int frontalIndex  = m_frontalIndex->value();
    unsigned int sagittalIndex = m_sagittalIndex->value();

    int pos[3];
    pos[2]= axialIndex;
    pos[1]= frontalIndex;
    pos[0]= sagittalIndex;

    this->setSlice( pos[ m_orientation] );
}

//------------------------------------------------------------------------------

void NegatoOneSlice::updateWindowing( ::fwData::Image::sptr image )
{
    std::pair<bool,bool> fieldsAreModified = ::fwComEd::fieldHelper::MedicalImageHelpers::checkMinMaxTF( image );
    // Temp test because theses cases are not manage ( need to notify if there are modifications of Min/Max/TF )
    assert( ! fieldsAreModified.first && ! fieldsAreModified.second );

    m_lut->SetTableRange( m_windowMin->value(), m_windowMax->value() );
    m_lut->Modified();
    setVtkPipelineModified();
}

void NegatoOneSlice::updateOpacity( ::fwData::Image::sptr image )
{
    bool fieldIsModified = ::fwComEd::fieldHelper::MedicalImageHelpers::checkOpacity( image );
    float opacity = image->getFieldSingleElement< ::fwData::Float >( ::fwComEd::Dictionary::m_opacityId )->value();
    m_imageActor->SetOpacity ((double)opacity );
    setVtkPipelineModified();
}
//------------------------------------------------------------------------------

void NegatoOneSlice::updateTransfertFunction( ::fwData::Image::sptr image )
{
    std::pair<bool,bool> fieldsAreModified = ::fwComEd::fieldHelper::MedicalImageHelpers::checkMinMaxTF( image );

    ::fwData::Composite::sptr tfComposite = m_transfertFunctions;
    std::string tfName = m_transfertFunctionId->value();
    ::fwData::TransfertFunction::sptr pTransfertFunction = ::fwData::TransfertFunction::dynamicCast(tfComposite->getRefMap()[tfName]);
    convertTF2vtkTF( pTransfertFunction, m_lut );
    setVtkPipelineModified();
}

//------------------------------------------------------------------------------

void NegatoOneSlice::setSlice( int slice )
{
    ::fwData::Image::sptr image = this->getObject< ::fwData::Image >();
    bool imageIsValid = ::fwComEd::fieldHelper::MedicalImageHelpers::checkImageValidity( image );
    assert ( imageIsValid );

    int extent[6];
    std::fill(  extent, extent+6, 0);
    extent[1] = image->getSize()[0]-1;
    extent[3] = image->getSize()[1]-1;
    extent[5] = image->getSize()[2]-1;
    extent[2*m_orientation]=slice;
    extent[2*m_orientation+1]=slice;

    m_imageActor->SetDisplayExtent( extent );
//  this->getRenderer()->ResetCameraClippingRange();
    setVtkPipelineModified();
}

//------------------------------------------------------------------------------

void NegatoOneSlice::buildPipeline( )
{

    m_map2colors->SetLookupTable(m_lut);
    m_imageActor->SetInput(m_map2colors->GetOutput());
    if(!this->getTransformId().empty())
=======
    if(m_configuration->hasAttribute("tfalpha") )
>>>>>>> 81468c6e
    {
        this->setAllowAlphaInTF(m_configuration->getAttributeValue("tfalpha") == "yes");
    }
    if (m_configuration->hasAttribute("interpolation"))
    {
        this->setInterpolation(!(m_configuration->getAttributeValue("interpolation") == "off"));
    }
    if (m_configuration->hasAttribute("vtkimagesource"))
    {
        this->setVtkImageSourceId( m_configuration->getAttributeValue("vtkimagesource") );
    }
}


<<<<<<< HEAD
vtkImageActor * NegatoOneSlice::getImageActor() throw()
{
    return m_imageActor ;
}
=======
//------------------------------------------------------------------------------

>>>>>>> 81468c6e

} //namespace visuVTKAdaptor<|MERGE_RESOLUTION|>--- conflicted
+++ resolved
@@ -100,16 +100,6 @@
 {
     ::fwRenderVTK::IVtkAdaptorService::sptr imageSliceAdaptor;
 
-<<<<<<< HEAD
-    // Manage events
-    addNewHandledEvent( ::fwComEd::ImageMsg::BUFFER );
-    addNewHandledEvent( ::fwComEd::ImageMsg::NEW_IMAGE );
-    addNewHandledEvent( ::fwComEd::ImageMsg::TRANSFERTFUNCTION );
-    addNewHandledEvent( ::fwComEd::ImageMsg::WINDOWING );
-    addNewHandledEvent( ::fwComEd::ImageMsg::SLICE_INDEX );
-    addNewHandledEvent( ::fwComEd::ImageMsg::CHANGE_SLICE_TYPE );
-    addNewHandledEvent( ::fwComEd::ImageMsg::OPACITY );
-=======
     if (m_imageSliceAdaptor.expired())
     {
         OSLM_TRACE(this->getUUID() << ": Create ImageSlice Adaptor Service");
@@ -144,7 +134,6 @@
         imageSliceAdaptor = m_imageSliceAdaptor.lock();
     }
     return imageSliceAdaptor;
->>>>>>> 81468c6e
 }
 
 //------------------------------------------------------------------------------
@@ -216,92 +205,19 @@
 
 void NegatoOneSlice::doUpdate() throw(::fwTools::Failed)
 {
-<<<<<<< HEAD
-    ::fwData::Image::sptr image = this->getObject< ::fwData::Image >();
-    bool imageIsValid = ::fwComEd::fieldHelper::MedicalImageHelpers::checkImageValidity( image );
-
-    if (imageIsValid)
-    {
-        buildPipeline();
-        updateImage(image);
-        updateSliceIndex(image);
-        updateOutline();
-        updateTransfertFunction(image);
-        updateWindowing(image);
-        updateOpacity(image);
-    }
-=======
     SLM_TRACE_FUNC();
     this->getImageAdaptor()->update();
     this->getImageSliceAdaptor()->update();
->>>>>>> 81468c6e
 }
 
 //------------------------------------------------------------------------------
 
 void NegatoOneSlice::doUpdate(::fwServices::ObjectMsg::csptr msg) throw(::fwTools::Failed)
 {
-<<<<<<< HEAD
-    ::fwData::Image::sptr image = this->getObject< ::fwData::Image >();
-    bool imageIsValid = ::fwComEd::fieldHelper::MedicalImageHelpers::checkImageValidity( image );
-
-    if (imageIsValid)
-    {
-
-        if ( msg->hasEvent( ::fwComEd::ImageMsg::BUFFER ) || ( msg->hasEvent( ::fwComEd::ImageMsg::NEW_IMAGE )) )
-        {
-            doUpdate();
-        }
-
-        if ( msg->hasEvent( ::fwComEd::ImageMsg::TRANSFERTFUNCTION ) )
-        {
-            updateTransfertFunction(image);
-        }
-
-        if ( msg->hasEvent( ::fwComEd::ImageMsg::WINDOWING ) )
-        {
-            ::fwComEd::ImageMsg::dynamicConstCast(msg)->getWindowMinMax( m_windowMin, m_windowMax);
-            updateWindowing(image);
-        }
-
-        if ( msg->hasEvent( ::fwComEd::ImageMsg::SLICE_INDEX ) )
-        {
-            ::fwComEd::ImageMsg::dynamicConstCast(msg)->getSliceIndex( m_axialIndex, m_frontalIndex, m_sagittalIndex);
-            updateSliceIndex(image);
-            updateOutline();
-        }
-
-        if ( msg->hasEvent( ::fwComEd::ImageMsg::CHANGE_SLICE_TYPE ) && imageIsValid)
-        {
-            ::fwData::Object::csptr cObjInfo = msg->getDataInfo( ::fwComEd::ImageMsg::CHANGE_SLICE_TYPE );
-            ::fwData::Object::sptr objInfo = ::boost::const_pointer_cast< ::fwData::Object > ( cObjInfo );
-            ::fwData::Composite::sptr info = ::fwData::Composite::dynamicCast ( objInfo );
-
-            int fromSliceType = ::fwData::Integer::dynamicCast( info->getRefMap()["fromSliceType"] )->value();
-            int toSliceType =   ::fwData::Integer::dynamicCast( info->getRefMap()["toSliceType"] )->value();
-
-            if( toSliceType == static_cast<int>(m_orientation) )
-            {
-                setOrientation( static_cast< Orientation >( fromSliceType ));
-                doUpdate();
-            }
-            else if(fromSliceType == static_cast<int>(m_orientation))
-            {
-                setOrientation( static_cast< Orientation >( toSliceType ));
-                doUpdate();
-            }
-        }
-        if ( msg->hasEvent( ::fwComEd::ImageMsg::OPACITY ) )
-        {
-            updateOpacity(image);
-        }
-    }
-=======
     SLM_TRACE_FUNC();
     this->doStop();
     this->doStart();
     this->doUpdate();
->>>>>>> 81468c6e
 }
 
 //------------------------------------------------------------------------------
@@ -358,128 +274,22 @@
     {
         this->setTransformId( cfg->getAttributeValue("transform") );
     }
-<<<<<<< HEAD
-}
-
-
-//------------------------------------------------------------------------------
-
-
-void NegatoOneSlice::updateImage( ::fwData::Image::sptr image  )
-{
-    ::vtkIO::toVTKImage(image,m_imageData);
-    m_map2colors->SetInput(m_imageData);
-
-    this->updateImageInfos(image);
-
-    this->setVtkPipelineModified();
-}
-
-//------------------------------------------------------------------------------
-
-void NegatoOneSlice::updateSliceIndex( ::fwData::Image::sptr image )
-{
-    bool fieldsAreModified = ::fwComEd::fieldHelper::MedicalImageHelpers::checkImageSliceIndex( image );
-
-    unsigned int axialIndex    = m_axialIndex->value();
-    unsigned int frontalIndex  = m_frontalIndex->value();
-    unsigned int sagittalIndex = m_sagittalIndex->value();
-
-    int pos[3];
-    pos[2]= axialIndex;
-    pos[1]= frontalIndex;
-    pos[0]= sagittalIndex;
-
-    this->setSlice( pos[ m_orientation] );
-}
-
-//------------------------------------------------------------------------------
-
-void NegatoOneSlice::updateWindowing( ::fwData::Image::sptr image )
-{
-    std::pair<bool,bool> fieldsAreModified = ::fwComEd::fieldHelper::MedicalImageHelpers::checkMinMaxTF( image );
-    // Temp test because theses cases are not manage ( need to notify if there are modifications of Min/Max/TF )
-    assert( ! fieldsAreModified.first && ! fieldsAreModified.second );
-
-    m_lut->SetTableRange( m_windowMin->value(), m_windowMax->value() );
-    m_lut->Modified();
-    setVtkPipelineModified();
-}
-
-void NegatoOneSlice::updateOpacity( ::fwData::Image::sptr image )
-{
-    bool fieldIsModified = ::fwComEd::fieldHelper::MedicalImageHelpers::checkOpacity( image );
-    float opacity = image->getFieldSingleElement< ::fwData::Float >( ::fwComEd::Dictionary::m_opacityId )->value();
-    m_imageActor->SetOpacity ((double)opacity );
-    setVtkPipelineModified();
-}
-//------------------------------------------------------------------------------
-
-void NegatoOneSlice::updateTransfertFunction( ::fwData::Image::sptr image )
-{
-    std::pair<bool,bool> fieldsAreModified = ::fwComEd::fieldHelper::MedicalImageHelpers::checkMinMaxTF( image );
-
-    ::fwData::Composite::sptr tfComposite = m_transfertFunctions;
-    std::string tfName = m_transfertFunctionId->value();
-    ::fwData::TransfertFunction::sptr pTransfertFunction = ::fwData::TransfertFunction::dynamicCast(tfComposite->getRefMap()[tfName]);
-    convertTF2vtkTF( pTransfertFunction, m_lut );
-    setVtkPipelineModified();
-}
-
-//------------------------------------------------------------------------------
-
-void NegatoOneSlice::setSlice( int slice )
-{
-    ::fwData::Image::sptr image = this->getObject< ::fwData::Image >();
-    bool imageIsValid = ::fwComEd::fieldHelper::MedicalImageHelpers::checkImageValidity( image );
-    assert ( imageIsValid );
-
-    int extent[6];
-    std::fill(  extent, extent+6, 0);
-    extent[1] = image->getSize()[0]-1;
-    extent[3] = image->getSize()[1]-1;
-    extent[5] = image->getSize()[2]-1;
-    extent[2*m_orientation]=slice;
-    extent[2*m_orientation+1]=slice;
-
-    m_imageActor->SetDisplayExtent( extent );
-//  this->getRenderer()->ResetCameraClippingRange();
-    setVtkPipelineModified();
-}
-
-//------------------------------------------------------------------------------
-
-void NegatoOneSlice::buildPipeline( )
-{
-
-    m_map2colors->SetLookupTable(m_lut);
-    m_imageActor->SetInput(m_map2colors->GetOutput());
-    if(!this->getTransformId().empty())
-=======
-    if(m_configuration->hasAttribute("tfalpha") )
->>>>>>> 81468c6e
-    {
-        this->setAllowAlphaInTF(m_configuration->getAttributeValue("tfalpha") == "yes");
-    }
-    if (m_configuration->hasAttribute("interpolation"))
-    {
-        this->setInterpolation(!(m_configuration->getAttributeValue("interpolation") == "off"));
-    }
-    if (m_configuration->hasAttribute("vtkimagesource"))
-    {
-        this->setVtkImageSourceId( m_configuration->getAttributeValue("vtkimagesource") );
-    }
-}
-
-
-<<<<<<< HEAD
-vtkImageActor * NegatoOneSlice::getImageActor() throw()
-{
-    return m_imageActor ;
-}
-=======
-//------------------------------------------------------------------------------
-
->>>>>>> 81468c6e
+    if(cfg->hasAttribute("tfalpha") )
+    {
+        this->setAllowAlphaInTF(cfg->getAttributeValue("tfalpha") == "yes");
+    }
+    if (cfg->hasAttribute("interpolation"))
+    {
+        this->setInterpolation(!(cfg->getAttributeValue("interpolation") == "off"));
+    }
+    if (cfg->hasAttribute("vtkimagesource"))
+    {
+        this->setVtkImageSourceId( cfg->getAttributeValue("vtkimagesource") );
+    }
+}
+
+
+//------------------------------------------------------------------------------
+
 
 } //namespace visuVTKAdaptor