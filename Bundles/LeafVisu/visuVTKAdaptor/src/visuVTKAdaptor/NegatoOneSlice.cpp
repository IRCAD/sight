--- conflicted
+++ resolved
@@ -279,8 +279,6 @@
     assert(m_configuration->getName() == "config");
     this->setRenderId( m_configuration->getAttributeValue("renderer") );
     this->setPickerId( m_configuration->getAttributeValue("picker") );
-    this->setTransformId ( m_configuration->getAttributeValue ( "transform" ) );
-
     if(m_configuration->hasAttribute("sliceIndex"))
     {
          std::string  orientation = m_configuration->getAttributeValue("sliceIndex");
@@ -303,9 +301,7 @@
     }
 }
 
-
-//------------------------------------------------------------------------------
-
+//------------------------------------------------------------------------------
 
 void NegatoOneSlice::updateImage( ::fwData::Image::sptr image  )
 {
@@ -390,17 +386,7 @@
     }
 //  m_imageActor->InterpolateOff();
     buildOutline();
-<<<<<<< HEAD
     this->setVtkPipelineModified();
-=======
-
-    if( ! this->getTransformId().empty() )
-    {
-        m_imageActor->SetUserTransform( this->getTransform() );
-    }
-
-    setVtkPipelineModified();
->>>>>>> 2a646de3
 }
 
 //------------------------------------------------------------------------------
