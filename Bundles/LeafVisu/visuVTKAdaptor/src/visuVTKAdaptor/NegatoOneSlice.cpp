/* ***** BEGIN LICENSE BLOCK *****
 * FW4SPL - Copyright (C) IRCAD, 2009-2010.
 * Distributed under the terms of the GNU Lesser General Public License (LGPL) as
 * published by the Free Software Foundation.
 * ****** END LICENSE BLOCK ****** */
/* ***** BEGIN CONTRIBUTORS BLOCK *****
 * Contributors:
 *  - Jean-Baptiste.Fasquel (LISA Laboratory, Angers University, France)
 * ****** END CONTRIBUTORS BLOCK ****** */

#include <fwTools/helpers.hpp>

#include <fwComEd/fieldHelper/MedicalImageHelpers.hpp>
#include <fwComEd/ImageMsg.hpp>
#include <fwComEd/Dictionary.hpp>

#include <fwServices/macros.hpp>
#include <fwData/Image.hpp>
#include <fwData/TransfertFunction.hpp>
#include <fwData/Color.hpp>
#include <fwData/String.hpp>
#include <fwData/Float.hpp>

#include <vtkIO/vtk.hpp>

#include <vtkCubeSource.h>
#include <vtkImageData.h>
#include <vtkRenderer.h>
#include <vtkActor.h>
#include <vtkLookupTable.h>
#include <vtkProperty.h>
#include <vtkImageMapToColors.h>
#include <vtkPolyDataMapper.h>
#include <vtkImageActor.h>
#include <vtkCellArray.h>
#include <vtkTransform.h>

#include "visuVTKAdaptor/NegatoOneSlice.hpp"


void convertTF2vtkTF(
        ::fwData::TransfertFunction::sptr _pTransfertFunctionSrc ,
        vtkLookupTable * lookupTableDst,
        bool allow_transparency = false
        )
{
    SLM_TRACE_FUNC();
    //vtkWindowLevelLookupTable * lookupTable = vtkWindowLevelLookupTable::New();

    // Compute center and width
    std::pair< double, ::boost::int32_t > centerAndWidth = _pTransfertFunctionSrc->getCenterWidth();
    double width = centerAndWidth.second;

    // Compute min and max
    typedef ::fwData::TransfertFunction::TransfertFunctionPointIterator TFPCIterator;
    std::pair< TFPCIterator, TFPCIterator > range = _pTransfertFunctionSrc->getTransfertFunctionPoints();
    int min = (*range.first)->getValue();


    // Convert tf points
    //-------------------

    // Init iterator
    TFPCIterator iterTF = range.first;
    TFPCIterator iterTFNext = range.first + 1;
    TFPCIterator end = range.second;

    // Must have point in data tf
    assert( iterTF != end );

    // Init parameters
    int i = 0;
    double r, g, b;
    double alpha = 1.0;
    int value = 0;

    // Set first point
    value = ((*iterTF)->getValue() - min) * 255.0 / width;
    const ::fwData::Color::ColorArray & vRGBA0 = (*iterTF)->getColor()->getCRefRGBA();

    if(allow_transparency)
    {
        alpha = vRGBA0[3];
    }
    lookupTableDst->SetTableValue(i, vRGBA0[0], vRGBA0[1], vRGBA0[2], alpha);

    i++;
    while ( iterTFNext != end )
    {
        // First point
        value = ((*iterTF)->getValue() - min) * 255.0 / width;
        const ::fwData::Color::ColorArray & vRGBA = (*iterTF)->getColor()->getCRefRGBA();

        // Second point
        int valueNext = ((*iterTFNext)->getValue() - min) * 255.0 / width;
        const ::fwData::Color::ColorArray & vRGBANext = (*iterTFNext)->getColor()->getCRefRGBA();

        // Interpolation
        while (i <= valueNext)
        {
            double x = (double)(i - value) / (double)(valueNext - value);
            r = ( vRGBA[0] + ( vRGBANext[0] - vRGBA[0] ) * x ) ;
            g = ( vRGBA[1] + ( vRGBANext[1] - vRGBA[1] ) * x ) ;
            b = ( vRGBA[2] + ( vRGBANext[2] - vRGBA[2] ) * x ) ;
            if(allow_transparency)
            {
                alpha = ( vRGBA[3] + ( vRGBANext[3] - vRGBA[3] ) * x ) ;
            }

            lookupTableDst->SetTableValue( i, r, g, b , alpha );
            i++;
        }

        iterTF++;
        iterTFNext++;
    }

    lookupTableDst->SetTableRange( min, min + width );

    lookupTableDst->Build();

}


REGISTER_SERVICE( ::fwRenderVTK::IVtkAdaptorService, ::visuVTKAdaptor::NegatoOneSlice, ::fwData::Image ) ;

namespace visuVTKAdaptor
{


//------------------------------------------------------------------------------

NegatoOneSlice::NegatoOneSlice() throw()
{
    m_lut = vtkLookupTable::New();
    m_imageActor = vtkImageActor::New();
    m_map2colors = vtkImageMapToColors::New();
    m_imageData = vtkImageData::New();

    //m_planeSource = vtkPlaneSource::New();
    m_planeOutlinePolyData = vtkPolyData::New();
    m_planeOutlineMapper   = vtkPolyDataMapper::New();
    m_planeOutlineActor    = vtkActor::New();

    // Manage events
    addNewHandledEvent( ::fwComEd::ImageMsg::BUFFER );
    addNewHandledEvent( ::fwComEd::ImageMsg::NEW_IMAGE );
    addNewHandledEvent( ::fwComEd::ImageMsg::TRANSFERTFUNCTION );
    addNewHandledEvent( ::fwComEd::ImageMsg::WINDOWING );
    addNewHandledEvent( ::fwComEd::ImageMsg::SLICE_INDEX );
    addNewHandledEvent( ::fwComEd::ImageMsg::CHANGE_SLICE_TYPE );
    addNewHandledEvent( ::fwComEd::ImageMsg::OPACITY );
}

//------------------------------------------------------------------------------

NegatoOneSlice::~NegatoOneSlice() throw()
{
    m_lut->Delete();
    m_lut = NULL;

    m_imageActor->Delete();
    m_imageActor = NULL;

    m_map2colors->Delete();
    m_map2colors = NULL;

    m_imageData->Delete();
    m_imageData = NULL;

    m_planeOutlineActor->Delete();
    m_planeOutlineActor = NULL;

    m_planeOutlineMapper->Delete();
    m_planeOutlineMapper = NULL;

    m_planeOutlinePolyData->Delete();
    m_planeOutlinePolyData = NULL;
}

//------------------------------------------------------------------------------

void NegatoOneSlice::doStart() throw(fwTools::Failed)
{
    this->addToRenderer(m_imageActor);
    this->addToRenderer(m_planeOutlineActor);
    this->addToPicker(m_imageActor);
}

//------------------------------------------------------------------------------

void NegatoOneSlice::doStop() throw(fwTools::Failed)
{
    this->removeAllPropFromRenderer();
    this->removeFromPicker(m_imageActor);
}

//------------------------------------------------------------------------------

void NegatoOneSlice::doSwap() throw(fwTools::Failed)
{
    doUpdate();
}

//------------------------------------------------------------------------------

void NegatoOneSlice::doUpdate() throw(::fwTools::Failed)
{
    ::fwData::Image::sptr image = this->getObject< ::fwData::Image >();
    bool imageIsValid = ::fwComEd::fieldHelper::MedicalImageHelpers::checkImageValidity( image );

    if (imageIsValid)
    {
        buildPipeline();
        updateImage(image);
        updateSliceIndex(image);
        updateOutline();
        updateTransfertFunction(image);
        updateWindowing(image);
        updateOpacity(image);
    }
}

//------------------------------------------------------------------------------

void NegatoOneSlice::doUpdate(::fwServices::ObjectMsg::csptr msg) throw(::fwTools::Failed)
{
    ::fwData::Image::sptr image = this->getObject< ::fwData::Image >();
    bool imageIsValid = ::fwComEd::fieldHelper::MedicalImageHelpers::checkImageValidity( image );

    if (imageIsValid)
    {

        if ( msg->hasEvent( ::fwComEd::ImageMsg::BUFFER ) || ( msg->hasEvent( ::fwComEd::ImageMsg::NEW_IMAGE )) )
        {
            doUpdate();
        }

        if ( msg->hasEvent( ::fwComEd::ImageMsg::TRANSFERTFUNCTION ) )
        {
            updateTransfertFunction(image);
        }

        if ( msg->hasEvent( ::fwComEd::ImageMsg::WINDOWING ) )
        {
            ::fwComEd::ImageMsg::dynamicConstCast(msg)->getWindowMinMax( m_windowMin, m_windowMax);
            updateWindowing(image);
        }

        if ( msg->hasEvent( ::fwComEd::ImageMsg::SLICE_INDEX ) )
        {
            ::fwComEd::ImageMsg::dynamicConstCast(msg)->getSliceIndex( m_axialIndex, m_frontalIndex, m_sagittalIndex);
            updateSliceIndex(image);
            updateOutline();
        }

        if ( msg->hasEvent( ::fwComEd::ImageMsg::CHANGE_SLICE_TYPE ) && imageIsValid)
        {
            ::fwData::Object::csptr cObjInfo = msg->getDataInfo( ::fwComEd::ImageMsg::CHANGE_SLICE_TYPE );
            ::fwData::Object::sptr objInfo = ::boost::const_pointer_cast< ::fwData::Object > ( cObjInfo );
            ::fwData::Composite::sptr info = ::fwData::Composite::dynamicCast ( objInfo );

            int fromSliceType = ::fwData::Integer::dynamicCast( info->getRefMap()["fromSliceType"] )->value();
            int toSliceType =   ::fwData::Integer::dynamicCast( info->getRefMap()["toSliceType"] )->value();

            if( toSliceType == static_cast<int>(m_orientation) )
            {
                setOrientation( static_cast< Orientation >( fromSliceType ));
                doUpdate();
            }
            else if(fromSliceType == static_cast<int>(m_orientation))
            {
                setOrientation( static_cast< Orientation >( toSliceType ));
                doUpdate();
            }
        }
        if ( msg->hasEvent( ::fwComEd::ImageMsg::OPACITY ) )
        {
            updateOpacity(image);
        }
    }
}

//------------------------------------------------------------------------------

void NegatoOneSlice::configuring() throw(fwTools::Failed)
{
    SLM_TRACE_FUNC();
    ::fwRuntime::ConfigurationElement::sptr cfg;
    //To be managed by ::fwRenderVTK::VtkRenderService
    if(m_configuration->getName() == "config")
    {
        cfg = m_configuration;
    }
    //When directly declared as an image service
    else if( m_configuration->findConfigurationElement("config") )
    {
        cfg = m_configuration->findConfigurationElement("config") ;
    }
    else
    {
        assert(false);
    }

    if( cfg->hasAttribute("scene") )
    {
        OSLM_TRACE("m_configuration->hasAttributeValue scene: true");
        this->setSceneId(cfg->getAttributeValue("scene"));
    }
    else
    {
        OSLM_TRACE("m_configuration->hasAttributeValue scene: false");
    }

    this->setRenderId( cfg->getAttributeValue("renderer") );
    this->setPickerId( cfg->getAttributeValue("picker") );
    if(cfg->hasAttribute("sliceIndex"))
    {
         std::string  orientation = cfg->getAttributeValue("sliceIndex");
         if(orientation == "axial" )
         {
             m_orientation = Z_AXIS;
         }
         else if(orientation == "frontal" )
         {
             m_orientation = Y_AXIS;
         }
         else if(orientation == "sagittal" )
         {
             m_orientation = X_AXIS;
         }
    }
<<<<<<< HEAD

=======
    if(m_configuration->hasAttribute("transform") )
    {
        this->setTransformId( m_configuration->getAttributeValue("transform") );
    }
>>>>>>> 7a34104e
}


//------------------------------------------------------------------------------


void NegatoOneSlice::updateImage( ::fwData::Image::sptr image  )
{
    ::vtkIO::toVTKImage(image,m_imageData);
    m_map2colors->SetInput(m_imageData);

    this->updateImageInfos(image);

    this->setVtkPipelineModified();
}

//------------------------------------------------------------------------------

void NegatoOneSlice::updateSliceIndex( ::fwData::Image::sptr image )
{
<<<<<<< HEAD
    bool fieldsAreModified = ::fwComEd::fieldHelper::MedicalImageHelpers::checkImageSliceIndex( image );

//    assert( ::fwComEd::fieldHelper::MedicalImageHelpers::checkImageSliceIndex( image ) );

    unsigned int axialIndex = image->getFieldSingleElement< ::fwData::Integer >( ::fwComEd::Dictionary::m_axialSliceIndexId )->value();
    unsigned int frontalIndex = image->getFieldSingleElement< ::fwData::Integer >( ::fwComEd::Dictionary::m_frontalSliceIndexId )->value();
    unsigned int sagittalIndex = image->getFieldSingleElement< ::fwData::Integer >( ::fwComEd::Dictionary::m_sagittalSliceIndexId )->value();
=======
    unsigned int axialIndex    = m_axialIndex->value();
    unsigned int frontalIndex  = m_frontalIndex->value();
    unsigned int sagittalIndex = m_sagittalIndex->value();
>>>>>>> 7a34104e

    int pos[3];
    pos[2]= axialIndex;
    pos[1]= frontalIndex;
    pos[0]= sagittalIndex;

    this->setSlice( pos[ m_orientation] );
}

//------------------------------------------------------------------------------

void NegatoOneSlice::updateWindowing( ::fwData::Image::sptr image )
{
    //std::pair<bool,bool> fieldsAreModified = ::fwComEd::fieldHelper::MedicalImageHelpers::checkMinMaxTF( image );
    // Temp test because theses cases are not manage ( need to notify if there are modifications of Min/Max/TF )
    //assert( ! fieldsAreModified.first && ! fieldsAreModified.second );

    m_lut->SetTableRange( m_windowMin->value(), m_windowMax->value() );
    m_lut->Modified();
    setVtkPipelineModified();
}

void NegatoOneSlice::updateOpacity( ::fwData::Image::sptr image )
{
    bool fieldIsModified = ::fwComEd::fieldHelper::MedicalImageHelpers::checkOpacity( image );
    float opacity = image->getFieldSingleElement< ::fwData::Float >( ::fwComEd::Dictionary::m_opacityId )->value();
    m_imageActor->SetOpacity ((double)opacity );
    setVtkPipelineModified();
}
//------------------------------------------------------------------------------

void NegatoOneSlice::updateTransfertFunction( ::fwData::Image::sptr image )
{
<<<<<<< HEAD
    std::pair<bool,bool> fieldsAreModified = ::fwComEd::fieldHelper::MedicalImageHelpers::checkMinMaxTF( image );

    ::fwData::Composite::sptr tfComposite = image->getFieldSingleElement< ::fwData::Composite >( fwComEd::Dictionary::m_transfertFunctionCompositeId );;
    std::string tfName = image->getFieldSingleElement< ::fwData::String >( fwComEd::Dictionary::m_transfertFunctionId )->value();
=======
    ::fwData::Composite::sptr tfComposite = m_transfertFunctions;
    std::string tfName = m_transfertFunctionId->value();
>>>>>>> 7a34104e
    ::fwData::TransfertFunction::sptr pTransfertFunction = ::fwData::TransfertFunction::dynamicCast(tfComposite->getRefMap()[tfName]);
    convertTF2vtkTF( pTransfertFunction, m_lut );
    setVtkPipelineModified();
}

//------------------------------------------------------------------------------

void NegatoOneSlice::setSlice( int slice )
{
    ::fwData::Image::sptr image = this->getObject< ::fwData::Image >();
    bool imageIsValid = ::fwComEd::fieldHelper::MedicalImageHelpers::checkImageValidity( image );
    assert ( imageIsValid );

    int extent[6];
    std::fill(  extent, extent+6, 0);
    extent[1] = image->getSize()[0]-1;
    extent[3] = image->getSize()[1]-1;
    extent[5] = image->getSize()[2]-1;
    extent[2*m_orientation]=slice;
    extent[2*m_orientation+1]=slice;

    m_imageActor->SetDisplayExtent( extent );
//  this->getRenderer()->ResetCameraClippingRange();
    setVtkPipelineModified();
}

//------------------------------------------------------------------------------

void NegatoOneSlice::buildPipeline( )
{
    m_map2colors->SetLookupTable(m_lut);
    m_imageActor->SetInput(m_map2colors->GetOutput());
    if(!this->getTransformId().empty())
    {
        m_imageActor->SetUserTransform(this->getTransform());
    }
//  m_imageActor->InterpolateOff();
    buildOutline();
    this->setVtkPipelineModified();
}

//------------------------------------------------------------------------------

void NegatoOneSlice::buildOutline()
{
    vtkPoints* points   = vtkPoints::New(VTK_DOUBLE);
    points->SetNumberOfPoints(4);
    int i;
    for (i = 0; i < 4; i++)
    {
        points->SetPoint(i,0.0,0.0,0.0);
    }

    vtkCellArray *cells = vtkCellArray::New();
    cells->Allocate(cells->EstimateSize(4,2));
    vtkIdType pts[2];
    pts[0] = 3; pts[1] = 2;       // top edge
    cells->InsertNextCell(2,pts);
    pts[0] = 0; pts[1] = 1;       // bottom edge
    cells->InsertNextCell(2,pts);
    pts[0] = 0; pts[1] = 3;       // left edge
    cells->InsertNextCell(2,pts);
    pts[0] = 1; pts[1] = 2;       // right edge
    cells->InsertNextCell(2,pts);

    m_planeOutlinePolyData->SetPoints(points);
    points->Delete();
    points = NULL;
    m_planeOutlinePolyData->SetLines(cells);
    cells->Delete();
    cells = NULL;

    m_planeOutlineMapper = vtkPolyDataMapper::New();
    m_planeOutlineMapper->SetInput( m_planeOutlinePolyData );
    m_planeOutlineMapper->SetResolveCoincidentTopologyToPolygonOffset();
    m_planeOutlineActor->SetMapper(m_planeOutlineMapper);
    m_planeOutlineActor->PickableOff();
    if(!this->getTransformId().empty())
    {
        m_planeOutlineActor->SetUserTransform(this->getTransform());
    }
    this->setVtkPipelineModified();
}

//------------------------------------------------------------------------------

const int indexZ[12] = { 0,2,4, 1,2,4,  1,3,4 ,0,3,4 };
const int indexY[12] = { 0,2,4, 1,2,4,  1,2,5 ,0,2,5 };
const int indexX[12] = { 0,2,4, 0,2,5,  0,3,5 ,0,3,4 };
const int *indexSet[3] = { indexX, indexY, indexZ  };
double colors[3][3] = { {0.,0.,1.} , {0.,1.,0.}, {1.,0.,0.} };

void NegatoOneSlice::updateOutline()
{
    double *extent = m_imageActor->GetBounds();
    vtkPoints* points = m_planeOutlinePolyData->GetPoints();


    const int *index = indexSet[ m_orientation ];
    for ( int i=0; i < 4; ++i)
    {
        double pt[3];
        pt[0] = extent[ *(index++) ];
        pt[1] = extent[ *(index++) ];
        pt[2] = extent[ *(index++) ];
        points->SetPoint(i,pt);
    }

    points->GetData()->Modified();
    m_planeOutlinePolyData->Modified();

    m_planeOutlineActor->GetProperty()->SetColor( colors[m_orientation]);
    setVtkPipelineModified();
}

vtkImageActor * NegatoOneSlice::getImageActor() throw()
{
    return m_imageActor ;
}

} //namespace visuVTKAdaptor<|MERGE_RESOLUTION|>--- conflicted
+++ resolved
@@ -330,14 +330,11 @@
              m_orientation = X_AXIS;
          }
     }
-<<<<<<< HEAD
-
-=======
-    if(m_configuration->hasAttribute("transform") )
-    {
-        this->setTransformId( m_configuration->getAttributeValue("transform") );
-    }
->>>>>>> 7a34104e
+
+    if( cfg->hasAttribute("transform") )
+    {
+        this->setTransformId( cfg->getAttributeValue("transform") );
+    }
 }
 
 
@@ -358,19 +355,11 @@
 
 void NegatoOneSlice::updateSliceIndex( ::fwData::Image::sptr image )
 {
-<<<<<<< HEAD
     bool fieldsAreModified = ::fwComEd::fieldHelper::MedicalImageHelpers::checkImageSliceIndex( image );
 
-//    assert( ::fwComEd::fieldHelper::MedicalImageHelpers::checkImageSliceIndex( image ) );
-
-    unsigned int axialIndex = image->getFieldSingleElement< ::fwData::Integer >( ::fwComEd::Dictionary::m_axialSliceIndexId )->value();
-    unsigned int frontalIndex = image->getFieldSingleElement< ::fwData::Integer >( ::fwComEd::Dictionary::m_frontalSliceIndexId )->value();
-    unsigned int sagittalIndex = image->getFieldSingleElement< ::fwData::Integer >( ::fwComEd::Dictionary::m_sagittalSliceIndexId )->value();
-=======
     unsigned int axialIndex    = m_axialIndex->value();
     unsigned int frontalIndex  = m_frontalIndex->value();
     unsigned int sagittalIndex = m_sagittalIndex->value();
->>>>>>> 7a34104e
 
     int pos[3];
     pos[2]= axialIndex;
@@ -384,9 +373,9 @@
 
 void NegatoOneSlice::updateWindowing( ::fwData::Image::sptr image )
 {
-    //std::pair<bool,bool> fieldsAreModified = ::fwComEd::fieldHelper::MedicalImageHelpers::checkMinMaxTF( image );
+    std::pair<bool,bool> fieldsAreModified = ::fwComEd::fieldHelper::MedicalImageHelpers::checkMinMaxTF( image );
     // Temp test because theses cases are not manage ( need to notify if there are modifications of Min/Max/TF )
-    //assert( ! fieldsAreModified.first && ! fieldsAreModified.second );
+    assert( ! fieldsAreModified.first && ! fieldsAreModified.second );
 
     m_lut->SetTableRange( m_windowMin->value(), m_windowMax->value() );
     m_lut->Modified();
@@ -404,15 +393,10 @@
 
 void NegatoOneSlice::updateTransfertFunction( ::fwData::Image::sptr image )
 {
-<<<<<<< HEAD
     std::pair<bool,bool> fieldsAreModified = ::fwComEd::fieldHelper::MedicalImageHelpers::checkMinMaxTF( image );
 
-    ::fwData::Composite::sptr tfComposite = image->getFieldSingleElement< ::fwData::Composite >( fwComEd::Dictionary::m_transfertFunctionCompositeId );;
-    std::string tfName = image->getFieldSingleElement< ::fwData::String >( fwComEd::Dictionary::m_transfertFunctionId )->value();
-=======
     ::fwData::Composite::sptr tfComposite = m_transfertFunctions;
     std::string tfName = m_transfertFunctionId->value();
->>>>>>> 7a34104e
     ::fwData::TransfertFunction::sptr pTransfertFunction = ::fwData::TransfertFunction::dynamicCast(tfComposite->getRefMap()[tfName]);
     convertTF2vtkTF( pTransfertFunction, m_lut );
     setVtkPipelineModified();
@@ -443,6 +427,7 @@
 
 void NegatoOneSlice::buildPipeline( )
 {
+
     m_map2colors->SetLookupTable(m_lut);
     m_imageActor->SetInput(m_map2colors->GetOutput());
     if(!this->getTransformId().empty())
