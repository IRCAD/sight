--- conflicted
+++ resolved
@@ -87,15 +87,6 @@
     ///  to a specific event.
     SCENE2D_API void processInteraction( ::fwRenderQt::data::Event& _event );
 
-<<<<<<< HEAD
-=======
-    /// Called when transfer function points are modified.
-    SCENE2D_API virtual void updatingTFPoints() override;
-
-    /// Called when transfer function windowing is modified.
-    SCENE2D_API virtual void updatingTFWindowing(double window, double level) override;
-
->>>>>>> adcc19b9
 private:
 
     /// Convert the view coordinates to item coordinates.
