/* ***** BEGIN LICENSE BLOCK *****
 * FW4SPL - Copyright (C) IRCAD, 2016-2017.
 * Distributed under the terms of the GNU Lesser General Public License (LGPL) as
 * published by the Free Software Foundation.
 * ****** END LICENSE BLOCK ****** */

#include "visuOgreAdaptor/SVolumeRender.hpp"

#include <fwCom/Signal.hxx>
#include <fwCom/Slots.hxx>

#include <fwData/Image.hpp>

#include <fwDataTools/fieldHelper/MedicalImageHelpers.hpp>

#include <fwRenderOgre/helper/Shading.hpp>
#include <fwRenderOgre/interactor/VRWidgetsInteractor.hpp>
#include <fwRenderOgre/vr/RayTracingVolumeRenderer.hpp>
#include <fwRenderOgre/vr/SliceVolumeRenderer.hpp>

#include <fwServices/macros.hpp>

#include <OGRE/OgreCamera.h>
#include <OGRE/OgreSceneNode.h>
#include <OGRE/OgreTextureManager.h>

fwServicesRegisterMacro(::fwRenderOgre::IAdaptor, ::visuOgreAdaptor::SVolumeRender, ::fwData::Image);

//-----------------------------------------------------------------------------

namespace visuOgreAdaptor
{

//-----------------------------------------------------------------------------

const ::fwCom::Slots::SlotKeyType SVolumeRender::s_NEW_IMAGE_SLOT                    = "newImage";
const ::fwCom::Slots::SlotKeyType SVolumeRender::s_NEW_MASK_SLOT                     = "newMask";
const ::fwCom::Slots::SlotKeyType SVolumeRender::s_UPDATE_SAMPLING_SLOT              = "updateSampling";
const ::fwCom::Slots::SlotKeyType SVolumeRender::s_UPDATE_AO_FACTOR_SLOT             = "updateAOFactor";
const ::fwCom::Slots::SlotKeyType SVolumeRender::s_UPDATE_COLOR_BLEEDING_FACTOR_SLOT = "updateColorBleedingFactor";
const ::fwCom::Slots::SlotKeyType SVolumeRender::s_UPDATE_SAT_SIZE_RATIO_SLOT        = "updateSatSizeRatio";
const ::fwCom::Slots::SlotKeyType SVolumeRender::s_UPDATE_SAT_SHELLS_SLOT            = "updateSatShellsNumber";
const ::fwCom::Slots::SlotKeyType SVolumeRender::s_UPDATE_SAT_SHELL_RADIUS_SLOT      = "updateSatShellRadius";
const ::fwCom::Slots::SlotKeyType SVolumeRender::s_UPDATE_SAT_CONE_ANGLE_SLOT        = "updateSatConeAngle";
const ::fwCom::Slots::SlotKeyType SVolumeRender::s_UPDATE_SAT_CONE_SAMPLES_SLOT      = "updateSatConeSamplesNumber";
const ::fwCom::Slots::SlotKeyType SVolumeRender::s_TOGGLE_PREINTEGRATION_SLOT        = "togglePreintegration";
const ::fwCom::Slots::SlotKeyType SVolumeRender::s_TOGGLE_AMBIENT_OCCLUSION_SLOT     = "toggleAmbientOcclusion";
const ::fwCom::Slots::SlotKeyType SVolumeRender::s_TOGGLE_COLOR_BLEEDING_SLOT        = "toggleColorBleeding";
const ::fwCom::Slots::SlotKeyType SVolumeRender::s_TOGGLE_SHADOWS_SLOT               = "toggleShadows";
const ::fwCom::Slots::SlotKeyType SVolumeRender::s_TOGGLE_WIDGETS_SLOT               = "toggleWidgets";
const ::fwCom::Slots::SlotKeyType SVolumeRender::s_RESIZE_VIEWPORT_SLOT              = "resizeViewport";
const ::fwCom::Slots::SlotKeyType SVolumeRender::s_SET_STEREO_MODE_SLOT              = "setStereoMode";
const ::fwCom::Slots::SlotKeyType SVolumeRender::s_SET_BOOL_PARAMETER_SLOT           = "setBoolParameter";
const ::fwCom::Slots::SlotKeyType SVolumeRender::s_SET_INT_PARAMETER_SLOT            = "setIntParameter";
const ::fwCom::Slots::SlotKeyType SVolumeRender::s_SET_DOUBLE_PARAMETER_SLOT         = "setDoubleParameter";
const ::fwCom::Slots::SlotKeyType SVolumeRender::s_SET_ENUM_PARAMETER_SLOT           = "setEnumParameter";
const ::fwCom::Slots::SlotKeyType SVolumeRender::s_SET_COLOR_PARAMETER_SLOT          = "setColorParameter";

//-----------------------------------------------------------------------------

SVolumeRender::SVolumeRender() throw() :
    m_volumeRenderer(nullptr),
    m_sceneManager(nullptr),
    m_volumeSceneNode(nullptr),
    m_camera(nullptr),
    m_nbSlices(512),
    m_preIntegratedRendering(false),
    m_ambientOcclusion(false),
    m_colorBleeding(false),
    m_shadows(false),
    m_widgetVisibilty(true),
    m_illum(nullptr),
    m_satSizeRatio(0.25f),
    m_satShells(4),
    m_satShellRadius(4),
    m_satConeAngle(0.1f),
    m_satConeSamples(50),
    m_aoFactor(1.f),
    m_colorBleedingFactor(1.f),
    m_autoResetCamera(true)
{
    this->installTFSlots(this);
    newSlot(s_NEW_IMAGE_SLOT, &SVolumeRender::newImage, this);
    newSlot(s_NEW_MASK_SLOT, &SVolumeRender::newMask, this);
    newSlot(s_UPDATE_SAMPLING_SLOT, &SVolumeRender::updateSampling, this);
    newSlot(s_UPDATE_AO_FACTOR_SLOT, &SVolumeRender::updateAOFactor, this);
    newSlot(s_UPDATE_COLOR_BLEEDING_FACTOR_SLOT, &SVolumeRender::updateColorBleedingFactor, this);
    newSlot(s_UPDATE_SAT_SIZE_RATIO_SLOT, &SVolumeRender::updateSatSizeRatio, this);
    newSlot(s_UPDATE_SAT_SHELLS_SLOT, &SVolumeRender::updateSatShellsNumber, this);
    newSlot(s_UPDATE_SAT_SHELL_RADIUS_SLOT, &SVolumeRender::updateSatShellRadius, this);
    newSlot(s_UPDATE_SAT_CONE_ANGLE_SLOT, &SVolumeRender::updateSatConeAngle, this);
    newSlot(s_UPDATE_SAT_CONE_SAMPLES_SLOT, &SVolumeRender::updateSatConeSamples, this);
    newSlot(s_TOGGLE_PREINTEGRATION_SLOT, &SVolumeRender::togglePreintegration, this);
    newSlot(s_TOGGLE_AMBIENT_OCCLUSION_SLOT, &SVolumeRender::toggleAmbientOcclusion, this);
    newSlot(s_TOGGLE_COLOR_BLEEDING_SLOT, &SVolumeRender::toggleColorBleeding, this);
    newSlot(s_TOGGLE_SHADOWS_SLOT, &SVolumeRender::toggleShadows, this);
    newSlot(s_TOGGLE_WIDGETS_SLOT, &SVolumeRender::toggleWidgets, this);
    newSlot(s_RESIZE_VIEWPORT_SLOT, &SVolumeRender::resizeViewport, this);
    newSlot(s_SET_STEREO_MODE_SLOT, &SVolumeRender::setStereoMode, this);
    newSlot(s_SET_BOOL_PARAMETER_SLOT, &SVolumeRender::setBoolParameter, this);
    newSlot(s_SET_INT_PARAMETER_SLOT, &SVolumeRender::setIntParameter, this);
    newSlot(s_SET_DOUBLE_PARAMETER_SLOT, &SVolumeRender::setDoubleParameter, this);
    newSlot(s_SET_ENUM_PARAMETER_SLOT, &SVolumeRender::setEnumParameter, this);
    newSlot(s_SET_COLOR_PARAMETER_SLOT, &SVolumeRender::setColorParameter, this);

    m_ogreTransform = ::Ogre::Matrix4::IDENTITY;
    m_renderingMode = VR_MODE_RAY_TRACING;
}

//-----------------------------------------------------------------------------

SVolumeRender::~SVolumeRender() throw()
{
}

//-----------------------------------------------------------------------------

void SVolumeRender::doConfigure() throw ( ::fwTools::Failed )
{
    SLM_ASSERT("No config tag", m_configuration->getName() == "config");

    if(m_configuration->hasAttribute("autoresetcamera"))
    {
        std::string autoResetCamera = m_configuration->getAttributeValue("autoresetcamera");
        m_autoResetCamera = (autoResetCamera == "yes");
    }

    if(m_configuration->hasAttribute("preintegration"))
    {
        m_preIntegratedRendering = (m_configuration->getAttributeValue("preintegration") == "yes");
    }

    if(m_configuration->hasAttribute("mode"))
    {
        if(m_configuration->getAttributeValue("mode") == "slice")
        {
            m_renderingMode = VR_MODE_SLICE;
        }
        if(m_configuration->getAttributeValue("mode") == "raytracing")
        {
            m_renderingMode = VR_MODE_RAY_TRACING;

            if(m_configuration->hasAttribute("satSizeRatio"))
            {
                std::string sizeRatioString = m_configuration->getAttributeValue("satSizeRatio");
                m_satSizeRatio = std::stof(sizeRatioString);
            }

            if(m_configuration->hasAttribute("satShells"))
            {
                std::string shellsString = m_configuration->getAttributeValue("satShells");
                m_satShells = std::stoi(shellsString);
            }

            if(m_configuration->hasAttribute("satShellRadius"))
            {
                std::string shellRadiusString = m_configuration->getAttributeValue("satShellRadius");
                m_satShellRadius = std::stoi(shellRadiusString);
            }

            if(m_configuration->hasAttribute("satConeAngle"))
            {
                std::string coneAngleString = m_configuration->getAttributeValue("satConeAngle");
                m_satConeAngle = std::stof(coneAngleString);
            }

            if(m_configuration->hasAttribute("satConeSamples"))
            {
                std::string coneSamplesString = m_configuration->getAttributeValue("satConeSamples");
                m_satConeSamples = std::stoi(coneSamplesString);
            }

            if(m_configuration->hasAttribute("aoFactor"))
            {
                std::string aoFactorString = m_configuration->getAttributeValue("aoFactor");
                m_aoFactor = std::stod(aoFactorString);
            }

            if(m_configuration->hasAttribute("colorBleedingFactor"))
            {
                std::string colorBleedingFactorString = m_configuration->getAttributeValue("colorBleedingFactor");
                m_colorBleedingFactor = std::stod(colorBleedingFactorString);
            }

            if(m_configuration->hasAttribute("ao"))
            {
                m_ambientOcclusion = (m_configuration->getAttributeValue("ao") == "yes");
            }

            if(m_configuration->hasAttribute("colorBleeding"))
            {
                m_colorBleeding = (m_configuration->getAttributeValue("colorBleeding") == "yes");
            }

            if(m_configuration->hasAttribute("shadows"))
            {
                m_shadows = (m_configuration->getAttributeValue("shadows") == "yes");
            }
        }
        else
        {
            OSLM_WARN("Unknown VR mode, defaults to ray tracing.");
        }
    }

    if(m_configuration->hasAttribute("widgets"))
    {
        m_widgetVisibilty = (m_configuration->getAttributeValue("widgets") == "yes");
    }

    this->parseTFConfig(m_configuration);
}

//-----------------------------------------------------------------------------

void SVolumeRender::updatingTFPoints()
{
    ::fwData::TransferFunction::sptr tf = this->getTransferFunction();

    this->updateTransferFunction(this->getImage());

    m_gpuTF.updateTexture(tf);

    if(m_preIntegratedRendering)
    {
        m_preIntegrationTable.tfUpdate(this->getTransferFunction(), m_volumeRenderer->getSamplingRate());
    }

    m_volumeRenderer->tfUpdate(tf);

    if(m_ambientOcclusion || m_colorBleeding || m_shadows)
    {
        this->updateVolumeIllumination();
    }

    this->requestRender();
}

//-----------------------------------------------------------------------------

void SVolumeRender::updatingTFWindowing(double window, double level)
{
    ::fwData::TransferFunction::sptr tf = this->getTransferFunction();

    m_gpuTF.updateTexture(tf);

    if(m_preIntegratedRendering)
    {
        m_preIntegrationTable.tfUpdate(this->getTransferFunction(), m_volumeRenderer->getSamplingRate());
    }

    m_volumeRenderer->tfUpdate(tf);

    if(m_ambientOcclusion || m_colorBleeding || m_shadows)
    {
        this->updateVolumeIllumination();
    }

    this->requestRender();
}

//-----------------------------------------------------------------------------

::fwServices::IService::KeyConnectionsMap SVolumeRender::getAutoConnections() const
{
    ::fwServices::IService::KeyConnectionsMap connections;

    connections.push( "image", ::fwData::Image::s_MODIFIED_SIG, s_NEW_IMAGE_SLOT );
    connections.push( "image", ::fwData::Image::s_BUFFER_MODIFIED_SIG, s_NEW_IMAGE_SLOT );
    connections.push( "mask", ::fwData::Image::s_MODIFIED_SIG, s_NEW_MASK_SLOT );
    connections.push( "mask", ::fwData::Image::s_BUFFER_MODIFIED_SIG, s_NEW_MASK_SLOT );
    connections.push( "clippingMatrix", ::fwData::Image::s_MODIFIED_SIG, s_NEW_IMAGE_SLOT );

    return connections;
}

//-----------------------------------------------------------------------------

void SVolumeRender::doStart() throw ( ::fwTools::Failed )
{
    ::fwData::Composite::sptr tfSelection = this->getInOut< ::fwData::Composite>("TF");
    this->setTransferFunctionSelection(tfSelection);
    this->setTFSelectionFwID(tfSelection->getID());

    this->updateImageInfos(this->getObject< ::fwData::Image >());
    this->updateTransferFunction(this->getImage());

    this->installTFConnections();

    m_sceneManager    = this->getSceneManager();
    m_volumeSceneNode = m_sceneManager->getRootSceneNode()->createChildSceneNode();
    m_camera          = this->getLayer()->getDefaultCamera();

    // Create textures
    m_3DOgreTexture = ::Ogre::TextureManager::getSingleton().create(
        this->getID() + "_Texture",
        ::Ogre::ResourceGroupManager::DEFAULT_RESOURCE_GROUP_NAME,
        true);

    m_maskTexture = ::Ogre::TextureManager::getSingleton().create(
        this->getID() + "_MaskTexture",
        ::Ogre::ResourceGroupManager::DEFAULT_RESOURCE_GROUP_NAME,
        true);

    m_gpuTF.createTexture(this->getID());
    m_preIntegrationTable.createTexture(this->getID());

    ::fwRenderOgre::Layer::sptr layer = this->getRenderService()->getLayer(m_layerID);

    if(m_renderingMode == VR_MODE_SLICE)
    {
        m_volumeRenderer = new ::fwRenderOgre::vr::SliceVolumeRenderer(this->getID(),
                                                                       m_sceneManager,
                                                                       m_volumeSceneNode,
                                                                       m_3DOgreTexture,
                                                                       m_gpuTF,
                                                                       m_preIntegrationTable);
    }
    else
    {

        const auto stereoMode = layer->getStereoMode();

        m_volumeRenderer = new ::fwRenderOgre::vr::RayTracingVolumeRenderer(this->getID(),
                                                                            layer,
                                                                            m_volumeSceneNode,
                                                                            m_3DOgreTexture,
                                                                            m_maskTexture,
                                                                            m_gpuTF,
                                                                            m_preIntegrationTable,
                                                                            stereoMode,
                                                                            m_ambientOcclusion,
                                                                            m_colorBleeding);
<<<<<<< HEAD

        auto rayCastVolumeRenderer = dynamic_cast< ::fwRenderOgre::vr::RayTracingVolumeRenderer*>(m_volumeRenderer);

        OSLM_ERROR_IF("Stereo rendering is supported only by ray casting VR.", !rayCastVolumeRenderer);

        // Initially focus on the image center.
        setFocalDistance(50);
=======
>>>>>>> f553c995
    }

    m_gpuTF.setSampleDistance(m_volumeRenderer->getSamplingRate());

    if(m_ambientOcclusion || m_colorBleeding || m_shadows)
    {
        m_illum = new ::fwRenderOgre::vr::SATVolumeIllumination(this->getID(), m_sceneManager, m_satSizeRatio,
                                                                (m_ambientOcclusion || m_colorBleeding), m_shadows,
                                                                m_satShells, m_satShellRadius, m_satConeAngle,
                                                                m_satConeSamples);
    }

    m_volumeRenderer->setPreIntegratedRendering(m_preIntegratedRendering);

    m_volumeConnection.connect(layer, ::fwRenderOgre::Layer::s_RESIZE_LAYER_SIG,
                               this->getSptr(), ::visuOgreAdaptor::SVolumeRender::s_RESIZE_VIEWPORT_SLOT);
    m_volumeConnection.connect(layer, ::fwRenderOgre::Layer::s_STEREO_MODE_CHANGED_SIG,
                               this->getSptr(), ::visuOgreAdaptor::SVolumeRender::s_SET_STEREO_MODE_SLOT);

    this->initWidgets();
    m_widgets->setVisibility(m_widgetVisibilty);

    bool isValid = ::fwDataTools::fieldHelper::MedicalImageHelpers::checkImageValidity(this->getImage());
    if (isValid)
    {
        this->newImage();
    }
    else
    {
        m_volumeSceneNode->setVisible(false, false);
    }

    if (m_autoResetCamera )
    {
        if(this->getImage()->getField("cameraTransform"))
        {
            this->getLayer()->computeCameraParameters();
        }
        else
        {
            this->getRenderService()->resetCameraCoordinates(m_layerID);
        }
    }
    m_volumeRenderer->tfUpdate(this->getTransferFunction());

    this->requestRender();
}

//-----------------------------------------------------------------------------

void SVolumeRender::doStop() throw ( ::fwTools::Failed )
{
    this->removeTFConnections();

    m_volumeConnection.disconnect();
    delete m_volumeRenderer;

    m_sceneManager->getRootSceneNode()->removeChild(m_volumeSceneNode->getName());

    ::Ogre::TextureManager::getSingleton().remove(m_3DOgreTexture->getHandle());
    m_3DOgreTexture.setNull();

    ::Ogre::TextureManager::getSingleton().remove(m_maskTexture->getHandle());
    m_maskTexture.setNull();

    m_gpuTF.removeTexture();
    m_preIntegrationTable.removeTexture();

    // Disconnect widget to interactor.
    {
        ::fwRenderOgre::Layer::sptr layer                        = this->getRenderService()->getLayer(m_layerID);
        ::fwRenderOgre::interactor::IInteractor::sptr interactor = layer->getInteractor();

        auto vrInteractor =
            std::dynamic_pointer_cast< ::fwRenderOgre::interactor::VRWidgetsInteractor >(interactor);

        if(vrInteractor)
        {
            vrInteractor->detachWidget(m_widgets);
        }
        m_widgets = nullptr;
    }
}

//-----------------------------------------------------------------------------

void SVolumeRender::doUpdate() throw ( ::fwTools::Failed )
{
}

//-----------------------------------------------------------------------------

void SVolumeRender::doSwap() throw ( ::fwTools::Failed )
{
}

//-----------------------------------------------------------------------------

void SVolumeRender::newImage()
{
    this->updateImageInfos(this->getObject< ::fwData::Image >());

    this->getRenderService()->makeCurrent();

    ::fwData::Image::sptr image = this->getImage();

    // Retrieves or creates the slice index fields
    this->updateImageInfos(image);

    ::fwRenderOgre::Utils::convertImageForNegato(m_3DOgreTexture.get(), image);

    ::fwData::TransferFunction::sptr tf = this->getTransferFunction();

    this->updateTransferFunction(this->getImage());

    m_gpuTF.updateTexture(tf);

    if(m_preIntegratedRendering)
    {
        m_preIntegrationTable.tfUpdate(this->getTransferFunction(), m_volumeRenderer->getSamplingRate());
    }

    if(m_ambientOcclusion || m_colorBleeding || m_shadows)
    {
        this->updateVolumeIllumination();
    }

    m_volumeRenderer->imageUpdate(image, this->getTransferFunction());

    m_volumeSceneNode->setVisible(true, m_widgets->getVisibility());

    this->requestRender();
}

//-----------------------------------------------------------------------------

void SVolumeRender::newMask()
{
    ::fwData::Image::sptr mask = this->getInOut< ::fwData::Image>("mask");
    ::fwRenderOgre::Utils::convertImageForNegato(m_maskTexture.get(), mask);

    this->requestRender();
}

//-----------------------------------------------------------------------------

void SVolumeRender::updateSampling(int nbSamples)
{
    OSLM_ASSERT("Sampling rate must fit in a 16 bit uint.", nbSamples < 65536 && nbSamples >= 0);
    m_nbSlices = static_cast<uint16_t>(nbSamples);

    m_volumeRenderer->setSampling(m_nbSlices);
    m_gpuTF.setSampleDistance(m_volumeRenderer->getSamplingRate());

    if(m_ambientOcclusion || m_colorBleeding || m_shadows)
    {
        this->updateVolumeIllumination();
    }

    if(m_preIntegratedRendering)
    {
        m_preIntegrationTable.tfUpdate(this->getTransferFunction(), m_volumeRenderer->getSamplingRate());
    }

    this->requestRender();
}

//-----------------------------------------------------------------------------

void SVolumeRender::updateOpacityCorrection(int opacityCorrection)
{
    auto rayCastVolumeRenderer = dynamic_cast< ::fwRenderOgre::vr::RayTracingVolumeRenderer* >(m_volumeRenderer);
    OSLM_ASSERT("The current VolumeRenderer must be a RayTracingVolumeRenderer", rayCastVolumeRenderer);

    rayCastVolumeRenderer->setOpacityCorrection(opacityCorrection);
    this->requestRender();
}

//-----------------------------------------------------------------------------

void SVolumeRender::updateAOFactor(double aoFactor)
{
    if(m_ambientOcclusion || m_colorBleeding || m_shadows)
    {
        m_aoFactor = aoFactor;

        auto rayCastVolumeRenderer = dynamic_cast< ::fwRenderOgre::vr::RayTracingVolumeRenderer* >(m_volumeRenderer);

        OSLM_ASSERT("The current VolumeRenderer must be a RayTracingVolumeRenderer", rayCastVolumeRenderer);

        rayCastVolumeRenderer->setAOFactor(m_aoFactor);

        this->requestRender();
    }
}

//-----------------------------------------------------------------------------

void SVolumeRender::updateColorBleedingFactor(double colorBleedingFactor)
{
    if(m_ambientOcclusion || m_colorBleeding || m_shadows)
    {
        m_colorBleedingFactor = colorBleedingFactor;

        auto rayCastVolumeRenderer = dynamic_cast< ::fwRenderOgre::vr::RayTracingVolumeRenderer* >(m_volumeRenderer);

        OSLM_ASSERT("The current VolumeRenderer must be a RayTracingVolumeRenderer", rayCastVolumeRenderer);

        rayCastVolumeRenderer->setColorBleedingFactor(m_colorBleedingFactor);

        this->requestRender();
    }
}

//-----------------------------------------------------------------------------

void SVolumeRender::updateSatSizeRatio(int sizeRatio)
{
    if(m_ambientOcclusion || m_colorBleeding || m_shadows)
    {
        float scaleCoef(.25f);
        m_satSizeRatio = static_cast<float>(sizeRatio) * scaleCoef;
        m_illum->updateSatFromRatio(m_satSizeRatio);

        this->updateVolumeIllumination();

        if(m_preIntegratedRendering)
        {
            m_volumeRenderer->imageUpdate(this->getImage(), this->getTransferFunction());
        }

        this->requestRender();
    }
}

//-----------------------------------------------------------------------------

void SVolumeRender::updateSatShellsNumber(int shellsNumber)
{
    if(m_ambientOcclusion || m_colorBleeding || m_shadows)
    {
        m_satShells = shellsNumber;

        auto rayCastVolumeRenderer = dynamic_cast< ::fwRenderOgre::vr::RayTracingVolumeRenderer* >(m_volumeRenderer);

        OSLM_ASSERT("The current VolumeRenderer must be a RayTracingVolumeRenderer", rayCastVolumeRenderer);

        auto illumVolume = rayCastVolumeRenderer->getIllumVolume();
        illumVolume->setNbShells(m_satShells);
        illumVolume->updateVolIllum();

        this->requestRender();
    }
}

//-----------------------------------------------------------------------------

void SVolumeRender::updateSatShellRadius(int shellRadius)
{
    if(m_ambientOcclusion || m_colorBleeding || m_shadows)
    {
        m_satShellRadius = shellRadius;

        auto rayCastVolumeRenderer = dynamic_cast< ::fwRenderOgre::vr::RayTracingVolumeRenderer* >(m_volumeRenderer);

        OSLM_ASSERT("The current VolumeRenderer must be a RayTracingVolumeRenderer", rayCastVolumeRenderer);

        auto illumVolume = rayCastVolumeRenderer->getIllumVolume();
        illumVolume->setShellRadius(m_satShellRadius);
        illumVolume->updateVolIllum();

        this->requestRender();
    }
}

//-----------------------------------------------------------------------------

void SVolumeRender::updateSatConeAngle(int coneAngle)
{
    if(m_ambientOcclusion || m_colorBleeding || m_shadows)
    {
        m_satConeAngle = static_cast<float>(coneAngle) / 100;

        auto rayCastVolumeRenderer = dynamic_cast< ::fwRenderOgre::vr::RayTracingVolumeRenderer* >(m_volumeRenderer);

        OSLM_ASSERT("The current VolumeRenderer must be a RayTracingVolumeRenderer", rayCastVolumeRenderer);

        auto illumVolume = rayCastVolumeRenderer->getIllumVolume();
        illumVolume->setConeAngle(m_satConeAngle);
        illumVolume->updateVolIllum();

        this->requestRender();
    }
}

//-----------------------------------------------------------------------------

void SVolumeRender::updateSatConeSamples(int nbConeSamples)
{
    if(m_ambientOcclusion || m_colorBleeding || m_shadows)
    {
        m_satConeSamples = nbConeSamples;

        auto rayCastVolumeRenderer = dynamic_cast< ::fwRenderOgre::vr::RayTracingVolumeRenderer* >(m_volumeRenderer);

        OSLM_ASSERT("The current VolumeRenderer must be a RayTracingVolumeRenderer", rayCastVolumeRenderer);

        auto illumVolume = rayCastVolumeRenderer->getIllumVolume();
        illumVolume->setSamplesAlongCone(m_satConeSamples);
        illumVolume->updateVolIllum();

        this->requestRender();
    }
}

//-----------------------------------------------------------------------------

void SVolumeRender::togglePreintegration(bool preintegration)
{
    m_preIntegratedRendering = preintegration;

    m_volumeRenderer->setPreIntegratedRendering(m_preIntegratedRendering);

    if(m_preIntegratedRendering)
    {
        m_volumeRenderer->imageUpdate(this->getImage(), this->getTransferFunction());
        m_preIntegrationTable.tfUpdate(this->getTransferFunction(), m_volumeRenderer->getSamplingRate());
    }

    this->requestRender();
}

//-----------------------------------------------------------------------------

void SVolumeRender::toggleAmbientOcclusion(bool ambientOcclusion)
{
    m_ambientOcclusion = ambientOcclusion;
    this->toggleVREffect(::visuOgreAdaptor::SVolumeRender::VR_AMBIENT_OCCLUSION);
}

//-----------------------------------------------------------------------------

void SVolumeRender::toggleColorBleeding(bool colorBleeding)
{
    m_colorBleeding = colorBleeding;
    this->toggleVREffect(::visuOgreAdaptor::SVolumeRender::VR_COLOR_BLEEDING);
}

//-----------------------------------------------------------------------------

void SVolumeRender::toggleShadows(bool shadows)
{
    m_shadows = shadows;
    this->toggleVREffect(::visuOgreAdaptor::SVolumeRender::VR_SHADOWS);
}

//-----------------------------------------------------------------------------

void SVolumeRender::toggleWidgets(bool visible)
{
    m_widgetVisibilty = visible;

    m_widgets->setVisibility(m_widgetVisibilty);

    this->requestRender();
}

//-----------------------------------------------------------------------------

void SVolumeRender::resizeViewport(int w, int h)
{
    if(m_volumeRenderer)
    {
        m_volumeRenderer->resizeViewport(w, h);
    }
}

//-----------------------------------------------------------------------------

void SVolumeRender::setStereoMode(::fwRenderOgre::Layer::StereoModeType mode)
{
    this->doStop();
    this->doStart();
}

//-----------------------------------------------------------------------------

void SVolumeRender::setBoolParameter(bool val, std::string key)
{
    if(key == "preIntegration")
    {
        this->togglePreintegration(val);
    }
    else if(key == "ambientOcclusion")
    {
        this->toggleAmbientOcclusion(val);
    }
    else if(key == "colorBleeding")
    {
        this->toggleColorBleeding(val);
    }
    else if(key == "shadows")
    {
        this->toggleShadows(val);
    }
    else if(key == "widgets")
    {
        this->toggleWidgets(val);
    }
    else if(key == "idvrCSG")
    {
        auto rayCastVolumeRenderer = dynamic_cast< ::fwRenderOgre::vr::RayTracingVolumeRenderer* >(m_volumeRenderer);
        OSLM_ASSERT("The current VolumeRenderer must be a RayTracingVolumeRenderer", rayCastVolumeRenderer);
        rayCastVolumeRenderer->toggleIDVRCountersinkGeometry(val);
    }
    else if(key == "idvrCSGBorder")
    {
        auto rayCastVolumeRenderer = dynamic_cast< ::fwRenderOgre::vr::RayTracingVolumeRenderer* >(m_volumeRenderer);
        OSLM_ASSERT("The current VolumeRenderer must be a RayTracingVolumeRenderer", rayCastVolumeRenderer);
        rayCastVolumeRenderer->toggleIDVRCSGBorder(val);
    }
    else if(key == "idvrCSGModulation")
    {
        auto rayCastVolumeRenderer = dynamic_cast< ::fwRenderOgre::vr::RayTracingVolumeRenderer* >(m_volumeRenderer);
        OSLM_ASSERT("The current VolumeRenderer must be a RayTracingVolumeRenderer", rayCastVolumeRenderer);
        rayCastVolumeRenderer->toggleIDVRCSGModulation(val);
    }
    else if(key == "idvrCSGOpacityDecrease")
    {
        auto rayCastVolumeRenderer = dynamic_cast< ::fwRenderOgre::vr::RayTracingVolumeRenderer* >(m_volumeRenderer);
        OSLM_ASSERT("The current VolumeRenderer must be a RayTracingVolumeRenderer", rayCastVolumeRenderer);
        rayCastVolumeRenderer->toggleIDVRCSGOpacityDecrease(val);
    }
    else if(key == "idvrCSGDepthLines")
    {
        auto rayCastVolumeRenderer = dynamic_cast< ::fwRenderOgre::vr::RayTracingVolumeRenderer* >(m_volumeRenderer);
        OSLM_ASSERT("The current VolumeRenderer must be a RayTracingVolumeRenderer", rayCastVolumeRenderer);
        rayCastVolumeRenderer->toggleIDVRDepthLines(val);
    }
    else if(key == "idvrCSGDisableContext")
    {
        auto rayCastVolumeRenderer = dynamic_cast< ::fwRenderOgre::vr::RayTracingVolumeRenderer* >(m_volumeRenderer);
        OSLM_ASSERT("The current VolumeRenderer must be a RayTracingVolumeRenderer", rayCastVolumeRenderer);
        rayCastVolumeRenderer->toggleIDVRCSGDisableContext(val);
    }
}

//-----------------------------------------------------------------------------

void SVolumeRender::setIntParameter(int val, std::string key)
{
    if(key == "sampling")
    {
        this->updateSampling(val);
    }
    else if(key == "opacityCorrection")
    {
        this->updateOpacityCorrection(val);
    }
    else if(key == "satSizeRatio")
    {
        this->updateSatSizeRatio(val);
    }
    else if(key == "satShellsNumber")
    {
        this->updateSatShellsNumber(val);
    }
    else if(key == "satShellRadius")
    {
        this->updateSatShellRadius(val);
    }
    else if(key == "satConeAngle")
    {
        this->updateSatConeAngle(val);
    }
    else if(key == "satConeSamples")
    {
        this->updateSatConeSamples(val);
    }
}

//-----------------------------------------------------------------------------

void SVolumeRender::setDoubleParameter(double val, std::string key)
{
    if(key == "aoFactor")
    {
        this->updateAOFactor(val);
    }
    else if(key == "colorBleedingFactor")
    {
        this->updateColorBleedingFactor(val);
    }
    else if(key == "idvrCSGSlope")
    {
        auto rayCastVolumeRenderer = dynamic_cast< ::fwRenderOgre::vr::RayTracingVolumeRenderer* >(m_volumeRenderer);
        OSLM_ASSERT("The current VolumeRenderer must be a RayTracingVolumeRenderer", rayCastVolumeRenderer);
        rayCastVolumeRenderer->setIDVRCountersinkSlope(val);
    }
    else if(key == "idvrCSGBlurWeight")
    {
        auto rayCastVolumeRenderer = dynamic_cast< ::fwRenderOgre::vr::RayTracingVolumeRenderer* >(m_volumeRenderer);
        OSLM_ASSERT("The current VolumeRenderer must be a RayTracingVolumeRenderer", rayCastVolumeRenderer);
        rayCastVolumeRenderer->setIDVRCSGBlurWeight(val);
    }
    else if(key == "idvrCSGBorderThickness")
    {
        auto rayCastVolumeRenderer = dynamic_cast< ::fwRenderOgre::vr::RayTracingVolumeRenderer* >(m_volumeRenderer);
        OSLM_ASSERT("The current VolumeRenderer must be a RayTracingVolumeRenderer", rayCastVolumeRenderer);
        rayCastVolumeRenderer->setIDVRCSGBorderThickness(val);
    }
    else if(key == "idvrCSGDepthLinesThreshold")
    {
        auto rayCastVolumeRenderer = dynamic_cast< ::fwRenderOgre::vr::RayTracingVolumeRenderer* >(m_volumeRenderer);
        OSLM_ASSERT("The current VolumeRenderer must be a RayTracingVolumeRenderer", rayCastVolumeRenderer);
        rayCastVolumeRenderer->setIDVRCSGDepthLinesThreshold(val);
    }
    else if(key == "idvrCSGModulationFactor")
    {
        auto rayCastVolumeRenderer = dynamic_cast< ::fwRenderOgre::vr::RayTracingVolumeRenderer* >(m_volumeRenderer);
        OSLM_ASSERT("The current VolumeRenderer must be a RayTracingVolumeRenderer", rayCastVolumeRenderer);
        rayCastVolumeRenderer->setIDVRCSGModulationFactor(val);
    }
    else if(key == "idvrCSGOpacityDecreaseFactor")
    {
        auto rayCastVolumeRenderer = dynamic_cast< ::fwRenderOgre::vr::RayTracingVolumeRenderer* >(m_volumeRenderer);
        OSLM_ASSERT("The current VolumeRenderer must be a RayTracingVolumeRenderer", rayCastVolumeRenderer);
        rayCastVolumeRenderer->setIDVRCSGOpacityDecreaseFactor(val);
    }
    else if(key == "idvrVPImCAlphaCorrection")
    {
        auto rayCastVolumeRenderer = dynamic_cast< ::fwRenderOgre::vr::RayTracingVolumeRenderer* >(m_volumeRenderer);
        OSLM_ASSERT("The current VolumeRenderer must be a RayTracingVolumeRenderer", rayCastVolumeRenderer);
        rayCastVolumeRenderer->setIDVRVPImCAlphaCorrection(val);
    }
    else if(key == "idvrAImCAlphaCorrection")
    {
        auto rayCastVolumeRenderer = dynamic_cast< ::fwRenderOgre::vr::RayTracingVolumeRenderer* >(m_volumeRenderer);
        OSLM_ASSERT("The current VolumeRenderer must be a RayTracingVolumeRenderer", rayCastVolumeRenderer);
        rayCastVolumeRenderer->setIDVRAImCAlphaCorrection(val);
    }
}

//-----------------------------------------------------------------------------

void SVolumeRender::setEnumParameter(std::string val, std::string key)
{
    if(key == "idvrMethod")
    {
        auto rayCastVolumeRenderer = dynamic_cast< ::fwRenderOgre::vr::RayTracingVolumeRenderer* >(m_volumeRenderer);
        OSLM_ASSERT("The current VolumeRenderer must be a RayTracingVolumeRenderer", rayCastVolumeRenderer);
        rayCastVolumeRenderer->setIDVRMethod(val);
        this->requestRender();
    }
    else if(key == "idvrCSGModulationMethod")
    {
        auto rayCastVolumeRenderer = dynamic_cast< ::fwRenderOgre::vr::RayTracingVolumeRenderer* >(m_volumeRenderer);
        OSLM_ASSERT("The current VolumeRenderer must be a RayTracingVolumeRenderer", rayCastVolumeRenderer);

        if(val == "Average_grayscale")
        {
            rayCastVolumeRenderer->setIDVRCSModulationMethod(
                ::fwRenderOgre::vr::RayTracingVolumeRenderer::IDVRCSGModulationMethod::AVERAGE_GRAYSCALE);
        }
        else if(val == "Lightness_grayscale")
        {
            rayCastVolumeRenderer->setIDVRCSModulationMethod(
                ::fwRenderOgre::vr::RayTracingVolumeRenderer::IDVRCSGModulationMethod::LIGHTNESS_GRAYSCALE);
        }
        else if(val == "Luminosity_grayscale")
        {
            rayCastVolumeRenderer->setIDVRCSModulationMethod(
                ::fwRenderOgre::vr::RayTracingVolumeRenderer::IDVRCSGModulationMethod::LUMINOSITY_GRAYSCALE);
        }
        else if(val == "Brightness_increase")
        {
            rayCastVolumeRenderer->setIDVRCSModulationMethod(
                ::fwRenderOgre::vr::RayTracingVolumeRenderer::IDVRCSGModulationMethod::COLOR1);
        }
        else if(val == "Saturation_increase")
        {
            rayCastVolumeRenderer->setIDVRCSModulationMethod(
                ::fwRenderOgre::vr::RayTracingVolumeRenderer::IDVRCSGModulationMethod::COLOR2);
        }
        else if(val == "SaturationBrightness_increase")
        {
            rayCastVolumeRenderer->setIDVRCSModulationMethod(
                ::fwRenderOgre::vr::RayTracingVolumeRenderer::IDVRCSGModulationMethod::COLOR3);
        }
        else if(val == "Saturation_decrease")
        {
            rayCastVolumeRenderer->setIDVRCSModulationMethod(
                ::fwRenderOgre::vr::RayTracingVolumeRenderer::IDVRCSGModulationMethod::COLOR4);
        }
    }
    else if(key == "3DMode")
    {
        if(val == "None")
        {
            ::fwRenderOgre::Layer::sptr layer = this->getRenderService()->getLayer(m_layerID);
            layer->setStereoMode(::fwRenderOgre::Layer::StereoModeType::NONE);
        }
        else if(val == "Autostereo(5)")
        {
            ::fwRenderOgre::Layer::sptr layer = this->getRenderService()->getLayer(m_layerID);
            layer->setStereoMode(::fwRenderOgre::Layer::StereoModeType::AUTOSTEREO_5);
        }
        else if(val == "Autostereo(8)")
        {
            ::fwRenderOgre::Layer::sptr layer = this->getRenderService()->getLayer(m_layerID);
            layer->setStereoMode(::fwRenderOgre::Layer::StereoModeType::AUTOSTEREO_8);
        }
    }
}

//-----------------------------------------------------------------------------

void SVolumeRender::setColorParameter(std::array<std::uint8_t, 4> color, std::string key)
{
    if(key == "idvrCSGBorderColor")
    {
        auto rayCastVolumeRenderer = dynamic_cast< ::fwRenderOgre::vr::RayTracingVolumeRenderer* >(m_volumeRenderer);
        OSLM_ASSERT("The current VolumeRenderer must be a RayTracingVolumeRenderer", rayCastVolumeRenderer);
        rayCastVolumeRenderer->setIDVRCSGBorderColor(color);
    }
}

//-----------------------------------------------------------------------------

void SVolumeRender::initWidgets()
{
    // Create widgets.
    {
        auto clippingMatrix = this->getInOut< ::fwData::TransformationMatrix3D>("clippingMatrix");

        m_widgets = ::std::make_shared< ::fwRenderOgre::ui::VRWidget >(this->getID(), m_volumeSceneNode,
                                                                       m_camera, this->getRenderService(),
                                                                       m_sceneManager, m_volumeRenderer,
                                                                       clippingMatrix);
    }

    // Connect widgets to interactor.
    {
        ::fwRenderOgre::Layer::sptr layer                        = this->getRenderService()->getLayer(m_layerID);
        ::fwRenderOgre::interactor::IInteractor::sptr interactor = layer->getInteractor();

        auto vrInteractor = std::dynamic_pointer_cast< ::fwRenderOgre::interactor::VRWidgetsInteractor >(interactor);

        if(vrInteractor)
        {
            vrInteractor->initPicker();
            vrInteractor->attachWidget(m_widgets);
        }
    }
}

//-----------------------------------------------------------------------------

void SVolumeRender::updateVolumeIllumination()
{
    m_illum->SATUpdate(m_3DOgreTexture, m_gpuTF.getTexture(), m_volumeRenderer->getSamplingRate());

    // Volume illumination is only implemented for raycasting rendering
    if(m_renderingMode == VR_MODE_RAY_TRACING)
    {
        ::fwRenderOgre::vr::RayTracingVolumeRenderer* rayTracingVolumeRenderer =
            static_cast< ::fwRenderOgre::vr::RayTracingVolumeRenderer* >(m_volumeRenderer);

        rayTracingVolumeRenderer->setIlluminationVolume(m_illum);
    }
}

//-----------------------------------------------------------------------------

void SVolumeRender::toggleVREffect(::visuOgreAdaptor::SVolumeRender::VREffectType vrEffect)
{
    auto rayCastVolumeRenderer = dynamic_cast< ::fwRenderOgre::vr::RayTracingVolumeRenderer* >(m_volumeRenderer);

    // Volume illumination is only implemented for raycasting rendering
    if(rayCastVolumeRenderer)
    {
        if((m_ambientOcclusion || m_colorBleeding || m_shadows) && !m_illum)
        {
            m_illum = new ::fwRenderOgre::vr::SATVolumeIllumination(this->getID(), m_sceneManager, m_satSizeRatio,
                                                                    (m_ambientOcclusion || m_colorBleeding), m_shadows,
                                                                    m_satShells, m_satShellRadius);
            this->updateVolumeIllumination();
        }
        else
        {
            switch(vrEffect)
            {
                case ::visuOgreAdaptor::SVolumeRender::VR_AMBIENT_OCCLUSION:
                case ::visuOgreAdaptor::SVolumeRender::VR_COLOR_BLEEDING:
                    m_illum->setAO(m_ambientOcclusion || m_colorBleeding);
                    break;
                case ::visuOgreAdaptor::SVolumeRender::VR_SHADOWS:
                    m_illum->setShadows(m_shadows);
                    break;
            }

        }

        switch(vrEffect)
        {
            case ::visuOgreAdaptor::SVolumeRender::VR_AMBIENT_OCCLUSION:
                rayCastVolumeRenderer->setAmbientOcclusion(m_ambientOcclusion);
                break;
            case ::visuOgreAdaptor::SVolumeRender::VR_COLOR_BLEEDING:
                rayCastVolumeRenderer->setColorBleeding(m_colorBleeding);
                break;
            case ::visuOgreAdaptor::SVolumeRender::VR_SHADOWS:
                rayCastVolumeRenderer->setShadows(m_shadows);
                break;
        }

        this->updateSampling(m_nbSlices);
        this->updateSatSizeRatio(static_cast<int>(m_satSizeRatio * 4));
        this->updateSatShellsNumber(m_satShells);
        this->updateSatShellRadius(m_satShellRadius);
        this->updateSatConeAngle(static_cast<int>(m_satConeAngle * 100));
        this->updateSatConeSamples(m_satConeSamples);

        if(m_preIntegratedRendering)
        {
            m_volumeRenderer->imageUpdate(this->getImage(), this->getTransferFunction());
        }

        this->requestRender();
    }
}

//-----------------------------------------------------------------------------

}<|MERGE_RESOLUTION|>--- conflicted
+++ resolved
@@ -331,7 +331,6 @@
                                                                             stereoMode,
                                                                             m_ambientOcclusion,
                                                                             m_colorBleeding);
-<<<<<<< HEAD
 
         auto rayCastVolumeRenderer = dynamic_cast< ::fwRenderOgre::vr::RayTracingVolumeRenderer*>(m_volumeRenderer);
 
@@ -339,8 +338,6 @@
 
         // Initially focus on the image center.
         setFocalDistance(50);
-=======
->>>>>>> f553c995
     }
 
     m_gpuTF.setSampleDistance(m_volumeRenderer->getSamplingRate());
@@ -715,6 +712,23 @@
     if(m_volumeRenderer)
     {
         m_volumeRenderer->resizeViewport(w, h);
+    }
+}
+
+//-----------------------------------------------------------------------------
+
+void SVolumeRender::setFocalDistance(int focalDistance)
+{
+    if(this->getRenderService()->getLayer(m_layerID)->getStereoMode() != ::fwRenderOgre::Layer::StereoModeType::NONE)
+    {
+        auto rayTracingRenderer = dynamic_cast< ::fwRenderOgre::vr::RayTracingVolumeRenderer*>(m_volumeRenderer);
+
+        if(rayTracingRenderer)
+        {
+            rayTracingRenderer->setFocalLength(static_cast<float>(focalDistance) / 100);
+
+            this->requestRender();
+        }
     }
 }
 
