--- conflicted
+++ resolved
@@ -271,12 +271,9 @@
 
     connections.push( "image", ::fwData::Image::s_MODIFIED_SIG, s_NEW_IMAGE_SLOT );
     connections.push( "image", ::fwData::Image::s_BUFFER_MODIFIED_SIG, s_NEW_IMAGE_SLOT );
-<<<<<<< HEAD
     connections.push( "mask", ::fwData::Image::s_MODIFIED_SIG, s_NEW_MASK_SLOT );
     connections.push( "mask", ::fwData::Image::s_BUFFER_MODIFIED_SIG, s_NEW_MASK_SLOT );
-=======
     connections.push( "clippingMatrix", ::fwData::Image::s_MODIFIED_SIG, s_NEW_IMAGE_SLOT );
->>>>>>> 26727023
 
     return connections;
 }
@@ -342,16 +339,7 @@
                                                                             m_ambientOcclusion,
                                                                             m_colorBleeding);
 
-<<<<<<< HEAD
         auto rayCastVolumeRenderer = dynamic_cast< ::fwRenderOgre::vr::RayTracingVolumeRenderer*>(m_volumeRenderer);
-=======
-        // For now we always deactivate the path with ray tracing optimized shader and use the classic shader
-        if(stereoMode != ::fwRenderOgre::Layer::StereoModeType::NONE)
-        {
-            auto rayCastVolumeRenderer = dynamic_cast< ::fwRenderOgre::vr::RayTracingVolumeRenderer*>(m_volumeRenderer);
-
-            OSLM_ERROR_IF("Stereo rendering is supported only by ray casting VR.", !rayCastVolumeRenderer);
->>>>>>> 26727023
 
         OSLM_ERROR_IF("Stereo rendering is supported only by ray casting VR.", !rayCastVolumeRenderer);
 
@@ -376,7 +364,7 @@
                                this->getSptr(), ::visuOgreAdaptor::SVolumeRender::s_SET_MODE3D_SLOT);
 #endif
 
-    initWidgets();
+    this->initWidgets();
     m_widgets->setVisibility(m_widgetVisibilty);
 
     bool isValid = ::fwDataTools::fieldHelper::MedicalImageHelpers::checkImageValidity(this->getImage());
@@ -874,7 +862,8 @@
 
         m_widgets = ::std::make_shared< ::fwRenderOgre::ui::VRWidget >(this->getID(), m_volumeSceneNode,
                                                                        m_camera, this->getRenderService(),
-                                                                       m_sceneManager, m_volumeRenderer,clippingMatrix);
+                                                                       m_sceneManager, m_volumeRenderer,
+                                                                       clippingMatrix);
     }
 
     // Connect widgets to interactor.
