--- conflicted
+++ resolved
@@ -354,11 +354,7 @@
     this->initWidgets();
     m_widgets->setVisibility(m_widgetVisibilty);
 
-<<<<<<< HEAD
-    bool isValid = ::fwDataTools::fieldHelper::MedicalImageHelpers::checkImageValidity(image);
-=======
-    const bool isValid = ::fwDataTools::fieldHelper::MedicalImageHelpers::checkImageValidity(this->getImage());
->>>>>>> 1cf3e297
+    const bool isValid = ::fwDataTools::fieldHelper::MedicalImageHelpers::checkImageValidity(image);
     if (isValid)
     {
         this->newImage();
