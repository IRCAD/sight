--- conflicted
+++ resolved
@@ -41,13 +41,7 @@
     m_interactorStyles["Mesh"]      = "::fwRenderOgre::interactor::MeshPickerInteractor";
     m_interactorStyles["Video"]     = "::fwRenderOgre::interactor::VideoPickerInteractor";
     m_interactorStyles["Negato2D"]  = "::fwRenderOgre::interactor::Negato2DInteractor";
-<<<<<<< HEAD
     m_interactorStyles["VR"]        = "::fwRenderOgre::interactor::VRWidgetsInteractor";
-
-    //Create the connection slot object
-    m_connections = ::fwServices::helper::SigSlotConnection::New();
-=======
->>>>>>> 0e7d0f9b
 }
 
 //------------------------------------------------------------------------------
@@ -73,8 +67,7 @@
 {
     this->setInteractorStyle();
 
-    if(!std::strcmp("Mesh",m_configuredStyle.c_str())
-            || !std::strcmp("Video",m_configuredStyle.c_str()))
+    if(!std::strcmp("Mesh",m_configuredStyle.c_str()) || !std::strcmp("Video",m_configuredStyle.c_str()))
     {
         ::fwRenderOgre::interactor::IPickerInteractor::sptr pickerInteractor =
             this->getRenderService()->getLayer(m_layerID)->getSelectInteractor();
@@ -120,17 +113,17 @@
     OSLM_ASSERT("Unknown interactor style : " << style, interactor);
 
     if(!std::strcmp("Trackball", m_configuredStyle.c_str())
-            || !std::strcmp("Fixed", m_configuredStyle.c_str())
-            || !std::strcmp("Negato2D", m_configuredStyle.c_str())
-            || !std::strcmp("VR", m_configuredStyle.c_str()))
+       || !std::strcmp("Fixed", m_configuredStyle.c_str())
+       || !std::strcmp("Negato2D", m_configuredStyle.c_str())
+       || !std::strcmp("VR", m_configuredStyle.c_str()))
     {
         this->getRenderService()->getLayer(m_layerID)->setMoveInteractor(
-                    ::fwRenderOgre::interactor::IMovementInteractor::dynamicCast(interactor));
+            ::fwRenderOgre::interactor::IMovementInteractor::dynamicCast(interactor));
     }
     if(!std::strcmp("Mesh",m_configuredStyle.c_str()) || !std::strcmp("Video",m_configuredStyle.c_str()))
     {
         this->getRenderService()->getLayer(m_layerID)->setSelectInteractor(
-                    ::fwRenderOgre::interactor::IPickerInteractor::dynamicCast(interactor));
+            ::fwRenderOgre::interactor::IPickerInteractor::dynamicCast(interactor));
     }
 }
 
