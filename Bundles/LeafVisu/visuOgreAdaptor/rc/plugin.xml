--- conflicted
+++ resolved
@@ -91,21 +91,4 @@
         <desc>service description</desc>
     </extension>
 
-<<<<<<< HEAD
-    <extension implements="::fwServices::registry::ServiceFactory">
-        <type>::fwRenderOgre::IAdaptor</type>
-        <service>::visuOgreAdaptor::SCompositorParameter</service>
-        <object>::fwData::Object</object>
-        <desc>service description</desc>
-    </extension>
-
-    <extension implements="::fwServices::registry::ServiceFactory">
-        <type>::fwRenderOgre::IAdaptor</type>
-        <service>::visuOgreAdaptor::SVolumeRender</service>
-        <object>::fwData::Image</object>
-        <desc>service description</desc>
-    </extension>
-
-=======
->>>>>>> 20e6d638
 </plugin>