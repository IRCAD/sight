--- conflicted
+++ resolved
@@ -102,31 +102,17 @@
 
 protected:
 
-<<<<<<< HEAD
-    VISUVTKVRADAPTOR_API void configuring();
-    VISUVTKVRADAPTOR_API void starting();
-    VISUVTKVRADAPTOR_API void stopping();
-    VISUVTKVRADAPTOR_API void updating();
-    VISUVTKVRADAPTOR_API void swapping(const KeyType& key);
-
-    /// Slot: updates the volume transfer function
-    VISUVTKVRADAPTOR_API virtual void updateTFPoints();
-
-    /// Slot: updates the volume transfer function
-    VISUVTKVRADAPTOR_API virtual void updateTFWindowing(double window, double level);
-=======
     VISUVTKVRADAPTOR_API void configuring() override;
     VISUVTKVRADAPTOR_API void starting() override;
     VISUVTKVRADAPTOR_API void stopping() override;
     VISUVTKVRADAPTOR_API void updating() override;
-    VISUVTKVRADAPTOR_API void swapping() override;
+    VISUVTKVRADAPTOR_API void swapping(const KeyType& key) override;
 
-    /// Called when transfer function points are modified.
-    VISUVTKVRADAPTOR_API virtual void updatingTFPoints() override;
+    /// Slot: updates the volume transfer function
+    VISUVTKVRADAPTOR_API virtual void updateTFPoints() override;
 
-    /// Called when transfer function windowing is modified.
-    VISUVTKVRADAPTOR_API virtual void updatingTFWindowing(double window, double level) override;
->>>>>>> adcc19b9
+    /// Slot: updates the volume transfer function
+    VISUVTKVRADAPTOR_API virtual void updateTFWindowing(double window, double level) override;
 
     /// Slot: reset the clipping box widget around the volume
     void resetBoxWidget();
