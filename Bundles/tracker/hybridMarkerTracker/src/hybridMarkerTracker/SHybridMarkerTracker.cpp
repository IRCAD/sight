/************************************************************************
 *
 * Copyright (C) 2019 IRCAD France
 * Copyright (C) 2019 IHU Strasbourg
 *
 * This file is part of Sight.
 *
 * Sight is free software: you can redistribute it and/or modify it under
 * the terms of the GNU Lesser General Public License as published by
 * the Free Software Foundation, either version 3 of the License, or
 * (at your option) any later version.
 *
 * Sight is distributed in the hope that it will be useful,
 * but WITHOUT ANY WARRANTY; without even the implied warranty of
 * MERCHANTABILITY or FITNESS FOR A PARTICULAR PURPOSE.  See the
 * GNU Lesser General Public License for more details.
 *
 * You should have received a copy of the GNU Lesser General Public
 * License along with Sight. If not, see <https://www.gnu.org/licenses/>.
 *
 ***********************************************************************/

#include "hybridMarkerTracker/SHybridMarkerTracker.hpp"

#include <arData/Camera.hpp>
#include <arData/FrameTL.hpp>
#include <arData/MarkerMap.hpp>
#include <arData/MarkerTL.hpp>

#include <cvIO/Camera.hpp>
#include <cvIO/FrameTL.hpp>
#include <cvIO/Image.hpp>
#include <cvIO/Matrix.hpp>

#include <fwCom/Signal.hxx>
#include <fwCom/Slots.hxx>

#include <fwData/Image.hpp>
#include <fwData/mt/ObjectWriteLock.hpp>

#include <fwRuntime/operations.hpp>

#include <cmath>
namespace hybridMarkerTracker
{

fwServicesRegisterMacro(::arServices::ITracker, ::hybridMarkerTracker::SHybridMarkerTracker);

<<<<<<< HEAD
const ::fwCom::Slots::SlotKeyType SHybridMarkerTracker::s_SET_INT_PARAMETER_SLOT   = "setIntParameter";
const ::fwCom::Slots::SlotKeyType SHybridMarkerTracker::s_SET_FLOAT_PARAMETER_SLOT = "setDoubleParameter";
const ::fwCom::Slots::SlotKeyType SHybridMarkerTracker::s_SET_BOOL_PARAMETER_SLOT  = "setBoolParameter";

static const ::fwServices::IService::KeyType s_FRAME_INPUT  = "frameIn";
static const ::fwServices::IService::KeyType s_POSE_INOUT   = "pose";
static const ::fwServices::IService::KeyType s_CAMERA_INPUT = "camera";

SHybridMarkerTracker::SHybridMarkerTracker() noexcept :
    m_tracker(NULL),
    m_showDrawings(true)
=======
static const ::fwServices::IService::KeyType s_FRAME_INPUT = "frameIn";
static const ::fwServices::IService::KeyType s_POSE_INOUT  = "pose";
SHybridMarkerTracker::SHybridMarkerTracker() noexcept
>>>>>>> e6adefb6
{
    // Default pose matrix initialization
    m_currentcHp = ::cv::Mat::eye(4, 4, CV_64F);

    // Default initialization describing an hybrid marker tag
    m_symboardSize.width = 2;
    m_symboardSize.height = 5;
    m_asymSquareSize = 2.f;
    m_symSquareSize.x = 4.f;
    m_symSquareSize.y = 6.f;
    m_radius = 5.f;
    m_chessDistCenter = 8.f;
    m_chessInterval = 4.f;

    // Default blob parameter
    m_blobParams.minRepeatability    = 2;
    m_blobParams.minDistBetweenBlobs = 10;
    m_blobParams.minThreshold        = 80;
    m_blobParams.maxThreshold        = 160;
    m_blobParams.thresholdStep       = 20;
    m_blobParams.filterByArea        = true;
    m_blobParams.minArea             = 50;
    m_blobParams.maxArea             = 1000;
    m_blobParams.filterByConvexity   = true;
    m_blobParams.minConvexity        = 0.85f;
    m_blobParams.maxConvexity        = 1.0f;
    m_blobParams.filterByCircularity = true;
    m_blobParams.minCircularity      = 0.7f;
    m_blobParams.maxCircularity      = 1.0f;
    m_blobParams.filterByInertia     = false;
    m_blobParams.minInertiaRatio     = 0.01;

    // Default blob roi parameters
    m_blobRoiParams.minRepeatability    = 2;
    m_blobRoiParams.minDistBetweenBlobs = 10;
    m_blobRoiParams.minThreshold        = 50;
    m_blobRoiParams.maxThreshold        = 220;
    m_blobRoiParams.thresholdStep       = 10;
    m_blobRoiParams.filterByArea        = true;
    m_blobRoiParams.minArea             = 50;
    m_blobRoiParams.maxArea             = 2000;

    newSlot(s_SET_INT_PARAMETER_SLOT, &SHybridMarkerTracker::setIntParameter, this);
    newSlot(s_SET_FLOAT_PARAMETER_SLOT, &SHybridMarkerTracker::setDoubleParameter, this);
    newSlot(s_SET_BOOL_PARAMETER_SLOT, &SHybridMarkerTracker::setBoolParameter, this);
}

SHybridMarkerTracker::~SHybridMarkerTracker()
{
    delete m_tracker;
    m_tracker = nullptr;
}

//------------------------------------------------------------------------------

<<<<<<< HEAD
void SHybridMarkerTracker::updateSettings()
{
    m_trackTopPatternPoints.clear();
    m_trackMidPatternPoints.clear();
    m_trackBotPatternPoints.clear();

    m_trackChessTopPatternPoint.clear();
    m_trackChessMidPatternPoint.clear();
    m_trackChessBotPatternPoint.clear();

=======
void SHybridMarkerTracker::readSettings(const std::string filename)
{
    float asymSquareSize  = 0.f;   // Asymetric pattern size (millimeters)
    float radius          = 0.f;   // Cylinder curved marker radius (millimeter)
    float chessDistCenter = 0.f; // Distance (millimeter) from the center line to chess line
    float chessInterval   = 0.f; // Interval (millimeter) between chess
    ::cv::Point2f symSquareSize; // Symetric pattern (width and height) size in millimeters
    ::cv::Size symboardSize; // Marker size (square)

    ::cv::FileStorage fs;
    SLM_DEBUG("Initializing...");
    fs.open(filename, ::cv::FileStorage::READ);
    if(!fs.isOpened())
    {
        SLM_FATAL("Cannot read " + filename + "! ");
    }
    // Read settings & configuration
    fs["Sym_BoardSize_Width" ] >> symboardSize.width;
    fs["Sym_BoardSize_Height"] >> symboardSize.height;
    fs["Asym_Square_Size"]  >> asymSquareSize;
    fs["Sym_Square_Size_X" ] >> symSquareSize.x;
    fs["Sym_Square_Size_Y"] >> symSquareSize.y;
    fs["Radius"]  >> radius;
    fs["Chess_Dist_Center"]  >> chessDistCenter;
    fs["Chess_Interval"]  >> chessInterval;
    fs["Camera_Matrix"] >> m_cameraMatrix;
    fs["Distortion_Coefficients"] >> m_distCoeffs;

    fs.release();

    // --- Tracker parameters---
>>>>>>> e6adefb6
    ::cv::Size roiSize(300, 300);

    /**
     *  Calculate model points for marker
     */
    const float arcInner      = symSquareSize.y;
    const float arcOutter     = arcInner + 2 * asymSquareSize;
    const float chordInner2   = radius * sin(arcInner / (2*radius));
    const float chordOutter2  = radius * sin(arcOutter / (2*radius));
    const float sagittaInner  = radius - sqrt(radius * radius - chordInner2 * chordInner2);
    const float sagittaOutter = radius - sqrt(radius * radius - chordOutter2 * chordOutter2);
    // MID
    for ( int i = 0; i < symboardSize.height; i++ )
    {
        for ( int j = 0; j < symboardSize.width; j++)
        {
            ::cv::Point3f pt;
            pt.x = i * symSquareSize.x;
            pt.y = chordInner2;
            pt.y = (j % 2) == 0 ? pt.y : -pt.y;
            pt.z = sagittaInner;
            m_trackMidPatternPoints.push_back(pt);
        }
    }
    // TOP
    const int asymPointsNum = symboardSize.height + symboardSize.height - 1;
    for ( int i = 0; i < asymPointsNum; i++ )
    {
        ::cv::Point3f pt;
        pt.x = (symboardSize.height-1) * symSquareSize.x
               - i * asymSquareSize;
        pt.y = (i % 2) == 0 ? chordInner2 : chordOutter2;
        pt.z = (i % 2) == 0 ? sagittaInner : sagittaOutter;
        m_trackTopPatternPoints.push_back(pt);
    }
    // BOT
    for ( int i = 0; i < asymPointsNum; i++ )
    {
        ::cv::Point3f pt;
        pt.x = i * asymSquareSize;
        pt.y = (i % 2) == 0 ? -chordInner2 : -chordOutter2;
        pt.z = (i % 2) == 0 ? sagittaInner : sagittaOutter;
        m_trackBotPatternPoints.push_back(pt);
    }

    // Chess pattern points
    // MID
    for (int i = -1; i < 5; i++)
    {
        ::cv::Point3f pt(0.0f, 0.0f, 0.0f);
        pt.x = chessInterval/2 + i * chessInterval;
        m_trackChessMidPatternPoint.push_back(pt);
    }

    const float arcChess    = chessDistCenter * 2;
    const float chordChess2 = radius * sin(arcChess / (2*radius));
    float sagittaChess;
    if (arcChess < CV_PI * radius)
    {
        sagittaChess = radius - sqrt(radius * radius - chordChess2 * chordChess2);
    }
    else
    {
        sagittaChess = radius + sqrt(radius * radius - chordChess2 * chordChess2);
    }
    // TOP
    for (int i = 0; i < 5; i++)
    {
        ::cv::Point3f pt;
        pt.x = i * chessInterval;
        pt.y = chordChess2;
        pt.z = sagittaChess;

        m_trackChessTopPatternPoint.push_back(pt);
    }
    // BOT
    for (int i = 0; i < 5; i++)
    {
        ::cv::Point3f pt;
        pt.x = i * chessInterval;
        pt.y = -chordChess2;
        pt.z = sagittaChess;

        m_trackChessBotPatternPoint.push_back(pt);
    }
<<<<<<< HEAD

    delete m_tracker;
    m_tracker = new TrackerCurvedot(m_symboardSize, roiSize, m_blobParams, m_blobRoiParams);
=======
    m_tracker = new TrackerCurvedot(symboardSize, roiSize, params, paramsRoi);
>>>>>>> e6adefb6
}

//------------------------------------------------------------------------------

void SHybridMarkerTracker::process()
{
    bool useIppe = true;

    // Tracking
    if (m_tracker->track(m_imgTrack))
    {
        const std::vector< ::cv::Point2f > imgPoints = m_tracker->getP_img();

        // Determine which pattern is detected
        std::vector< ::cv::Point3f > visiblePatternPoints;
        const int currDetectState = m_tracker->CurrDetectState();
        if ((currDetectState& TrackerCurvedot::TOP_CIR) && !(currDetectState & TrackerCurvedot::MID_CIR))
        {
            visiblePatternPoints = m_trackTopPatternPoints;
        }
        else if ((currDetectState& TrackerCurvedot::BOT_CIR) && !(currDetectState & TrackerCurvedot::MID_CIR))
        {
            visiblePatternPoints = m_trackBotPatternPoints;
        }
        else if ((currDetectState& TrackerCurvedot::TOP_CIR) && (currDetectState & TrackerCurvedot::MID_CIR))
        {
            const int numSymDot = m_trackMidPatternPoints.size();
            visiblePatternPoints.reserve(m_trackTopPatternPoints.size() + numSymDot/2);
            visiblePatternPoints.insert(visiblePatternPoints.end(),
                                        m_trackTopPatternPoints.begin(), m_trackTopPatternPoints.end());
            for (size_t i = 1; i < numSymDot; i = i+2)
            {
                visiblePatternPoints.push_back(m_trackMidPatternPoints[i]);
            }
            useIppe = false;       // IPPE is only for planar model
        }
        else if ((currDetectState& TrackerCurvedot::BOT_CIR) && (currDetectState & TrackerCurvedot::MID_CIR))
        {
            const size_t numSymDot = m_trackMidPatternPoints.size();
            visiblePatternPoints.reserve(m_trackBotPatternPoints.size() + numSymDot/2);
            visiblePatternPoints.insert(visiblePatternPoints.end(),
                                        m_trackBotPatternPoints.begin(), m_trackBotPatternPoints.end());
            for (size_t i = 0; i < numSymDot; i = i+2)
            {
                visiblePatternPoints.push_back(m_trackMidPatternPoints[i]);
            }
            useIppe = false;
        }
        else if (currDetectState & TrackerCurvedot::MID_CIR)
        {
            visiblePatternPoints = m_trackMidPatternPoints;
        }

        // Calculate pattern pose in camera coordinate
        ::cv::Mat rvec, tvec, cRp;
        ::cv::Mat rvec1, tvec1;     // 1st solution
        ::cv::Mat rvec2, tvec2;     // 2nd solution
        float error1, error2;

        m_currentcHp = ::cv::Mat::eye(4, 4, CV_64F);

        if (useIppe)
        {
            std::vector< ::cv::Point3f > pts3d;
            bool isChessDetect = true;

            if (currDetectState & TrackerCurvedot::TOP_CHESS)
            {
                pts3d = m_trackChessTopPatternPoint;
            }
            else if (currDetectState & TrackerCurvedot::MID_CHESS)
            {
                pts3d = m_trackChessMidPatternPoint;
            }
            else if (currDetectState & TrackerCurvedot::BOT_CHESS)
            {
                pts3d = m_trackChessBotPatternPoint;
            }
            else
            {
                isChessDetect = false;        // Chess line not found

            }

            m_ippeSolver.solveGeneric(visiblePatternPoints, imgPoints,
                                      m_cameraMatrix, m_distCoeffs, rvec1, tvec1, error1, rvec2, tvec2, error2);

            // Use chessboard features to disambiguate if two solutions are similar
            if (isChessDetect && abs(error1 - error2) < 0.1 && error1 < 0.2 && error2 < 0.2)
            {
                calculateCorrectPose(rvec1, tvec1, rvec2, tvec2, pts3d, rvec, tvec);
            }
            else
            {
                rvec = rvec1;
                tvec = tvec1;
            }

            ::cv::Mat cHp1 = ::cv::Mat::eye(4, 4, CV_64F);
            ::cv::Rodrigues(rvec1, cRp);
            ::cv::Mat aux = cHp1.colRange(0, 3).rowRange(0, 3);
            cRp.copyTo(aux);
            aux = cHp1.colRange(3, 4).rowRange(0, 3);
            tvec1.copyTo(aux);

            ::cv::Mat cHp2 = ::cv::Mat::eye(4, 4, CV_64F);
            ::cv::Rodrigues(rvec2, cRp);
            aux = cHp2.colRange(0, 3).rowRange(0, 3);
            cRp.copyTo(aux);
            aux = cHp2.colRange(3, 4).rowRange(0, 3);
            tvec2.copyTo(aux);

<<<<<<< HEAD
            if(m_showDrawings)
            {
                drawRect(cHp_1, m_imgTrack, ::cv::Scalar(0, 0, 255));
                drawRect(cHp_2, m_imgTrack, ::cv::Scalar(255, 0, 0));
            }
=======
            drawRect(cHp1, m_imgTrack, ::cv::Scalar(0, 0, 255));
            drawRect(cHp2, m_imgTrack, ::cv::Scalar(255, 0, 0));
>>>>>>> e6adefb6

            m_currentcHp = cHp1;
        }
        else
        {
            ::cv::solvePnP(visiblePatternPoints, imgPoints, m_cameraMatrix, m_distCoeffs, rvec, tvec);
            ::cv::Rodrigues(rvec, cRp);
            ::cv::Mat aux = m_currentcHp.colRange(0, 3).rowRange(0, 3);
            cRp.copyTo(aux);
            aux = m_currentcHp.colRange(3, 4).rowRange(0, 3);
            tvec.copyTo(aux);

            if(m_showDrawings)
            {
                drawRect(m_currentcHp, m_imgTrack);

            }
        }

        if(m_showDrawings)
        {
            m_tracker->drawKeydots(m_imgTrack);
        }
    }
    else
    {
        SLM_WARN("Cannot find the pattern");
    }

<<<<<<< HEAD
    if(m_showDrawings)
    {

        const std::string str_1 = "Blue rectangle shows current estimated pose";
        const std::string str_2 = "Red rectangle shows the ambiguous pose provided by IPPE";
        const std::string str_3 = "Green shows detection of pattern";
        const std::string str_4 = "Yellow shows tracking of pattern";

        ::cv::putText(m_imgTrack, str_1, ::cv::Point(10, 20), ::cv::FONT_HERSHEY_COMPLEX, 0.5, ::cv::Scalar(0, 0,
                                                                                                            255), 1);
        ::cv::putText(m_imgTrack, str_2, ::cv::Point(10, 40), ::cv::FONT_HERSHEY_COMPLEX, 0.5, ::cv::Scalar(255, 0,
                                                                                                            0), 1);
        ::cv::putText(m_imgTrack, str_3, ::cv::Point(10, 60), ::cv::FONT_HERSHEY_COMPLEX, 0.5, ::cv::Scalar(0, 255,
                                                                                                            0), 1);
        ::cv::putText(m_imgTrack, str_4, ::cv::Point(10, 80), ::cv::FONT_HERSHEY_COMPLEX, 0.5, ::cv::Scalar(255, 255,
                                                                                                            0),
                      1);
    }
=======
    const std::string str1 = "Blue rectangle shows current estimated pose";
    const std::string str2 = "Red rectangle shows the ambiguous pose provided by IPPE";
    const std::string str3 = "Green shows detection of pattern";
    const std::string str4 = "Yellow shows tracking of pattern";
    ::cv::putText(m_imgTrack, str1, ::cv::Point(10, 20), ::cv::FONT_HERSHEY_COMPLEX, 0.5, ::cv::Scalar(0, 0, 255), 1);
    ::cv::putText(m_imgTrack, str2, ::cv::Point(10, 40), ::cv::FONT_HERSHEY_COMPLEX, 0.5, ::cv::Scalar(255, 0, 0), 1);
    ::cv::putText(m_imgTrack, str3, ::cv::Point(10, 60), ::cv::FONT_HERSHEY_COMPLEX, 0.5, ::cv::Scalar(0, 255, 0), 1);
    ::cv::putText(m_imgTrack, str4, ::cv::Point(10, 80), ::cv::FONT_HERSHEY_COMPLEX, 0.5, ::cv::Scalar(255, 255, 0),
                  1);
>>>>>>> e6adefb6
}

//------------------------------------------------------------------------------

::cv::Vec2f SHybridMarkerTracker::errorDistPoints(const std::vector< ::cv::Point2f >& ptsDect,
                                                  const std::vector< ::cv::Point2f >& pts1,
                                                  const std::vector< ::cv::Point2f >& pts2,
                                                  const double maxDistSq)
{
    ::cv::Vec2f sumError(0, 0);
    double distSq1 = 0.0, distSq2 = 0.0;
    ::cv::Point2f ptsDiff;
    for (int i = 0; i < ptsDect.size(); i++)
    {
        int validInd = -1;
        for (int j = 0; j < pts1.size(); j++)
        {
            ptsDiff = ptsDect[i] - pts1[j];
            distSq1 = ptsDiff.x * ptsDiff.x + ptsDiff.y * ptsDiff.y;
            if (distSq1 > maxDistSq)
            {
                continue;
            }
            else
            {
                validInd = j;
                break;
            }
        }

        for (int j = 0; j < pts2.size(); j++)
        {
            ptsDiff = ptsDect[i] - pts2[j];
            distSq2 = ptsDiff.x * ptsDiff.x + ptsDiff.y * ptsDiff.y;
            if (distSq2 > maxDistSq)
            {
                continue;
            }

            if (validInd == j) // assume pts1 and pts2 have same order
            {
                sumError[0] += distSq1;
                sumError[1] += distSq2;

                break;
            }
        }
        distSq1 = distSq2 = 0.0;
    }

    // recursive in case threshold maxDistSq is too small
    if (std::abs(sumError[0]) < std::numeric_limits<double>::epsilon())
    {
        sumError = errorDistPoints(ptsDect, pts1, pts2, maxDistSq * 2);
    }

    return sumError;
}

//------------------------------------------------------------------------------

void SHybridMarkerTracker::calculateCorrectPose(
    ::cv::InputArray rvec1, ::cv::InputArray tvec1,
    ::cv::InputArray rvec2, ::cv::InputArray tvec2,
    const std::vector< ::cv::Point3f >& pts3d,
    ::cv::OutputArray rvec, ::cv::OutputArray tvec)
{
    std::vector<cv::Point2f> projPoints1, projPoints2;

    ::cv::projectPoints(pts3d, rvec1, tvec1,
                        m_cameraMatrix, m_distCoeffs, projPoints1);
    ::cv::projectPoints(pts3d, rvec2, tvec2,
                        m_cameraMatrix, m_distCoeffs, projPoints2);

    std::vector< ::cv::Point2f > detect_pts = m_tracker->get_chess_pts();

    // Calculate a threshold to determine correspondence
    ::cv::Point2f diffTemp = (projPoints1[0] - projPoints1[1]) * 0.7;
    double maxDistSq = diffTemp.x*diffTemp.x + diffTemp.y*diffTemp.y;
    diffTemp  = (projPoints2[0] - projPoints2[1]) * 0.7;
    maxDistSq = (maxDistSq + diffTemp.x*diffTemp.x + diffTemp.y*diffTemp.y)/2;

    const ::cv::Vec2f errors = errorDistPoints(detect_pts, projPoints1, projPoints2, maxDistSq);

    rvec.create(3, 1, CV_64FC1);
    tvec.create(3, 1, CV_64FC1);
    if ( errors[0] < errors[1] )
    {
        rvec1.getMat().copyTo(rvec);
        tvec1.getMat().copyTo(tvec);
    }
    else
    {
        rvec2.getMat().copyTo(rvec);
        tvec2.getMat().copyTo(tvec);
    }
}

//------------------------------------------------------------------------------

void SHybridMarkerTracker::drawRect(const ::cv::Mat& cHp, ::cv::Mat& img, ::cv::Scalar color)
{
    ::cv::Mat rectCorners        = ::cv::Mat::ones(4, 4, CV_64F);
    rectCorners.at<double>(0, 0) = 0.0;
    rectCorners.at<double>(1, 0) = 0.0;
    rectCorners.at<double>(2, 0) = 0.0;
    rectCorners.at<double>(0, 1) = 20.0;
    rectCorners.at<double>(1, 1) = 0.0;
    rectCorners.at<double>(2, 1) = 0.0;
    rectCorners.at<double>(0, 2) = 20.0;
    rectCorners.at<double>(1, 2) = 0.0;
    rectCorners.at<double>(2, 2) = 30.0;
    rectCorners.at<double>(0, 3) = 0.0;
    rectCorners.at<double>(1, 3) = 0.0;
    rectCorners.at<double>(2, 3) = 30.0;

    const ::cv::Mat cornersHm = cHp * rectCorners;

    std::vector < ::cv::Point3f > corners(4);    // 0-3: US image endpoints, 4-7: shadow pts

    for (int i = 0; i < corners.size(); i++)
    {
        corners[i].x = cornersHm.at<double>(0, i) / cornersHm.at<double>(3, i);
        corners[i].y = cornersHm.at<double>(1, i) / cornersHm.at<double>(3, i);
        corners[i].z = cornersHm.at<double>(2, i) / cornersHm.at<double>(3, i);
    }

    ::cv::Mat rVec, tVec, m_distCoeffs;
    rVec = ::cv::Mat::zeros(3, 1, CV_32FC1);
    tVec = ::cv::Mat::zeros(3, 1, CV_32FC1);
    std::vector < ::cv::Point2f > corners2d;

    ::cv::projectPoints(corners, rVec, tVec, m_cameraMatrix,
                        m_distCoeffs, corners2d);

    ::cv::Rodrigues(cHp(::cv::Rect(0, 0, 3, 3)), rVec);
    cHp.colRange(3, 4).rowRange(0, 3).copyTo(tVec);

    ::cv::line(img, corners2d[0], corners2d[1], color, 2);
    ::cv::line(img, corners2d[1], corners2d[2], color, 2);
    ::cv::line(img, corners2d[2], corners2d[3], color, 2);
    ::cv::line(img, corners2d[0], corners2d[3], color, 2);

    ::cv::circle(img, corners2d[0], 4, color, -1);

}

//------------------------------------------------------------------------------

::fwServices::IService::KeyConnectionsMap SHybridMarkerTracker::getAutoConnections() const
{
    KeyConnectionsMap connections;
    connections.push( s_FRAME_INPUT, ::fwData::Object::s_MODIFIED_SIG, s_UPDATE_SLOT );
    connections.push( s_FRAME_INPUT, ::fwData::Image::s_BUFFER_MODIFIED_SIG, s_UPDATE_SLOT );
    return connections;
}

//------------------------------------------------------------------------------

void SHybridMarkerTracker::starting()
{
<<<<<<< HEAD
    this->updateSettings();
=======
    const auto filePath = ::fwRuntime::getBundleResourceFilePath("hybridMarkerTracker", "settings.xml");
    readSettings(filePath.string());
>>>>>>> e6adefb6
    this->startTracking();
}

//------------------------------------------------------------------------------

void SHybridMarkerTracker::tracking(::fwCore::HiResClock::HiResClockType& timestamp)
{
    FwCoreNotUsedMacro(timestamp);

    const auto frameIn = this->getInput< ::fwData::Image >(s_FRAME_INPUT);
    SLM_ASSERT("The In key '" + s_FRAME_INPUT + "' is not defined", frameIn);

    auto frameOut = this->getInOut< ::fwData::Image >(s_FRAME_INOUT);
    SLM_ASSERT("The InOut key '" + s_FRAME_INOUT + "' is not defined", frameOut);

    auto matrixOut = this->getInOut< ::fwData::TransformationMatrix3D >(s_POSE_INOUT);
    SLM_ASSERT("The InOut key '" + s_POSE_INOUT + "' is not defined", matrixOut);

    auto arCamera = this->getInput< ::arData::Camera >(s_CAMERA_INPUT);
    SLM_ASSERT("The InPut key '" + s_CAMERA_INPUT + "' is not defined", arCamera);

    std::tie(m_cameraMatrix, m_camImgSize, m_distCoeffs) = ::cvIO::Camera::copyToCv(arCamera);

    if (frameIn)
    {
        // check if image dimension have changed
        ::fwData::Image::SizeType size;
        size = frameIn->getSize();
        // if so, we need to initialize the output image
        if(size != frameOut->getSize())
        {
            const ::fwData::Image::SpacingType::value_type voxelSize = 1;
            frameOut->allocate(size, frameIn->getType(), frameIn->getNumberOfComponents());
            ::fwData::Image::OriginType origin(2, 0);

            frameOut->setOrigin(origin);
            ::fwData::Image::SpacingType spacing(2, voxelSize);
            frameOut->setSpacing(spacing);
            frameOut->setWindowWidth(1);
            frameOut->setWindowCenter(0);
        }

        {
            ::fwData::mt::ObjectWriteLock outputLock(frameOut);
            ::cv::Mat imgTrack = ::cvIO::Image::moveToCv(frameOut);
            m_imgTrack         = ::cvIO::Image::copyToCv(frameIn);

            process();

            m_imgTrack.copyTo(imgTrack);

            auto sig = frameOut->signal< ::fwData::Object::ModifiedSignalType >(::fwData::Image::s_BUFFER_MODIFIED_SIG);
            sig->asyncEmit();
        }

        {
            ::fwData::mt::ObjectWriteLock matrixLock(matrixOut);

            ::cvIO::Matrix::copyFromCv(m_currentcHp, matrixOut);

            auto sig = matrixOut->signal<  ::fwData::TransformationMatrix3D::ModifiedSignalType >
                           ( ::fwData::TransformationMatrix3D::s_MODIFIED_SIG);
            sig->asyncEmit();
        }
    }
}

//------------------------------------------------------------------------------

void SHybridMarkerTracker::setIntParameter(const int _val, std::string _key)
{
    if(_key == "symboardSizeWidth")
    {
        m_symboardSize.width = _val;
    }
    else if(_key == "symboardSizeHeight")
    {
        m_symboardSize.height = _val;
    }
    else
    {
        SLM_ERROR("The slot key : '"+ _key + "' is not handled");
    }

    this->updateSettings();
}

//------------------------------------------------------------------------------

void SHybridMarkerTracker::setDoubleParameter(const double _val, std::string _key)
{
    const float val = static_cast<float>(_val);
    if(_key == "asymSquareSize")
    {
        m_asymSquareSize = val;
    }
    else if(_key == "symSquareSizeX")
    {
        m_symSquareSize.x = val;
    }
    else if(_key == "symSquareSizeY")
    {
        m_symSquareSize.y = val;
    }
    else if(_key == "radius")
    {
        m_radius = val;
    }
    else if(_key == "chessDistCenter")
    {
        m_chessDistCenter = val;
    }
    else if(_key == "chessInterval")
    {
        m_chessInterval = val;
    }
    else
    {
        SLM_ERROR("The slot key : '"+ _key + "' is not handled");
    }

    this->updateSettings();
}

//------------------------------------------------------------------------------

void SHybridMarkerTracker::setBoolParameter(const bool _val, std::string _key)
{
    if(_key == "showDrawings")
    {
        m_showDrawings = _val;
    }
    else
    {
        SLM_ERROR("The slot key : '"+ _key + "' is not handled");
    }

    this->updateSettings();
}

//------------------------------------------------------------------------------

void SHybridMarkerTracker::configuring()
{
}

//------------------------------------------------------------------------------

void SHybridMarkerTracker::updating()
{
    auto timestamp = ::fwCore::HiResClock::getTimeInMilliSec();
    this->tracking(timestamp);
}

//------------------------------------------------------------------------------

void SHybridMarkerTracker::stopping()
{
    this->stopTracking();
}

//------------------------------------------------------------------------------

} // namespace hybridMarkerTracker<|MERGE_RESOLUTION|>--- conflicted
+++ resolved
@@ -46,7 +46,6 @@
 
 fwServicesRegisterMacro(::arServices::ITracker, ::hybridMarkerTracker::SHybridMarkerTracker);
 
-<<<<<<< HEAD
 const ::fwCom::Slots::SlotKeyType SHybridMarkerTracker::s_SET_INT_PARAMETER_SLOT   = "setIntParameter";
 const ::fwCom::Slots::SlotKeyType SHybridMarkerTracker::s_SET_FLOAT_PARAMETER_SLOT = "setDoubleParameter";
 const ::fwCom::Slots::SlotKeyType SHybridMarkerTracker::s_SET_BOOL_PARAMETER_SLOT  = "setBoolParameter";
@@ -58,11 +57,6 @@
 SHybridMarkerTracker::SHybridMarkerTracker() noexcept :
     m_tracker(NULL),
     m_showDrawings(true)
-=======
-static const ::fwServices::IService::KeyType s_FRAME_INPUT = "frameIn";
-static const ::fwServices::IService::KeyType s_POSE_INOUT  = "pose";
-SHybridMarkerTracker::SHybridMarkerTracker() noexcept
->>>>>>> e6adefb6
 {
     // Default pose matrix initialization
     m_currentcHp = ::cv::Mat::eye(4, 4, CV_64F);
@@ -118,7 +112,6 @@
 
 //------------------------------------------------------------------------------
 
-<<<<<<< HEAD
 void SHybridMarkerTracker::updateSettings()
 {
     m_trackTopPatternPoints.clear();
@@ -129,57 +122,24 @@
     m_trackChessMidPatternPoint.clear();
     m_trackChessBotPatternPoint.clear();
 
-=======
-void SHybridMarkerTracker::readSettings(const std::string filename)
-{
-    float asymSquareSize  = 0.f;   // Asymetric pattern size (millimeters)
-    float radius          = 0.f;   // Cylinder curved marker radius (millimeter)
-    float chessDistCenter = 0.f; // Distance (millimeter) from the center line to chess line
-    float chessInterval   = 0.f; // Interval (millimeter) between chess
-    ::cv::Point2f symSquareSize; // Symetric pattern (width and height) size in millimeters
-    ::cv::Size symboardSize; // Marker size (square)
-
-    ::cv::FileStorage fs;
-    SLM_DEBUG("Initializing...");
-    fs.open(filename, ::cv::FileStorage::READ);
-    if(!fs.isOpened())
-    {
-        SLM_FATAL("Cannot read " + filename + "! ");
-    }
-    // Read settings & configuration
-    fs["Sym_BoardSize_Width" ] >> symboardSize.width;
-    fs["Sym_BoardSize_Height"] >> symboardSize.height;
-    fs["Asym_Square_Size"]  >> asymSquareSize;
-    fs["Sym_Square_Size_X" ] >> symSquareSize.x;
-    fs["Sym_Square_Size_Y"] >> symSquareSize.y;
-    fs["Radius"]  >> radius;
-    fs["Chess_Dist_Center"]  >> chessDistCenter;
-    fs["Chess_Interval"]  >> chessInterval;
-    fs["Camera_Matrix"] >> m_cameraMatrix;
-    fs["Distortion_Coefficients"] >> m_distCoeffs;
-
-    fs.release();
-
-    // --- Tracker parameters---
->>>>>>> e6adefb6
     ::cv::Size roiSize(300, 300);
 
     /**
      *  Calculate model points for marker
      */
-    const float arcInner      = symSquareSize.y;
-    const float arcOutter     = arcInner + 2 * asymSquareSize;
-    const float chordInner2   = radius * sin(arcInner / (2*radius));
-    const float chordOutter2  = radius * sin(arcOutter / (2*radius));
-    const float sagittaInner  = radius - sqrt(radius * radius - chordInner2 * chordInner2);
-    const float sagittaOutter = radius - sqrt(radius * radius - chordOutter2 * chordOutter2);
+    const float arcInner      = m_symSquareSize.y;
+    const float arcOutter     = arcInner + 2 * m_asymSquareSize;
+    const float chordInner2   = m_radius * sin(arcInner / (2*m_radius));
+    const float chordOutter2  = m_radius * sin(arcOutter / (2*m_radius));
+    const float sagittaInner  = m_radius - sqrt(m_radius * m_radius - chordInner2 * chordInner2);
+    const float sagittaOutter = m_radius - sqrt(m_radius * m_radius - chordOutter2 * chordOutter2);
     // MID
-    for ( int i = 0; i < symboardSize.height; i++ )
-    {
-        for ( int j = 0; j < symboardSize.width; j++)
+    for ( int i = 0; i < m_symboardSize.height; i++ )
+    {
+        for ( int j = 0; j < m_symboardSize.width; j++)
         {
             ::cv::Point3f pt;
-            pt.x = i * symSquareSize.x;
+            pt.x = i * m_symSquareSize.x;
             pt.y = chordInner2;
             pt.y = (j % 2) == 0 ? pt.y : -pt.y;
             pt.z = sagittaInner;
@@ -187,12 +147,12 @@
         }
     }
     // TOP
-    const int asymPointsNum = symboardSize.height + symboardSize.height - 1;
+    const int asymPointsNum = m_symboardSize.height + m_symboardSize.height - 1;
     for ( int i = 0; i < asymPointsNum; i++ )
     {
         ::cv::Point3f pt;
-        pt.x = (symboardSize.height-1) * symSquareSize.x
-               - i * asymSquareSize;
+        pt.x = (m_symboardSize.height-1) * m_symSquareSize.x
+               - i * m_asymSquareSize;
         pt.y = (i % 2) == 0 ? chordInner2 : chordOutter2;
         pt.z = (i % 2) == 0 ? sagittaInner : sagittaOutter;
         m_trackTopPatternPoints.push_back(pt);
@@ -201,7 +161,7 @@
     for ( int i = 0; i < asymPointsNum; i++ )
     {
         ::cv::Point3f pt;
-        pt.x = i * asymSquareSize;
+        pt.x = i * m_asymSquareSize;
         pt.y = (i % 2) == 0 ? -chordInner2 : -chordOutter2;
         pt.z = (i % 2) == 0 ? sagittaInner : sagittaOutter;
         m_trackBotPatternPoints.push_back(pt);
@@ -212,26 +172,26 @@
     for (int i = -1; i < 5; i++)
     {
         ::cv::Point3f pt(0.0f, 0.0f, 0.0f);
-        pt.x = chessInterval/2 + i * chessInterval;
+        pt.x = m_chessInterval/2 + i * m_chessInterval;
         m_trackChessMidPatternPoint.push_back(pt);
     }
 
-    const float arcChess    = chessDistCenter * 2;
-    const float chordChess2 = radius * sin(arcChess / (2*radius));
+    const float arcChess    = m_chessDistCenter * 2;
+    const float chordChess2 = m_radius * sin(arcChess / (2*m_radius));
     float sagittaChess;
-    if (arcChess < CV_PI * radius)
-    {
-        sagittaChess = radius - sqrt(radius * radius - chordChess2 * chordChess2);
+    if (arcChess < CV_PI * m_radius)
+    {
+        sagittaChess = m_radius - sqrt(m_radius * m_radius - chordChess2 * chordChess2);
     }
     else
     {
-        sagittaChess = radius + sqrt(radius * radius - chordChess2 * chordChess2);
+        sagittaChess = m_radius + sqrt(m_radius * m_radius - chordChess2 * chordChess2);
     }
     // TOP
     for (int i = 0; i < 5; i++)
     {
         ::cv::Point3f pt;
-        pt.x = i * chessInterval;
+        pt.x = i * m_chessInterval;
         pt.y = chordChess2;
         pt.z = sagittaChess;
 
@@ -241,19 +201,15 @@
     for (int i = 0; i < 5; i++)
     {
         ::cv::Point3f pt;
-        pt.x = i * chessInterval;
+        pt.x = i * m_chessInterval;
         pt.y = -chordChess2;
         pt.z = sagittaChess;
 
         m_trackChessBotPatternPoint.push_back(pt);
     }
-<<<<<<< HEAD
 
     delete m_tracker;
     m_tracker = new TrackerCurvedot(m_symboardSize, roiSize, m_blobParams, m_blobRoiParams);
-=======
-    m_tracker = new TrackerCurvedot(symboardSize, roiSize, params, paramsRoi);
->>>>>>> e6adefb6
 }
 
 //------------------------------------------------------------------------------
@@ -366,16 +322,11 @@
             aux = cHp2.colRange(3, 4).rowRange(0, 3);
             tvec2.copyTo(aux);
 
-<<<<<<< HEAD
             if(m_showDrawings)
             {
-                drawRect(cHp_1, m_imgTrack, ::cv::Scalar(0, 0, 255));
-                drawRect(cHp_2, m_imgTrack, ::cv::Scalar(255, 0, 0));
-            }
-=======
-            drawRect(cHp1, m_imgTrack, ::cv::Scalar(0, 0, 255));
-            drawRect(cHp2, m_imgTrack, ::cv::Scalar(255, 0, 0));
->>>>>>> e6adefb6
+                drawRect(cHp1, m_imgTrack, ::cv::Scalar(0, 0, 255));
+                drawRect(cHp2, m_imgTrack, ::cv::Scalar(255, 0, 0));
+            }
 
             m_currentcHp = cHp1;
         }
@@ -405,7 +356,6 @@
         SLM_WARN("Cannot find the pattern");
     }
 
-<<<<<<< HEAD
     if(m_showDrawings)
     {
 
@@ -424,17 +374,6 @@
                                                                                                             0),
                       1);
     }
-=======
-    const std::string str1 = "Blue rectangle shows current estimated pose";
-    const std::string str2 = "Red rectangle shows the ambiguous pose provided by IPPE";
-    const std::string str3 = "Green shows detection of pattern";
-    const std::string str4 = "Yellow shows tracking of pattern";
-    ::cv::putText(m_imgTrack, str1, ::cv::Point(10, 20), ::cv::FONT_HERSHEY_COMPLEX, 0.5, ::cv::Scalar(0, 0, 255), 1);
-    ::cv::putText(m_imgTrack, str2, ::cv::Point(10, 40), ::cv::FONT_HERSHEY_COMPLEX, 0.5, ::cv::Scalar(255, 0, 0), 1);
-    ::cv::putText(m_imgTrack, str3, ::cv::Point(10, 60), ::cv::FONT_HERSHEY_COMPLEX, 0.5, ::cv::Scalar(0, 255, 0), 1);
-    ::cv::putText(m_imgTrack, str4, ::cv::Point(10, 80), ::cv::FONT_HERSHEY_COMPLEX, 0.5, ::cv::Scalar(255, 255, 0),
-                  1);
->>>>>>> e6adefb6
 }
 
 //------------------------------------------------------------------------------
@@ -596,12 +535,7 @@
 
 void SHybridMarkerTracker::starting()
 {
-<<<<<<< HEAD
     this->updateSettings();
-=======
-    const auto filePath = ::fwRuntime::getBundleResourceFilePath("hybridMarkerTracker", "settings.xml");
-    readSettings(filePath.string());
->>>>>>> e6adefb6
     this->startTracking();
 }
 
@@ -623,7 +557,7 @@
     auto arCamera = this->getInput< ::arData::Camera >(s_CAMERA_INPUT);
     SLM_ASSERT("The InPut key '" + s_CAMERA_INPUT + "' is not defined", arCamera);
 
-    std::tie(m_cameraMatrix, m_camImgSize, m_distCoeffs) = ::cvIO::Camera::copyToCv(arCamera);
+    std::tie(m_cameraMatrix, std::ignore, m_distCoeffs) = ::cvIO::Camera::copyToCv(arCamera);
 
     if (frameIn)
     {
