/************************************************************************
 *
 * Copyright (C) 2019 IRCAD France
 * Copyright (C) 2019 IHU Strasbourg
 *
 * This file is part of Sight.
 *
 * Sight is free software: you can redistribute it and/or modify it under
 * the terms of the GNU Lesser General Public License as published by
 * the Free Software Foundation, either version 3 of the License, or
 * (at your option) any later version.
 *
 * Sight is distributed in the hope that it will be useful,
 * but WITHOUT ANY WARRANTY; without even the implied warranty of
 * MERCHANTABILITY or FITNESS FOR A PARTICULAR PURPOSE.  See the
 * GNU Lesser General Public License for more details.
 *
 * You should have received a copy of the GNU Lesser General Public
 * License along with Sight. If not, see <https://www.gnu.org/licenses/>.
 *
 ***********************************************************************/

#pragma once

#include "hybridMarkerTracker/config.hpp"

#include <arServices/ITracker.hpp>

#include <fwServices/macros.hpp>

#include <IPPE/ippe.h>

#include <opencv2/highgui.hpp>

#include <tracker_curvedot.h>
#include <tracker_keydot.h>
namespace hybridMarkerTracker
{
/**
 * @brief   Class used to track a cylindrical hybrid marker
 *
 * @see ::arServices::ITracker
 *
 * @subsection Inherited Inherited slots (from ITracker)
 * - \b tracking(timestamp): Slot called to execute the tracking on a timeline data and returns the results in an
 * image.
 * - \b startTracking(): Slot called when the user wants to start tracking
 * - \b stopTracking(): Slot called when the user wants to stop tracking
 *
 * @section XML XML Configuration
 *
 * @code{.xml}
        <service uid="..." type="::hybridMarkerTracker::SHybridMarkerTracker">
            <in key="frameIn" uid="..." />
            <inout key="frame" uid="..." />
            <inout key="pose" uid="..." />
        </service>
   @endcode
 * @subsection In In
 * - \b frameIn [::fwData::Image]: input image to process tracking on
 * @subsection In-Out In-Out
 * - \b frame [::fwData::Image]: final output image with tracking information that will be displayed
 * - \b pose [::fwData::TransformationMatrix3D]: transformation matrix from the tag to the camera
 */
class HYBRIDMARKERTRACKER_CLASS_API SHybridMarkerTracker : public ::arServices::ITracker
{
public:
    fwCoreServiceClassDefinitionsMacro((SHybridMarkerTracker)(arServices::ITracker))

    HYBRIDMARKERTRACKER_API static const ::fwCom::Slots::SlotKeyType s_SET_INT_PARAMETER_SLOT;
    HYBRIDMARKERTRACKER_API static const ::fwCom::Slots::SlotKeyType s_SET_FLOAT_PARAMETER_SLOT;
    HYBRIDMARKERTRACKER_API static const ::fwCom::Slots::SlotKeyType s_SET_BOOL_PARAMETER_SLOT;

    /**
     * @brief Constructor.
     */
    HYBRIDMARKERTRACKER_API SHybridMarkerTracker() noexcept;

    /**
     * @brief Destructor.
     */
    HYBRIDMARKERTRACKER_API virtual ~SHybridMarkerTracker() noexcept;

protected:

    HYBRIDMARKERTRACKER_API ::fwServices::IService::KeyConnectionsMap getAutoConnections() const override;

    /**
     * @brief Configuring method: This method does nothing
     */
    HYBRIDMARKERTRACKER_API void configuring() override;

    /**
     * @brief Starting method: This method is used to initialize the service by reading the settings.
     */
    HYBRIDMARKERTRACKER_API void starting() override;

    /**
     * @brief Stopping method: This method is used to stop the service.
     */
    HYBRIDMARKERTRACKER_API void stopping() override;

    /**
     * @brief Updating method: call tracking with a current timestamp.
     */
    HYBRIDMARKERTRACKER_API void updating() override;

    /**
     * @brief calculateCorrectPose method is used to compute the correct pose between two possible solutions.
     *
     * @param rvec1 rotation vector of the first pose as an input
     * @param tvec1 translation vector of the first pose as an input
     * @param rvec2 rotation vector of the second pose as an input
     * @param tvec2 translation vector of the second pose as an input
<<<<<<< HEAD
     * @param pts_3d 3 dimension pattern points vector
=======
     * @param pts3d 3 dimension vector
>>>>>>> e6adefb6
     * @param rvec rotation vector of the correct pose as an output
     * @param tvec translation vector of the correct pose as an output
     */
    HYBRIDMARKERTRACKER_API void calculateCorrectPose(
        ::cv::InputArray rvec1, ::cv::InputArray tvec1,
        ::cv::InputArray rvec2, ::cv::InputArray tvec2,
        const std::vector< ::cv::Point3f >& pts3d,
        ::cv::OutputArray rvec, ::cv::OutputArray tvec
        );

    /// Detect marker
    HYBRIDMARKERTRACKER_API virtual void tracking(::fwCore::HiResClock::HiResClockType& timestamp) override;

private:

    /**
     * @brief process method detects the patterns on m_imgTrack image, computes the pose,
     * uses the chessboard features to solve ambiguity between 2 possible positions,
     * and finally draws the tracking results.
     */
    void process();

    /**
     * @brief updateSettings method update needed parameters to perform the hybrid marker
     * detection.
     */
<<<<<<< HEAD
    void updateSettings();
=======
    void readSettings(const std::string filename);
>>>>>>> e6adefb6

    /**
     * @brief errorDistPoints method computes the distance error between 2 points
     *
     * @param ptsDect detection points
     * @param pts1 point 1 to be compared with 'ptsDect'
     * @param pts2 point 2 to be compared with 'ptsDect'
     * @param maxDistSq maximum distance b/w a correspondence
     */
    ::cv::Vec2f errorDistPoints(const std::vector< ::cv::Point2f >& ptsDect,
                                const std::vector< ::cv::Point2f >& pts1,
                                const std::vector< ::cv::Point2f >& pts2,
                                const double maxDistSq);

    /**
     * @brief drawRect Draws rectangles
     *
     * @param cHp the estimated pose
     * @param img the image to draw on
     * @param color the color of the rectangle
     */
    void drawRect(const ::cv::Mat& cHp, ::cv::Mat& img, ::cv::Scalar color = ::cv::Scalar(255, 0, 0));

    /// IPPE Pose solver
    IPPE::PoseSolver m_ippeSolver;

    /// Pattern tracker
    TrackerCurvedot* m_tracker { nullptr };

    /// Current pose
    ::cv::Mat m_currentcHp;

    /// Tracked image
    ::cv::Mat m_imgTrack;

    /// Camera Matrix
    ::cv::Mat m_cameraMatrix;

    /// Distortion coefficient Matrix
    ::cv::Mat m_distCoeffs;

<<<<<<< HEAD
    /// The size of the marker used for tracking
    ::cv::Size m_symboardSize;

    bool m_showDrawings;

    /// The size of the asymmetric pattern in millimeters
    float m_asymSquareSize;
    /// The size of the symmetric pattern (width and height) in millimeters
    ::cv::Point2f m_symSquareSize;

    /// The radius (millimeter) of cylinder the curved marker is attached on
    float m_radius;

    /// Distance from the center line to chess line in millimeters
    float m_chessDistCenter;

    /// Interval between chess in millimeters
    float m_chessInterval;

    /// Size of input image
    ::cv::Size m_imgSize;

    /// Tracker global blob detector setting
    ::cv::SimpleBlobDetector::Params m_blobParams;

    /// Tracker local blob detector setting
    ::cv::SimpleBlobDetector::Params m_blobRoiParams;

=======
>>>>>>> e6adefb6
    /// Middle pattern model points
    std::vector< ::cv::Point3f > m_trackMidPatternPoints;
    /// Top Pattern model points
    std::vector< ::cv::Point3f > m_trackTopPatternPoints;
    /// Bottom Pattern model points
    std::vector< ::cv::Point3f > m_trackBotPatternPoints;
    /// Chessboard Top Pattern model points
    std::vector< ::cv::Point3f > m_trackChessTopPatternPoint;
    /// Chessboard Middle Pattern model points
    std::vector< ::cv::Point3f > m_trackChessMidPatternPoint;
    /// Chessboard Bottom Pattern model points
    std::vector< ::cv::Point3f > m_trackChessBotPatternPoint;

    /// Slot called when a integer value is changed
    void setIntParameter(const int _val, const std::string _key);
    /// Slot called when a double value is changed
    void setDoubleParameter(const double _val, const std::string _key);
    /// Slot called when a boolean value is changed
    void setBoolParameter(const bool _val, const std::string _key);
};

} // namespace hybridMarkerTracker<|MERGE_RESOLUTION|>--- conflicted
+++ resolved
@@ -112,11 +112,7 @@
      * @param tvec1 translation vector of the first pose as an input
      * @param rvec2 rotation vector of the second pose as an input
      * @param tvec2 translation vector of the second pose as an input
-<<<<<<< HEAD
-     * @param pts_3d 3 dimension pattern points vector
-=======
      * @param pts3d 3 dimension vector
->>>>>>> e6adefb6
      * @param rvec rotation vector of the correct pose as an output
      * @param tvec translation vector of the correct pose as an output
      */
@@ -143,11 +139,7 @@
      * @brief updateSettings method update needed parameters to perform the hybrid marker
      * detection.
      */
-<<<<<<< HEAD
     void updateSettings();
-=======
-    void readSettings(const std::string filename);
->>>>>>> e6adefb6
 
     /**
      * @brief errorDistPoints method computes the distance error between 2 points
@@ -189,7 +181,6 @@
     /// Distortion coefficient Matrix
     ::cv::Mat m_distCoeffs;
 
-<<<<<<< HEAD
     /// The size of the marker used for tracking
     ::cv::Size m_symboardSize;
 
@@ -218,8 +209,6 @@
     /// Tracker local blob detector setting
     ::cv::SimpleBlobDetector::Params m_blobRoiParams;
 
-=======
->>>>>>> e6adefb6
     /// Middle pattern model points
     std::vector< ::cv::Point3f > m_trackMidPatternPoints;
     /// Top Pattern model points
