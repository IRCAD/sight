<plugin id="ctrlSelection" class="::ctrlSelection::Plugin" >

    <library name="ctrlSelection" />

    <requirement id="dataReg" />
    <requirement id="servicesReg" />

    <extension implements="::fwServices::registry::ServiceFactory">
        <type>::ctrlSelection::IUpdaterSrv</type>
        <service>::ctrlSelection::updater::AcqFromPDBUpdaterSrv</service>
        <object>::fwData::Composite</object>
    </extension>

    <extension implements="::fwServices::registry::ServiceFactory">
        <type>::ctrlSelection::IUpdaterSrv</type>
        <service>::ctrlSelection::updater::ImageFromPDBUpdaterSrv</service>
        <object>::fwData::Composite</object>
    </extension>

    <extension implements="::fwServices::registry::ServiceFactory">
        <type>::ctrlSelection::IUpdaterSrv</type>
        <service>::ctrlSelection::updater::AcqFromPDBSelectorUpdaterSrv</service>
        <object>::fwData::Composite</object>
    </extension>

    <extension implements="::fwServices::registry::ServiceFactory">
        <type>::ctrlSelection::IUpdaterSrv</type>
        <service>::ctrlSelection::updater::PSAFromPDBSelectorUpdaterSrv</service>
        <object>::fwData::Composite</object>
    </extension>

    <extension implements="::fwServices::registry::ServiceFactory">
        <type>::ctrlSelection::IUpdaterSrv</type>
        <service>::ctrlSelection::updater::ImageFromPDBSelectorUpdaterSrv</service>
        <object>::fwData::Composite</object>
    </extension>

    <extension implements="::fwServices::registry::ServiceFactory">
        <type>::ctrlSelection::IUpdaterSrv</type>
        <service>::ctrlSelection::updater::ResecFromPDBUpdaterSrv</service>
        <object>::fwData::Composite</object>
    </extension>

    <extension implements="::fwServices::registry::ServiceFactory">
        <type>::ctrlSelection::IUpdaterSrv</type>
        <service>::ctrlSelection::updater::ResecDBFromPDBUpdaterSrv</service>
        <object>::fwData::Composite</object>
    </extension>

    <extension implements="::fwServices::registry::ServiceFactory">
        <type>::ctrlSelection::IUpdaterSrv</type>
        <service>::ctrlSelection::updater::ReconstructionFromAcqUpdaterSrv</service>
        <object>::fwData::Composite</object>
    </extension>

    <extension implements="::fwServices::registry::ServiceFactory">
        <type>::ctrlSelection::IUpdaterSrv</type>
        <service>::ctrlSelection::updater::ReconstructionFromResecUpdaterSrv</service>
        <object>::fwData::Composite</object>
    </extension>

    <extension implements="::fwServices::registry::ServiceFactory">
        <type>::ctrlSelection::IUpdaterSrv</type>
        <service>::ctrlSelection::updater::PlaneListFromPDBUpdaterSrv</service>
        <object>::fwData::Composite</object>
    </extension>

    <extension implements="::fwServices::registry::ServiceFactory">
        <type>::ctrlSelection::IUpdaterSrv</type>
        <service>::ctrlSelection::updater::ObjFromMsgUpdaterSrv</service>
        <object>::fwData::Composite</object>
    </extension>

   <extension implements="::fwServices::registry::ServiceFactory">
        <type>::ctrlSelection::IUpdaterSrv</type>
        <service>::ctrlSelection::updater::DataInfoFromMsgUpdaterSrv</service>
        <object>::fwData::Composite</object>
    </extension>

   <extension implements="::fwServices::registry::ServiceFactory">
        <type>::ctrlSelection::IUpdaterSrv</type>
        <service>::ctrlSelection::updater::SelectedNodeIOUpdaterSrv</service>
        <object>::fwData::Composite</object>
    </extension>
    
    <extension implements="::fwServices::registry::ServiceFactory">
        <type>::ctrlSelection::IUpdaterSrv</type>
        <service>::ctrlSelection::updater::TranslateUpdater</service>
        <object>::fwData::Composite</object>
    </extension>

    <extension implements="::fwServices::registry::ServiceFactory">
        <type>::ctrlSelection::IManagerSrv</type>
        <service>::ctrlSelection::manager::SwapperSrv</service>
        <object>::fwData::Composite</object>
    </extension>

    <extension implements="::fwServices::registry::ServiceFactory">
        <type>::ctrlSelection::IManagerSrv</type>
        <service>::ctrlSelection::manager::SimpleSwapperSrv</service>
        <object>::fwData::Composite</object>
    </extension>

    <extension implements="::fwServices::registry::ServiceFactory">
        <type>::ctrlSelection::IManagerSrv</type>
        <service>::ctrlSelection::manager::MedicalImageManagerSrv</service>
        <object>::fwData::Composite</object>
    </extension>

    <extension implements="::fwServices::registry::ServiceFactory">
        <type>::fwServices::IController</type>
        <service>::ctrlSelection::MedicalImageSrv</service>
        <object>::fwData::Image</object>
    </extension>
    
    <extension implements="::fwServices::registry::ServiceFactory">
        <type>::fwServices::IController</type>
        <service>::ctrlSelection::ImageUpdateAxis</service>
        <object>::fwData::Image</object>
    </extension>
    
    <extension implements="::fwServices::registry::ServiceFactory">
        <type>::fwServices::IController</type>
        <service>::ctrlSelection::BookmarkSrv</service>
        <object>::fwTools::Object</object>
    </extension>
    
    <extension implements="::fwServices::registry::ServiceFactory">
        <type>::ctrlSelection::IWrapperSrv</type>
        <service>::ctrlSelection::wrapper::GraphWrapperSrv</service>
        <object>::fwData::Graph</object>
    </extension>

    <extension implements="::fwServices::registry::ServiceFactory">
        <type>::ctrlSelection::IWrapperSrv</type>
        <service>::ctrlSelection::wrapper::ImageWrapperSrv</service>
        <object>::fwData::Image</object>
    </extension>

    <extension implements="::fwServices::registry::ServiceFactory">
        <type>::ctrlSelection::IWrapperSrv</type>
        <service>::ctrlSelection::wrapper::PatientDBWrapperSrv</service>
        <object>::fwData::PatientDB</object>
    </extension>

    <extension implements="::fwServices::registry::ServiceFactory">
        <type>::ctrlSelection::IWrapperSrv</type>
        <service>::ctrlSelection::wrapper::MsgForwarderSrv</service>
        <object>::fwData::Composite</object>
    </extension>
    
    <extension implements="::fwServices::registry::ServiceFactory">
        <type>::ctrlSelection::IWrapperSrv</type>
        <service>::ctrlSelection::wrapper::ObjToCompositeMsgForwarderSrv</service>
        <object>::fwData::Composite</object>
    </extension>
    
    <extension implements="::fwServices::registry::ServiceFactory">
<<<<<<< HEAD
        <type>::ctrlSelection::IWrapperSrv</type>
        <service>::ctrlSelection::wrapper::MsgWrapperSrv</service>
        <object>::fwTools::Object</object>
=======
        <type>::fwServices::IController</type>
        <service>::ctrlSelection::SSynchronizeWindowingTF</service>
        <object>::fwData::Image</object>
>>>>>>> f09c1a47
    </extension>
</plugin>


<|MERGE_RESOLUTION|>--- conflicted
+++ resolved
@@ -156,15 +156,15 @@
     </extension>
     
     <extension implements="::fwServices::registry::ServiceFactory">
-<<<<<<< HEAD
         <type>::ctrlSelection::IWrapperSrv</type>
         <service>::ctrlSelection::wrapper::MsgWrapperSrv</service>
         <object>::fwTools::Object</object>
-=======
+    </extension>
+
+    <extension implements="::fwServices::registry::ServiceFactory">
         <type>::fwServices::IController</type>
         <service>::ctrlSelection::SSynchronizeWindowingTF</service>
         <object>::fwData::Image</object>
->>>>>>> f09c1a47
     </extension>
 </plugin>
 
