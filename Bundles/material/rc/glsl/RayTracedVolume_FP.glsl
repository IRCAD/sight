--- conflicted
+++ resolved
@@ -18,53 +18,16 @@
 uniform vec4 u_volIllumFactor;
 #endif // AMBIENT_OCCLUSION || COLOR_BLEEDING || SHADOWS
 
-<<<<<<< HEAD
-#ifdef MODE3D
-uniform sampler2D u_entryPoints0;
-uniform sampler2D u_entryPoints1;
-#if (VIEWPOINTS > 2)
-uniform sampler2D u_entryPoints2;
-#endif    /* (VIEWPOINTS > 2) */
-#if (VIEWPOINTS > 3)
-uniform sampler2D u_entryPoints3;
-#endif    /* (VIEWPOINTS > 3) */
-#if (VIEWPOINTS > 4)
-uniform sampler2D u_entryPoints4;
-#endif    /* (VIEWPOINTS > 4) */
-#if (VIEWPOINTS > 5)
-uniform sampler2D u_entryPoints5;
-#endif    /* (VIEWPOINTS > 5) */
-#if (VIEWPOINTS > 6)
-uniform sampler2D u_entryPoints6;
-#endif    /* (VIEWPOINTS > 6) */
-#if (VIEWPOINTS > 7)
-uniform sampler2D u_entryPoints7;
-#endif    /* (VIEWPOINTS > 7) */
-
-uniform sampler2D u_background;
-
-uniform mat4 u_invWorldViewProjs[VIEWPOINTS];
-
-uniform float u_lobeOffset;
-
 in vec2 uv;
-#else
-=======
->>>>>>> f553c995
+
 uniform sampler2D u_entryPoints;
 
 uniform mat4 u_invWorldViewProj;
 
-<<<<<<< HEAD
-in vec2 uv;
-
-#endif // MODE3D
-=======
 #ifdef AUTOSTEREO
 uniform mat4 u_invWorldView;
 uniform mat4 u_invProj;
 #endif // AUTOSTEREO
->>>>>>> f553c995
 
 uniform float u_renderTargetFlipping;
 
@@ -316,12 +279,7 @@
 
 void main(void)
 {
-<<<<<<< HEAD
-#ifndef MODE3D
     vec2 rayEntryExit = texture(u_entryPoints, uv).rg;
-=======
-    vec2 rayEntryExit = texelFetch(u_entryPoints, ivec2(gl_FragCoord.xy), 0).rg;
->>>>>>> f553c995
 
     float entryDepth =  rayEntryExit.r;
     float exitDepth  = -rayEntryExit.g;
@@ -333,9 +291,14 @@
 
     gl_FragDepth = entryDepth;
 
-<<<<<<< HEAD
-    vec3 rayEntry = getFragmentImageSpacePosition(entryDepth, u_invWorldViewProj);
-    vec3 rayExit  = getFragmentImageSpacePosition(exitDepth, u_invWorldViewProj);
+#ifdef AUTOSTEREO
+    mat4x4 invWorldViewProj = u_invWorldView * u_invProj;
+#else
+    mat4x4 invWorldViewProj = u_invWorldViewProj;
+#endif
+
+    vec3 rayEntry = getFragmentImageSpacePosition(entryDepth, invWorldViewProj);
+    vec3 rayExit  = getFragmentImageSpacePosition(exitDepth, invWorldViewProj);
 
     vec3 rayDir   = normalize(rayExit - rayEntry);
 
@@ -380,163 +343,105 @@
     
     float rayLength = length(rayExit - rayEntry);
 
-#else
-    int nbRays = 0;
-    float fragDepth = 0;
-    vec2 rayEntryPoints[3];
-    mat4 viewports[3];
-
-    getRayEntryExitPoints(rayEntryPoints, viewports);
-
-    if(rayEntryPoints[0].g == 1 && rayEntryPoints[1].g == 1 && rayEntryPoints[2].g == 1 )
-    {
-        discard;
-    }
-
-    fragColor.a = 1;
-
-    vec3 subPixelRayColor;
-    vec3 subPixelRayAlpha;
-    for(int i = 0; i < 3; ++ i)
-    {
-        float entryDepth =  rayEntryPoints[i].r;
-        float exitDepth  = -rayEntryPoints[i].g;
-
-        if(exitDepth == -1)
+    vec3 rayPos = rayEntry;
+
+#ifndef CSG
+    vec4 result = launchRay(rayPos, rayDir, rayLength, u_sampleDistance);
+#else
+    vec4 result;
+
+    if(csg > 0)
+    {
+#if CSG_BORDER == 1
+        if(csg < u_csgBorderThickness
+#ifdef CSG_DEPTH_LINES
+           && int(jfaDistance.a * 1000.) % 16 == 0)
+#else
+        )
+#endif // CSG_DEPTH_LINES == 1
         {
-            subPixelRayColor[i] = 0;
-            continue;
-        }
-
-        nbRays++;
-        fragDepth += entryDepth;
-
-        mat4 invWorldViewProj = viewports[i];
-
-        vec3 rayEntry = getFragmentImageSpacePosition(entryDepth, invWorldViewProj);
-        vec3 rayExit  = getFragmentImageSpacePosition(exitDepth, invWorldViewProj);
-
-        vec3 rayDir   = normalize(rayExit - rayEntry) * u_sampleDistance;
-
-        float rayLength = length(rayExit - rayEntry);
-
-#endif // MODE3D
-        vec3 rayPos = rayEntry;
-
-#ifndef CSG
-        vec4 result = launchRay(rayPos, rayDir, rayLength, u_sampleDistance);
-#else
-        vec4 result;
-
-        if(csg > 0)
-        {
-#if CSG_BORDER == 1
-            if(csg < u_csgBorderThickness
-#ifdef CSG_DEPTH_LINES
-               && int(jfaDistance.a * 1000.) % 16 == 0)
-#else
-            )
-#endif // CSG_DEPTH_LINES == 1
+#ifndef CSG_DEPTH_LINES
+            result = vec4(u_csgBorderColor, 1.);
+#else
+            vec3 red   = vec3(1., 0., 0.);
+            vec3 green = vec3(0., 1., 0.);
+            vec3 blue  = vec3(0., 0., 1.);
+
+            float scale = 1. / u_depthLinesThreshold;
+
+            if(jfaDistance.a < u_depthLinesThreshold)
             {
-#ifndef CSG_DEPTH_LINES
-                result = vec4(u_csgBorderColor, 1.);
-#else
-                vec3 red   = vec3(1., 0., 0.);
-                vec3 green = vec3(0., 1., 0.);
-                vec3 blue  = vec3(0., 0., 1.);
-
-                float scale = 1. / u_depthLinesThreshold;
-
-                if(jfaDistance.a < u_depthLinesThreshold)
-                {
-                    result = vec4(mix(blue, green, jfaDistance.a * scale), 1.);
-                }
-                else
-                {
-                    result = vec4(mix(green, red, (jfaDistance.a - u_depthLinesThreshold) * scale), 1.);   
-                }
-#endif // CSG_DEPTH_LINES
+                result = vec4(mix(blue, green, jfaDistance.a * scale), 1.);
             }
             else
             {
+                result = vec4(mix(green, red, (jfaDistance.a - u_depthLinesThreshold) * scale), 1.);   
+            }
+#endif // CSG_DEPTH_LINES
+        }
+        else
+        {
 #endif // CSG_BORDER == 1
-                vec4 color = launchRay(rayPos, rayDir, rayLength, u_sampleDistance);
+            vec4 color = launchRay(rayPos, rayDir, rayLength, u_sampleDistance);
 
 #if CSG_MODULATION == 1 // Average grayscale
-                // The average method simply averages the values
-                float grayScale = (color.r + color.g + color.g) / 3.;
-                color.rgb = vec3(grayScale);
+            // The average method simply averages the values
+            float grayScale = (color.r + color.g + color.g) / 3.;
+            color.rgb = vec3(grayScale);
 #endif // CSG_MODULATION == 1
 #if CSG_MODULATION == 2 // Lightness grayscale
-                // The lightness method averages the most prominent and least prominent colors
-                float grayScale =
-                    (max(color.r, max(color.g, color.b)) +
-                     min(color.r, min(color.g, color.b))) / 2.;
-
-                color.rgb = vec3(grayScale);
+            // The lightness method averages the most prominent and least prominent colors
+            float grayScale =
+                (max(color.r, max(color.g, color.b)) +
+                 min(color.r, min(color.g, color.b))) / 2.;
+
+            color.rgb = vec3(grayScale);
 #endif // CSG_MODULATION == 2
 #if CSG_MODULATION == 3 // Luminosity grayscale
-                // The luminosity method is a more sophisticated version of the average method.
-                // It also averages the values, but it forms a weighted average to account for human perception.
-                // We’re more sensitive to green than other colors, so green is weighted most heavily.
-                float grayScale = 0.21 * color.r + 0.72 * color.g + 0.07 * color.b;
-                color.rgb = vec3(grayScale);
+            // The luminosity method is a more sophisticated version of the average method.
+            // It also averages the values, but it forms a weighted average to account for human perception.
+            // We’re more sensitive to green than other colors, so green is weighted most heavily.
+            float grayScale = 0.21 * color.r + 0.72 * color.g + 0.07 * color.b;
+            color.rgb = vec3(grayScale);
 #endif // CSG_MODULATION == 3
 
 // CSG luminance and saturation modulations
 #if CSG_MODULATION == 4 || CSG_MODULATION == 5 || CSG_MODULATION == 6 || CSG_MODULATION == 7
-                vec3 hsv = rgb2hsv(color.rgb);
+            vec3 hsv = rgb2hsv(color.rgb);
 
 // Saturation increase (CSG_MODULATION == 5)
 // Saturation and brightness increase (CSG_MODULATION == 6)
 #if CSG_MODULATION == 5 || CSG_MODULATION == 6
-                hsv.g += csg * u_colorModulationFactor;
+            hsv.g += csg * u_colorModulationFactor;
 #endif // CSG_MODULATION == 5 || CSG_MODULATION == 6
 
 // Saturation decrease (CSG_MODULATION == 7)
 #if CSG_MODULATION == 7
-                hsv.g -= csg * u_colorModulationFactor;
+            hsv.g -= csg * u_colorModulationFactor;
 #endif // CSG_MODULATION == 7
 
 // Brightness increase (CSG_MODULATION == 4)
 #if CSG_MODULATION == 4 || CSG_MODULATION == 6 || CSG_MODULATION == 7
-                hsv.b += csg * u_colorModulationFactor;
+            hsv.b += csg * u_colorModulationFactor;
 #endif // CSG_MODULATION == 4 || CSG_MODULATION == 6 || CSG_MODULATION == 7
 
-                color.rgb = hsv2rgb(hsv);
+            color.rgb = hsv2rgb(hsv);
 #endif // CSG_MODULATION == 4 || CSG_MODULATION == 5 || CSG_MODULATION == 6 || CSG_MODULATION == 7
 
 #ifdef CSG_OPACITY_DECREASE
-                color.a -= 1. - csg * u_opacityDecreaseFactor;
+            color.a -= 1. - csg * u_opacityDecreaseFactor;
 #endif // CSG_OPACITY_DECREASE
 
-                result = color;
+            result = color;
 #if CSG_BORDER == 1
-            }
+        }
 #endif // CSG_BORDER == 1
-        }
-        else
-        {
-            result = launchRay(rayPos, rayDir, rayLength, u_sampleDistance);
-        }
+    }
+    else
+    {
+        result = launchRay(rayPos, rayDir, rayLength, u_sampleDistance);
+    }
 #endif // CSG
-=======
-#ifdef AUTOSTEREO
-    mat4x4 invWorldViewProj = u_invWorldView * u_invProj;
-#else
-    mat4x4 invWorldViewProj = u_invWorldViewProj;
-#endif
-
-    vec3 rayEntry = getFragmentImageSpacePosition(entryDepth, invWorldViewProj);
-    vec3 rayExit  = getFragmentImageSpacePosition(exitDepth, invWorldViewProj);
->>>>>>> f553c995
-
-    vec3 rayDir   = normalize(rayExit - rayEntry) * u_sampleDistance;
-
-    float rayLength = length(rayExit - rayEntry);
-
-    vec3 rayPos = rayEntry;
-    vec4 result = launchRay(rayPos, rayDir, rayLength, u_sampleDistance);
 
     fragColor = result;
 
