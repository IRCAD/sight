#version 330

uniform sampler3D u_image;
uniform sampler2D u_tfTexture;

#if IDVR >= 1
uniform sampler2D u_IC;
#endif
#if IDVR == 1
uniform sampler2D u_JFA;
#endif
#if IDVR == 2 || IDVR == 3
uniform sampler3D u_mask;
#endif

#if AMBIENT_OCCLUSION || COLOR_BLEEDING || SHADOWS
uniform sampler3D u_illuminationVolume;
uniform vec4 u_volIllumFactor;
#endif // AMBIENT_OCCLUSION || COLOR_BLEEDING || SHADOWS

#ifdef MODE3D
uniform sampler2D u_entryPoints0;
uniform sampler2D u_entryPoints1;
#if (VIEWPOINTS > 2)
uniform sampler2D u_entryPoints2;
#endif    /* (VIEWPOINTS > 2) */
#if (VIEWPOINTS > 3)
uniform sampler2D u_entryPoints3;
#endif    /* (VIEWPOINTS > 3) */
#if (VIEWPOINTS > 4)
uniform sampler2D u_entryPoints4;
#endif    /* (VIEWPOINTS > 4) */
#if (VIEWPOINTS > 5)
uniform sampler2D u_entryPoints5;
#endif    /* (VIEWPOINTS > 5) */
#if (VIEWPOINTS > 6)
uniform sampler2D u_entryPoints6;
#endif    /* (VIEWPOINTS > 6) */
#if (VIEWPOINTS > 7)
uniform sampler2D u_entryPoints7;
<<<<<<< HEAD
#endif    /* (VIEWPOINTS > 7) */

=======
uniform sampler2D u_background;
>>>>>>> 26727023

uniform mat4 u_invWorldViewProjs[VIEWPOINTS];

uniform float u_lobeOffset;

in vec2 uv;
#else
uniform sampler2D u_entryPoints;

uniform mat4 u_invWorldViewProj;

in vec2 uv;

#endif // MODE3D

uniform float u_renderTargetFlipping;

uniform vec3 u_cameraPos;
uniform float u_shininess;

#define MAX_LIGHTS 10

uniform int u_numLights;

uniform vec3 u_lightDir[MAX_LIGHTS];
uniform vec3 u_lightDiffuse[MAX_LIGHTS];
uniform vec3 u_lightSpecular[MAX_LIGHTS];

uniform float u_sampleDistance;

uniform float u_viewportWidth;
uniform float u_viewportHeight;

uniform float u_clippingNear;
uniform float u_clippingFar;

#ifdef PREINTEGRATION
uniform int u_min;
uniform int u_max;
#endif // PREINTEGRATION

#if IDVR == 1
uniform float u_countersinkSlope;
#endif
#if IDVR == 2
uniform float u_aimcAlphaCorrection;
#endif
#if IDVR == 3
uniform float u_vpimcAlphaCorrection;
#endif

out vec4 fragColor;

//-----------------------------------------------------------------------------
vec4 sampleTransferFunction(float intensity);

//-----------------------------------------------------------------------------

vec3 lighting(vec3 _normal, vec3 _position, vec3 _diffuse)
{
    vec3 vecToCam = normalize(u_cameraPos - _position);

    vec3 diffuse = vec3(0.0);
    vec3 specular = vec3(0.0);

    for(int i = 0; i < u_numLights; ++i)
    {
        float fLitDiffuse = clamp(dot( normalize(-u_lightDir[i]), _normal ), 0, 1);
        diffuse += fLitDiffuse * u_lightDiffuse[i] * _diffuse;

        vec3 r = reflect(u_lightDir[i], _normal);
        float fLitSpecular = pow( clamp(dot( r, vecToCam ), 0, 1), u_shininess);
        specular += fLitSpecular * u_lightSpecular[i];
    }

    return vec3(diffuse + specular);
}

//-----------------------------------------------------------------------------

vec3 gradientNormal(vec3 uvw)
{
    ivec3 imgDimensions = textureSize(u_image, 0);
    vec3 h = 1. / vec3(imgDimensions);
    vec3 hx = vec3(h.x, 0, 0);
    vec3 hy = vec3(0, h.y, 0);
    vec3 hz = vec3(0, 0, h.z);

    return -normalize( vec3(
                (texture(u_image, uvw + hx).r - texture(u_image, uvw - hx).r),
                (texture(u_image, uvw + hy).r - texture(u_image, uvw - hy).r),
                (texture(u_image, uvw + hz).r - texture(u_image, uvw - hz).r)
    ));
}

//-----------------------------------------------------------------------------

#ifdef MODE3D
void getRayEntryExitPoints(out vec2 rayEntryPoints[3], out mat4 viewpoints[3])
{
    vec2 entryPoints[VIEWPOINTS];

    entryPoints[0] = texture(u_entryPoints0, uv).rg;
    entryPoints[1] = texture(u_entryPoints1, uv).rg;
#if (VIEWPOINTS > 2)
    entryPoints[2] = texture(u_entryPoints2, uv).rg;
#endif    /*(VIEWPOINTS > 2)    */
#if (VIEWPOINTS > 3)
    entryPoints[3] = texture(u_entryPoints3, uv).rg;
#endif    /*(VIEWPOINTS > 3)    */
#if (VIEWPOINTS > 4)
    entryPoints[4] = texture(u_entryPoints4, uv).rg;
#endif    /*(VIEWPOINTS > 4)    */
#if (VIEWPOINTS > 5)
    entryPoints[5] = texture(u_entryPoints5, uv).rg;
#endif    /*(VIEWPOINTS > 5)    */
#if (VIEWPOINTS > 6)
    entryPoints[6] = texture(u_entryPoints6, uv).rg;
#endif    /*(VIEWPOINTS > 6)    */
#if (VIEWPOINTS > 7)
    entryPoints[7] = texture(u_entryPoints7, uv).rg;
#endif    /*(VIEWPOINTS > 7)    */

    float xy = (gl_FragCoord.x * 3.0) + gl_FragCoord.y + u_lobeOffset + 0.5;

    int vp = (VIEWPOINTS - 1) - int(mod(xy, float(VIEWPOINTS)));

    for(int i = 0; i < 3; ++i )
    {
        int index = (vp + i) % VIEWPOINTS;

        viewpoints[2 - i]     = u_invWorldViewProjs[index];
        rayEntryPoints[2 - i] = entryPoints[index];
    }
}
#endif

//-----------------------------------------------------------------------------

vec3 getFragmentImageSpacePosition(in float depth, in mat4 invWorldViewProj)
{
    // TODO: Simplify this -> uniforms
    vec3 screenPos = vec3(gl_FragCoord.xy / vec2(u_viewportWidth, u_viewportHeight), depth);
    //if(u_renderTargetFlipping < 0)
    {
        screenPos.y = 1.0 - screenPos.y;
    }
    screenPos -= 0.5;
    screenPos *= 2.0;

    vec4 clipPos;
    clipPos.w   = (2 * u_clippingNear * u_clippingFar) / (u_clippingNear + u_clippingFar + screenPos.z * (u_clippingNear - u_clippingFar));
    clipPos.xyz = screenPos * clipPos.w;

    vec4 imgPos = invWorldViewProj * clipPos;

    return imgPos.xyz / imgPos.w;
}

//-----------------------------------------------------------------------------

void composite(inout vec4 dest, in vec4 src)
{
    // Front-to-back blending
    dest.rgb = dest.rgb + (1 - dest.a) * src.a * src.rgb;
    dest.a   = dest.a   + (1 - dest.a) * src.a;
}

//-----------------------------------------------------------------------------

vec4 launchRay(inout vec3 rayPos, in vec3 rayDir, in float rayLength, in float sampleDistance)
{
    // Opacity correction factor =
    // Inverse of the sampling rate accounted by the TF.
    const float opacityCorrectionFactor = 200.;

    vec4 result = vec4(0);

#if IDVR == 2 || IDVR == 3
    // For the segmentation we have a [0, 255] range
    // So we check for value superior to 128: 128 / 65536 = 0.001953125
    float edge = 0.5 + 0.001953125;

// With Visibility preserving importance compositing
// We count the number of samples until we reach the important feature
    float nbSamples = 0.0;
#endif

    int iterCount = 0;
    for(float t = 0; iterCount < 65000 && t < rayLength; iterCount += 1, t += sampleDistance)
    {
#ifdef PREINTEGRATION
        float sf = texture(u_image, rayPos).r;
        float sb = texture(u_image, rayPos + rayDir).r;

        sf = ((sf * 65535.f) - float(u_min) - 32767.f) / float(u_max - u_min);
        sb = ((sb * 65535.f) - float(u_min) - 32767.f) / float(u_max - u_min);

        vec4 tfColour = texture(u_tfTexture, vec2(sf, sb));

#else
        float intensity = texture(u_image, rayPos).r;

        vec4  tfColour  = sampleTransferFunction(intensity);
#endif // PREINTEGRATION

        if(tfColour.a > 0)
        {
            vec3 N = gradientNormal(rayPos);

            tfColour.rgb = lighting(N, rayPos, tfColour.rgb);

#ifndef PREINTEGRATION
            // Adjust opacity to sample distance.
            // This could be done when generating the TF texture to improve performance.
            tfColour.a   = 1 - pow(1 - tfColour.a, u_sampleDistance * opacityCorrectionFactor);
#endif // PREINTEGRATION

#if AMBIENT_OCCLUSION || COLOR_BLEEDING || SHADOWS
            vec4 volIllum = texture(u_illuminationVolume, rayPos);
#endif // AMBIENT_OCCLUSION || COLOR_BLEEDING || SHADOWS

#if AMBIENT_OCCLUSION || SHADOWS
            // Apply ambient occlusion + shadows
            tfColour.rgb *= pow(exp(-volIllum.a), u_volIllumFactor.a);
#endif // AMBIENT_OCCLUSION || SHADOWS

#ifdef COLOR_BLEEDING
            // Apply color bleeding
            tfColour.rgb *= pow(1+volIllum.rgb, u_volIllumFactor.rgb);
#endif // COLOR_BLEEDING

// Average Importance Compositing
#if IDVR == 2
            vec4 aimc = texture(u_IC, uv);
            // We ensure that we have a number of samples > 0, to be in the region of interest
            if(aimc.r > 0 && nbSamples <= aimc.r)
            {
                tfColour.a = tfColour.a * u_aimcAlphaCorrection;
            }
#endif

#if IDVR == 3
            vec4 aimc = texture(u_IC, uv);
            // We ensure that we have a number of samples > 0, to be in the region of interest
            if(aimc.r > 0 && int(nbSamples) == int(aimc.r))
            {
                result.rgb = result.rgb * u_vpimcAlphaCorrection;
                result.a = u_vpimcAlphaCorrection;
            }
#endif

            composite(result, tfColour);

            if(result.a > 0.99
#if IDVR == 3
// In the case of Visibility preserving importance compositing
// We need to ensure that we reach a certain amount of samples
// Before cutting off the compositing and breaking the ray casting
// Otherwise we will miss the important feature
            && int(nbSamples) > int(aimc.r)
#endif
            )
            {
                break;
            }
        }

        rayPos += rayDir;
#if IDVR == 2 || IDVR == 3
// With Visibility preserving importance compositing
// We count the number of samples until we reach the important feature
        nbSamples += 1.0f;
#endif
    }

    return result;
}

//-----------------------------------------------------------------------------

void main(void)
{
#ifndef MODE3D
    vec2 rayEntryExit = texture(u_entryPoints, uv).rg;

    float entryDepth =  rayEntryExit.r;
    float exitDepth  = -rayEntryExit.g;

    if(exitDepth == -1)
    {
        discard;
    }

    gl_FragDepth = entryDepth;

    vec3 rayEntry = getFragmentImageSpacePosition(entryDepth, u_invWorldViewProj);
    vec3 rayExit  = getFragmentImageSpacePosition(exitDepth, u_invWorldViewProj);

    vec3 rayDir   = normalize(rayExit - rayEntry);

#if IDVR == 1
    vec4 importance = texture(u_IC, uv);

    // If we have an importance factor, we move the ray accordingly
    if(importance.r > 0.0f)
    {
        rayEntry = importance.rgb;
    }
#ifdef CSG
    /* Otherwise, we use the distance to the closest important point */
    /* to dig into the volume */
    else
    {
        vec4 distance = texture(u_JFA, uv);

        // Compute the countersink factor to adjust the rayEntry
        float csg = (distance.b - distance.a * (1. / u_countersinkSlope));
        // Ensure that we have a correct distance for the csg factor
        if(csg > 0)
        {
            rayEntry += rayDir * csg;
        }
    }
#endif
#endif // IDVR == 1

    rayDir = rayDir * u_sampleDistance;

    float rayLength = length(rayExit - rayEntry);

#else
    int nbRays = 0;
    float fragDepth = 0;
    vec2 rayEntryPoints[3];
    mat4 viewports[3];

    getRayEntryExitPoints(rayEntryPoints, viewports);

    if(rayEntryPoints[0].g == 1 && rayEntryPoints[1].g == 1 && rayEntryPoints[2].g == 1 )
    {
        discard;
    }

    fragColor.a = 1;

    vec3 subPixelRayColor;
    vec3 subPixelRayAlpha;
    for(int i = 0; i < 3; ++ i)
    {
        float entryDepth =  rayEntryPoints[i].r;
        float exitDepth  = -rayEntryPoints[i].g;

        if(exitDepth == -1)
        {
            subPixelRayColor[i] = 0;
            continue;
        }

        nbRays ++;
        fragDepth += entryDepth;

        mat4 invWorldViewProj = viewports[i];

        vec3 rayEntry = getFragmentImageSpacePosition(entryDepth, invWorldViewProj);
        vec3 rayExit  = getFragmentImageSpacePosition(exitDepth, invWorldViewProj);

        vec3 rayDir   = normalize(rayExit - rayEntry) * u_sampleDistance;

        float rayLength = length(rayExit - rayEntry);

#endif // MODE3D
        vec3 rayPos = rayEntry;
        vec4 result = launchRay(rayPos, rayDir, rayLength, u_sampleDistance);

#ifdef MODE3D
        subPixelRayColor[i] = result[i];
        subPixelRayAlpha[i] = result.a;
    }

    vec3 backgroundSample = vec3(0,0,0);

    fragColor.rgb = mix(backgroundSample, subPixelRayColor, subPixelRayAlpha);

    gl_FragDepth = nbRays == 0 ? 1.f : fragDepth / float(nbRays);

#else
    fragColor = result;
#endif // MODE3D

}<|MERGE_RESOLUTION|>--- conflicted
+++ resolved
@@ -38,12 +38,9 @@
 #endif    /* (VIEWPOINTS > 6) */
 #if (VIEWPOINTS > 7)
 uniform sampler2D u_entryPoints7;
-<<<<<<< HEAD
 #endif    /* (VIEWPOINTS > 7) */
 
-=======
 uniform sampler2D u_background;
->>>>>>> 26727023
 
 uniform mat4 u_invWorldViewProjs[VIEWPOINTS];
 
@@ -284,7 +281,7 @@
             {
                 tfColour.a = tfColour.a * u_aimcAlphaCorrection;
             }
-#endif
+#endif // IDVR == 2
 
 #if IDVR == 3
             vec4 aimc = texture(u_IC, uv);
@@ -294,7 +291,7 @@
                 result.rgb = result.rgb * u_vpimcAlphaCorrection;
                 result.a = u_vpimcAlphaCorrection;
             }
-#endif
+#endif // IDVR == 3
 
             composite(result, tfColour);
 
@@ -305,7 +302,7 @@
 // Before cutting off the compositing and breaking the ray casting
 // Otherwise we will miss the important feature
             && int(nbSamples) > int(aimc.r)
-#endif
+#endif // IDVR == 3
             )
             {
                 break;
@@ -317,7 +314,7 @@
 // With Visibility preserving importance compositing
 // We count the number of samples until we reach the important feature
         nbSamples += 1.0f;
-#endif
+#endif // IDVR == 2 || IDVR == 3
     }
 
     return result;
