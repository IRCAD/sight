#version 410

uniform sampler3D u_sat;

uniform vec3 u_lightDir;
uniform int u_sliceIndex;

uniform int u_nbShells;
uniform int u_shellRadius;

uniform float u_scatteringConeAngle;
uniform int   u_nbSamplesAlongCone;

out vec4 illuminationVal;

//-----------------------------------------------------------------------------

vec4 satLookup(in ivec3 min, in ivec3 max)
{
    return texelFetch(u_sat, max, 0)
            - texelFetch(u_sat, ivec3( max.x, max.y, min.z ), 0)
            - texelFetch(u_sat, ivec3( max.x, min.y, max.z ), 0)
            - texelFetch(u_sat, ivec3( min.x, max.y, max.z ), 0)
            + texelFetch(u_sat, ivec3( min.x, min.y, max.z ), 0)
            + texelFetch(u_sat, ivec3( min.x, max.y, min.z ), 0)
            + texelFetch(u_sat, ivec3( max.x, min.y, min.z ), 0)
            - texelFetch(u_sat, min, 0);
}

//-----------------------------------------------------------------------------

int getVoxelSecondaryCoord(in ivec2 lineOrigin, in vec2 lineVector, int x)
{
    float lineSlope = lineVector.y / lineVector.x;
    return int(lineSlope * float(x - lineOrigin.x) + lineOrigin.y);
}

//-----------------------------------------------------------------------------

float coneShadowQuery(in ivec3 voxelPos)
{
    // Cone faces the light.
    vec3 coneDir = normalize(-u_lightDir);
    float coneAngle = u_scatteringConeAngle;

    int nbConeSamples = u_nbSamplesAlongCone;

    // Find the axis (x, y or z) which has the smallest angle to the light direction.
    int primaryAxis = abs(coneDir.y) > abs(coneDir.x)            ? 1 : 0;
    primaryAxis     = abs(coneDir.z) > abs(coneDir[primaryAxis]) ? 2 : primaryAxis;

    // Two remaining axes.
    int secondaryAxis0, secondaryAxis1;

    if(primaryAxis == 0)
    {
        secondaryAxis0 = 2;
        secondaryAxis1 = 1;
    }
    else if(primaryAxis == 1)
    {
        secondaryAxis0 = 0;
        secondaryAxis1 = 2;
    }
    else // primaryAxis == 2
    {
        secondaryAxis0 = 1;
        secondaryAxis1 = 0;
    }

    ivec3 satSize = textureSize(u_sat, 0);

    // Coordinate on the primary axis where the cone exits the volume.
    int outCoord = coneDir[primaryAxis] < 0 ? 0 : satSize[primaryAxis] - 1;

    // Number of voxels separating our current voxel to the exit.
    int coneVoxelHeight = abs(voxelPos[primaryAxis] - outCoord);

    // Distance (in voxels) between cuboid samples along the cone.
    int cuboidHeight = coneVoxelHeight / nbConeSamples;

    if(cuboidHeight <= 1)
    {
        nbConeSamples = coneVoxelHeight / 2;
        cuboidHeight  = 2;
    }

    if(nbConeSamples <= 1)
    {
        return 1;
    }

    // Project cone origin and direction on the (primaryAxis, secondaryAxis0) plane.
<<<<<<< HEAD
    const ivec2 projOrig0 = ivec2(voxelPos[primaryAxis], voxelPos[secondaryAxis0]);
    vec2 projDir0 = vec2(coneDir[primaryAxis], coneDir[secondaryAxis0]);

    // Do the same for the (primaryAxis, secondaryAxis1) plane.
    const ivec2 projOrig1 = ivec2(voxelPos[primaryAxis], voxelPos[secondaryAxis1]);
    vec2 projDir1 = vec2(coneDir[primaryAxis], coneDir[secondaryAxis1]);
=======
    ivec2 projOrig0  = ivec2(voxelPos[primaryAxis], voxelPos[secondaryAxis0]);
    vec2  projDir0   = vec2(coneDir[primaryAxis], coneDir[secondaryAxis0]);

    // Do the same for the (primaryAxis, secondaryAxis1) plane.
    ivec2 projOrig1  = ivec2(voxelPos[primaryAxis], voxelPos[secondaryAxis1]);
    vec2  projDir1   = vec2(coneDir[primaryAxis], coneDir[secondaryAxis1]);
>>>>>>> f553c995

    vec2 v0, v1, v2, v3;

    // x is the radius of the cone at height 1.
    float x = tan(coneAngle);

    projDir0 = normalize(projDir0);
    projDir1 = normalize(projDir1);

    vec2 orth0 = vec2(-projDir0.y, projDir0.x) * x;
    vec2 orth1 = vec2(projDir0.y, -projDir0.x) * x;
    v0 = projDir0 + orth0;
    v1 = projDir0 + orth1;

    vec2 orth2 = vec2(-projDir1.y, projDir1.x) * x;
    vec2 orth3 = vec2(projDir1.y, -projDir1.x) * x;
    v2 = projDir1 + orth2;
    v3 = projDir1 + orth3;

    // The way the cone is facing.
    int coneOrientation = int(sign(coneDir[primaryAxis]));

    int incr = (cuboidHeight + 1) * coneOrientation;

    int beginCoord = outCoord   - coneOrientation * cuboidHeight/2;
    int endCoord   = beginCoord - (nbConeSamples) * incr;

    float coneSum = 0.f;
    int nbVoxels  = 0;

    ivec3 queryCubeMin, queryCubeMax;

    queryCubeMin[primaryAxis] = min(outCoord, outCoord - incr);
    queryCubeMax[primaryAxis] = max(outCoord, outCoord - incr);

    for(int i = beginCoord; i != endCoord; i -= incr)
    {
        int y00, y01, y10, y11;

        y00 = getVoxelSecondaryCoord(projOrig0, v0, i);
        y01 = getVoxelSecondaryCoord(projOrig0, v1, i);
        y10 = getVoxelSecondaryCoord(projOrig1, v2, i);
        y11 = getVoxelSecondaryCoord(projOrig1, v3, i);

        queryCubeMin[secondaryAxis0] = min(y00, y01);
        queryCubeMax[secondaryAxis0] = max(y00, y01);

        queryCubeMin[secondaryAxis1] = min(y10, y11);
        queryCubeMax[secondaryAxis1] = max(y10, y11);

        queryCubeMin[primaryAxis] -= incr;
        queryCubeMax[primaryAxis] -= incr;

        queryCubeMin = max(queryCubeMin, ivec3(0));
        queryCubeMax = min(queryCubeMax, satSize - ivec3(1));

        ivec3 cubeDiff = queryCubeMax - queryCubeMin;
        nbVoxels += cubeDiff.x * cubeDiff.y * cubeDiff.z;

        coneSum += satLookup(queryCubeMin, queryCubeMax).a;
    }

    return coneSum / float(nbVoxels);
}

//-----------------------------------------------------------------------------

vec4 ambientOcclusionAndColourBleedingQuery(in ivec3 voxelPos)
{
    ivec3 satSize = textureSize(u_sat, 0) - ivec3(1);

    // Current shell's bounds
    ivec3 shellMin = max(voxelPos - ivec3(u_shellRadius), ivec3(0));
    ivec3 shellMax = min(voxelPos + ivec3(u_shellRadius), satSize);

    // Current shell's radius
    int radius = u_shellRadius;

    // Retrieves the value of the current shell
    vec4 satLookupVal = satLookup(shellMin, shellMax);

    vec4 aoFactor = satLookupVal / float(radius * radius);

    for(int i = 1; i < u_nbShells; ++i)
    {
        shellMin = max(shellMin - ivec3(u_shellRadius), ivec3(0));
        shellMax = min(shellMax + ivec3(u_shellRadius), satSize);

        vec4 lastLookup = satLookupVal;
        satLookupVal = satLookup(shellMin, shellMax);

        radius += u_shellRadius;

        aoFactor += (satLookupVal - lastLookup) / float(radius * radius);
    }

    return aoFactor / float(radius * radius);
}

//-----------------------------------------------------------------------------

void main(void)
{
    ivec3 voxelCoords = ivec3(gl_FragCoord.xy, u_sliceIndex);

    illuminationVal = vec4(0.);

#ifdef AO
    illuminationVal = ambientOcclusionAndColourBleedingQuery(voxelCoords);
#endif // AO

#ifdef SHADOWS
    float shadowFactor = coneShadowQuery(voxelCoords);
    illuminationVal.a += shadowFactor;
#endif // SHADOWS
}<|MERGE_RESOLUTION|>--- conflicted
+++ resolved
@@ -91,21 +91,12 @@
     }
 
     // Project cone origin and direction on the (primaryAxis, secondaryAxis0) plane.
-<<<<<<< HEAD
-    const ivec2 projOrig0 = ivec2(voxelPos[primaryAxis], voxelPos[secondaryAxis0]);
-    vec2 projDir0 = vec2(coneDir[primaryAxis], coneDir[secondaryAxis0]);
-
-    // Do the same for the (primaryAxis, secondaryAxis1) plane.
-    const ivec2 projOrig1 = ivec2(voxelPos[primaryAxis], voxelPos[secondaryAxis1]);
-    vec2 projDir1 = vec2(coneDir[primaryAxis], coneDir[secondaryAxis1]);
-=======
     ivec2 projOrig0  = ivec2(voxelPos[primaryAxis], voxelPos[secondaryAxis0]);
     vec2  projDir0   = vec2(coneDir[primaryAxis], coneDir[secondaryAxis0]);
 
     // Do the same for the (primaryAxis, secondaryAxis1) plane.
     ivec2 projOrig1  = ivec2(voxelPos[primaryAxis], voxelPos[secondaryAxis1]);
     vec2  projDir1   = vec2(coneDir[primaryAxis], coneDir[secondaryAxis1]);
->>>>>>> f553c995
 
     vec2 v0, v1, v2, v3;
 
