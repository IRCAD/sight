--- conflicted
+++ resolved
@@ -261,14 +261,9 @@
 
             // aruco expects a grey image and make a conversion at the beginning of the detect() method if it receives
             // a RGB image. However we have a RGBA image so we must make the conversion ourselves.
-<<<<<<< HEAD
             cv::Mat grey;
             //inImage is BGRA (see constructor of ::cv::Mat)
             cv::cvtColor(inImage, grey, CV_BGRA2GRAY);
-=======
-            ::cv::Mat outGrey;
-            ::cv::cvtColor(inImage, outGrey, CV_RGBA2GRAY);
->>>>>>> 525db9e5
 
             //Ok, let's detect
             m_arUcoTracker->detect(outGrey, detectedMarkers, *m_camParameters,
