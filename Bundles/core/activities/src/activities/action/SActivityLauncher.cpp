--- conflicted
+++ resolved
@@ -266,10 +266,7 @@
 
     return info;
 #endif
-<<<<<<< HEAD
-=======
     return ::fwActivities::registry::ActivityInfo();
->>>>>>> f2e487a8
 }
 
 //------------------------------------------------------------------------------
