--- conflicted
+++ resolved
@@ -9,11 +9,6 @@
             'fwData_0-1',
             'fwComEd_0-1',
             'fwGui_0-1',
-<<<<<<< HEAD
-            'fwAtomConversion_0-1',
             'fwActivities_0-1',
-=======
-            'fwDataCamp_0-1'
->>>>>>> 7abdd010
             ]
 
