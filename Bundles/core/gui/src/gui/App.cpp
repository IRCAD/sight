/* ***** BEGIN LICENSE BLOCK *****
 * FW4SPL - Copyright (C) IRCAD, 2009.
 * Distributed under the terms of the GNU Lesser General Public License (LGPL) as 
 * published by the Free Software Foundation.  
 * ****** END LICENSE BLOCK ****** */

#include <assert.h>
#include <iostream>
#include <sstream>
#include <locale.h>

#include <wx/wx.h>
#include <wx/cmdline.h>
#include <wx/msgdlg.h>
#include <wx/wxprec.h>
#include <wx/filename.h>
#include <wx/stdpaths.h>
#include <wx/config.h>
#include <wx/filefn.h>
#include <wx/snglinst.h>

#include <boost/filesystem/operations.hpp>
#include <boost/filesystem/path.hpp>
#include <boost/tokenizer.hpp>

#ifdef __MACOSX__
#include <ApplicationServices/ApplicationServices.h>
#endif

#include <fwTools/Os.hpp>

#include <fwRuntime/io/XMLSubstitute.hpp>
#include <fwWX/convert.hpp>


#include "gui/App.hpp"
#include "gui/Manager.hpp"


namespace gui
{

IMPLEMENT_APP_NO_MAIN(gui::App) ;

//-----------------------------------------------------------------------------

App::App()
{
	SetAppName( _("launcher") );
#ifdef __MACOSX__
	ProcessSerialNumber PSN;
	GetCurrentProcess(&PSN);
	TransformProcessType(&PSN,kProcessTransformToForegroundApplication);
#endif
}

//-----------------------------------------------------------------------------

void App::usage( const std::string & mes ) const
{

	wxMessageBox(wxConvertMB2WX(mes.c_str()), _("Exception Caught"), wxOK|wxICON_ERROR);

}

//-----------------------------------------------------------------------------

bool App::OnInit()
{
	m_profile = ::fwRuntime::profile::getCurrentProfile();
	SLM_ASSERT("Profile is not initialized", m_profile);

#ifndef TDVPM_COMPLIANT
	m_locale = new wxLocale();
	::boost::filesystem::path pathLauncher;
	pathLauncher = ::boost::filesystem::current_path() / "share" / "launcher_0-1" / "locale" ;

	wxLocale::AddCatalogLookupPathPrefix( ::fwWX::std2wx( pathLauncher.string() ));
	m_locale->Init(GetUILanguage());
	m_locale->AddCatalog(_T("launcher"));
	m_locale->AddCatalog(_T("runtime"));
	// Set the locale to C for all number of all application
	setlocale(LC_NUMERIC,"C");
#else
	setlocale(LC_ALL,"C");
#endif

	wxApp::OnInit();

	std::string appName = m_profile->getName();
#ifndef TDVPM_COMPLIANT
	m_locale->AddCatalog(::fwWX::std2wx(appName), wxLANGUAGE_FRENCH, _T("utf-8"));
#endif
	SetAppName( ::fwWX::std2wx(appName) );

	std::string checkerPath = ::fwTools::os::getUserDataDir("IRCAD", appName, true);

	if (checkerPath.empty())
	{
		checkerPath = ::fwTools::os::getUserDataDir("IRCAD", "", true);
	}
	if (checkerPath.empty())
	{
		checkerPath = ::fwTools::os::getUserDataDir("", "", true);
	}
	SLM_ASSERT("Unable to find user's data dir.", !checkerPath.empty());

	m_checker = new wxSingleInstanceChecker();
	if (m_profile->getCheckSingleInstance())
	{
		m_checker->Create( ::fwWX::std2wx(appName) + _(".pid"), ::fwWX::std2wx(checkerPath));
		if ( m_checker->IsAnotherRunning() )
		{
			wxLogError(_("Another " + ::fwWX::std2wx(appName) + _(" instance is already running, aborting.")));
			return false;
		}
	}

	// Initialize application manager
	::gui::Manager::initialize() ;

	return TRUE;
}

//-----------------------------------------------------------------------------

int App::OnExit()
{
	m_profile->stop();
	delete m_checker;
	return 0;
}

//-----------------------------------------------------------------------------

bool App::OnCmdLineParsed(wxCmdLineParser & parser)
{
	bool parsing;

	parsing = wxApp::OnCmdLineParsed(parser);

	// Retrieves the substitute parameters
	wxString value;
	parser.Found("s", &value);
	if(!value.IsEmpty())
	{
		std::string str ( ::fwWX::wx2std(value) );
		typedef ::boost::tokenizer< ::boost::char_separator<char> >   tokenizer;
		::boost::char_separator<char> sep("@");
		tokenizer tokens(str, sep);
		assert ( std::distance (tokens.begin(),tokens.end())%2 == 0 );
		for (tokenizer::iterator tok_iter = tokens.begin(); tok_iter != tokens.end(); ++tok_iter)
		{
			std::string key = *tok_iter;
			std::string val = (*++tok_iter);
			::fwRuntime::io::XMLSubstitute::getDefault()->getRefDictionary()[key]= val ;
<<<<<<< HEAD
            OSLM_TRACE("token : "<< key << " - " << val );
=======
			OSLM_TRACE("Token : "<< key << " - " << val);
>>>>>>> 1d922141
		}
	}

//	// Profile path is valid ?
//	m_profilePathIsValid = ::boost::filesystem::exists( m_profilePath );
//
//	// Print a message if the path is not valid
//	if ( ! m_profilePathIsValid )
//	{
//		const wxString msgPart1 = wxT("A valid profile is required to start the application. The file ");
//		const wxString msgPart3 = wxT(" does not exist.");
//
//		std::stringstream mes;
//		mes << std::string(msgPart1.mb_str());
//		mes << m_profilePath;
//		mes << std::string(msgPart3.mb_str());
//
//		usage(mes.str());
//		parsing = false;
//	}
	return parsing;
}

//-----------------------------------------------------------------------------

static const wxCmdLineEntryDesc cmdLineDesc[] =
{
		{ wxCMD_LINE_OPTION, "p", "profile", "path to the profile to launch",wxCMD_LINE_VAL_STRING, wxCMD_LINE_PARAM_OPTIONAL },
		{ wxCMD_LINE_OPTION, "s", "substitute", "substitute parameters : name1@value1@name2@value2...", wxCMD_LINE_VAL_STRING, wxCMD_LINE_PARAM_MULTIPLE | wxCMD_LINE_PARAM_OPTIONAL },
		{ wxCMD_LINE_PARAM, NULL, NULL, "old style parameters", wxCMD_LINE_VAL_STRING, wxCMD_LINE_PARAM_MULTIPLE | wxCMD_LINE_PARAM_OPTIONAL },
		{ wxCMD_LINE_NONE }
};

//-----------------------------------------------------------------------------

void App::OnInitCmdLine(wxCmdLineParser & parser)
{
	wxApp::OnInitCmdLine(parser);
	parser.SetDesc(cmdLineDesc);
}

//-----------------------------------------------------------------------------

#ifdef __WXMAC__
void App::MacOpenFile (  const wxString & fileName)
{
	SLM_TRACE("MacOpenFile");
	eventMac(fileName);
}

//-----------------------------------------------------------------------------

void App::MacNewFile (  const wxString & fileName)
{
	SLM_TRACE("MacNewFile");
	eventMac(fileName);
}

//-----------------------------------------------------------------------------

void App::MacReopenApp (  const wxString & fileName)
{
	SLM_TRACE("MacReopenApp");
	eventMac(fileName);
}

//-----------------------------------------------------------------------------

void App::eventMac(const wxString & fileName)
{
	wxCommandEvent tEvent(wxEventFwOpen, wxIDEventFwOpen);
	tEvent.SetString( fileName );
	tEvent.SetEventObject( this );
	wxFrame *frame = wxDynamicCast( wxTheApp->GetTopWindow() , wxFrame ) ;
	if (frame != NULL)
		frame->GetEventHandler()->ProcessEvent( tEvent );
	else
		SLM_FATAL ("Window not found !")
}

#endif

}

//-----------------------------------------------------------------------------

#if NEED_CHOOSELANG_UI
static void SaveUILanguage(wxLanguage lang)
{
	if (lang == wxLANGUAGE_UNKNOWN)
		return;
	if (lang == wxLANGUAGE_DEFAULT)
		wxConfig::Get()->Write(_T("ui_language"), _T("default"));
	else
		wxConfig::Get()->Write(_T("ui_language"),
				wxLocale::GetLanguageInfo(lang)->CanonicalName);
}
#endif // NEED_CHOOSELANG_UI

//-----------------------------------------------------------------------------

wxLanguage GetUILanguage()
{
#if !NEED_CHOOSELANG_UI
	return wxLANGUAGE_DEFAULT;
#else
	wxLanguage lang(wxLANGUAGE_DEFAULT);
	wxString lng = wxConfig::Get()->Read(_T("ui_language"));
	if (lng.empty())
	{
		lang = ChooseLanguage();
		if (lang != wxLANGUAGE_UNKNOWN)
			SaveUILanguage(lang);
		else
			lang = wxLANGUAGE_DEFAULT;
	}
	else if (lng != _T("default"))
	{
		const wxLanguageInfo *info = wxLocale::FindLanguageInfo(lng);
		if (info != NULL)
			lang = (wxLanguage)info->Language;
		else
			wxLogError(_("Uknown locale code '%s' in registry."), lng.c_str());
	}
	return lang;
#endif // NEED_CHOOSELANG_UI
}

//-----------------------------------------------------------------------------

#if NEED_CHOOSELANG_UI
wxLanguage ChooseLanguage()
{
	struct LangInfo
	{
		const wxChar *name;
		wxLanguage code;
	};

	LangInfo langs[] =
	{
			{ _("(Use default language)"), wxLANGUAGE_DEFAULT },

			{ _T("English"), wxLANGUAGE_ENGLISH },
			{ _T("French"), wxLANGUAGE_FRENCH },

			{ NULL, wxLANGUAGE_UNKNOWN }
	};

	wxArrayString arr;
	for (int i = 0; langs[i].name; i++)
		arr.Add(langs[i].name);

	int choice = wxGetSingleChoiceIndex(
			_("Select your prefered language"),
			_("Language selection"),
			arr);
	if (choice == -1)
		return wxLANGUAGE_UNKNOWN;
	else
		return langs[choice].code;
}
#endif // NEED_CHOOSELANG_UI
<|MERGE_RESOLUTION|>--- conflicted
+++ resolved
@@ -154,11 +154,7 @@
 			std::string key = *tok_iter;
 			std::string val = (*++tok_iter);
 			::fwRuntime::io::XMLSubstitute::getDefault()->getRefDictionary()[key]= val ;
-<<<<<<< HEAD
-            OSLM_TRACE("token : "<< key << " - " << val );
-=======
-			OSLM_TRACE("Token : "<< key << " - " << val);
->>>>>>> 1d922141
+            OSLM_TRACE("Token : "<< key << " - " << val );
 		}
 	}
 
