--- conflicted
+++ resolved
@@ -71,11 +71,7 @@
     VISUOGREQT_API virtual void makeCurrent() override;
 
     /// Get Ogre RenderWindow
-<<<<<<< HEAD
     VISUOGREQT_API virtual ::Ogre::RenderTarget* getRenderTarget() override;
-=======
-    VISUOGREQT_API virtual ::Ogre::RenderWindow* getRenderWindow() const override;
->>>>>>> 579b10aa
 
 private Q_SLOTS:
 
