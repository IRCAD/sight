--- conflicted
+++ resolved
@@ -28,16 +28,9 @@
 
 namespace visuOgreQt
 {
-<<<<<<< HEAD
-/**
- * @brief   This class is started when the module is loaded.
- */
-struct VISUOGREQT_CLASS_API Plugin : public ::fwRuntime::Plugin
-=======
 
-/// This class is started when the bundle is loaded.
+/// This class is started when the module is loaded.
 struct VISUOGREQT_CLASS_API Plugin final : public ::fwRuntime::Plugin
->>>>>>> 58dd29ee
 {
 
     /// Destroys the plugin.
@@ -51,8 +44,4 @@
 
 };
 
-<<<<<<< HEAD
-} // namespace visuOgreQt
-=======
-} // namespace visuOgreQt.
->>>>>>> 58dd29ee
+} // namespace visuOgreQt.