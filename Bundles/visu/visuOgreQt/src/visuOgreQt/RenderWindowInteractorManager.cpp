/* ***** BEGIN LICENSE BLOCK *****
 * FW4SPL - Copyright (C) IRCAD, 2014-2018.
 * Distributed under the terms of the GNU Lesser General Public License (LGPL) as
 * published by the Free Software Foundation.
 * ****** END LICENSE BLOCK ****** */

#include "visuOgreQt/RenderWindowInteractorManager.hpp"

#include <fwData/String.hpp>

#include <fwGuiQt/container/QtContainer.hpp>

#include <fwRenderOgre/registry/macros.hpp>
#include <fwRenderOgre/SRender.hpp>

#include <QDesktopWidget>
#include <QEvent>
#include <QRect>
#include <QVBoxLayout>
#include <QWidget>

//-----------------------------------------------------------------------------

fwRenderOgreRegisterMacro( ::visuOgreQt::RenderWindowInteractorManager,
                           ::fwRenderOgre::IRenderWindowInteractorManager::REGISTRY_KEY );

//-----------------------------------------------------------------------------

namespace visuOgreQt
{

//-----------------------------------------------------------------------------

RenderWindowInteractorManager::RenderWindowInteractorManager(
    ::fwRenderOgre::IRenderWindowInteractorManager::Key /*key*/ )
{
}

//-----------------------------------------------------------------------------

RenderWindowInteractorManager::~RenderWindowInteractorManager()
{

}

//-----------------------------------------------------------------------------

void RenderWindowInteractorManager::requestRender()
{
    m_qOgreWidget->requestRender();
}

//-----------------------------------------------------------------------------

void RenderWindowInteractorManager::createContainer( ::fwGui::container::fwContainer::sptr _parent, bool showOverlay,
                                                     bool renderOnDemand, bool fullscreen)
{
    SLM_ASSERT("Invalid parent.", _parent );
    m_parentContainer = ::fwGuiQt::container::QtContainer::dynamicCast( _parent );

    QVBoxLayout* layout = new QVBoxLayout();
    m_parentContainer->setLayout(layout);
    layout->setContentsMargins(0, 0, 0, 0);

    m_qOgreWidget = new ::visuOgreQt::Window();
    m_qOgreWidget->showOverlay(showOverlay);
    m_qOgreWidget->setAnimating(!renderOnDemand);

    QWidget* renderingContainer = QWidget::createWindowContainer(m_qOgreWidget);
    layout->addWidget(renderingContainer);
    renderingContainer->setSizePolicy(QSizePolicy( QSizePolicy::Expanding, QSizePolicy::Expanding));

    if(fullscreen)
    {
        // Open fullscreen widget on secondary monitor if there is one.
        QWidget* const container = m_parentContainer->getQtContainer();
        QDesktopWidget* desktop  = QApplication::desktop();
        int screenNumber         = desktop->screenNumber(container) + 1;

        if(screenNumber >= desktop->screenCount())
        {
            screenNumber = desktop->primaryScreen();
        }

        QRect screenres = desktop->screenGeometry(screenNumber);

        container->setParent(nullptr);
        container->showFullScreen();

        container->setGeometry(screenres);

        m_qOgreWidget->setFullScreen(fullscreen);
    }

    m_qOgreWidget->initialise();
}

//-----------------------------------------------------------------------------

void RenderWindowInteractorManager::connectToContainer()
{
    // Connect widget window render to render service start adaptors
    ::fwServices::IService::sptr renderService      = m_renderService.lock();
    ::fwRenderOgre::SRender::sptr ogreRenderService = ::fwRenderOgre::SRender::dynamicCast( renderService );

    if( !ogreRenderService )
    {
        SLM_ERROR("RenderService wrongly instantiated. ");
    }

<<<<<<< HEAD
    QObject::connect(m_qOgreWidget, SIGNAL(rayCastRequested(int,int,int,int)), this,
                     SLOT(onRayCastRequested(int,int,int,int)));
=======
>>>>>>> 579b10aa
    QObject::connect(m_qOgreWidget, SIGNAL(cameraClippingComputation()), this, SLOT(onCameraClippingComputation()));
    QObject::connect(m_qOgreWidget, SIGNAL(interacted(
                                               ::fwRenderOgre::IRenderWindowInteractorManager::InteractionInfo)), this,
                     SLOT(onInteracted(::fwRenderOgre::IRenderWindowInteractorManager::InteractionInfo)));
}

//-----------------------------------------------------------------------------

void RenderWindowInteractorManager::disconnectInteractor()
{
<<<<<<< HEAD
    QObject::disconnect(m_qOgreWidget, SIGNAL(rayCastRequested(int,int,int,int)), this,
                        SLOT(onRayCastRequested(int,int,int,int)));
=======
>>>>>>> 579b10aa
    QObject::disconnect(m_qOgreWidget, SIGNAL(cameraClippingComputation()), this, SLOT(onCameraClippingComputation()));
    QObject::disconnect(m_qOgreWidget, SIGNAL(interacted(
                                                  ::fwRenderOgre::IRenderWindowInteractorManager::InteractionInfo)), this,
                        SLOT(onInteracted(::fwRenderOgre::IRenderWindowInteractorManager::InteractionInfo)));

    m_qOgreWidget->destroyWindow();
    m_qOgreWidget = nullptr;
}

//-----------------------------------------------------------------------------

void RenderWindowInteractorManager::makeCurrent()
{
    m_qOgreWidget->makeCurrent();
}

//-----------------------------------------------------------------------------

int RenderWindowInteractorManager::getWidgetId() const
{
    return m_qOgreWidget->getId();
}

//-----------------------------------------------------------------------------

int RenderWindowInteractorManager::getFrameId() const
{
    return m_qOgreWidget->getFrameId();
}

//-----------------------------------------------------------------------------

<<<<<<< HEAD
::Ogre::RenderTarget* RenderWindowInteractorManager::getRenderTarget()
=======
::Ogre::RenderWindow* RenderWindowInteractorManager::getRenderWindow() const
>>>>>>> 579b10aa
{
    return m_qOgreWidget->getOgreRenderWindow();
}

//-----------------------------------------------------------------------------

void RenderWindowInteractorManager::onInteracted(::fwRenderOgre::IRenderWindowInteractorManager::InteractionInfo _info)
{
    ::fwServices::IService::sptr renderService      = m_renderService.lock();
    ::fwRenderOgre::SRender::sptr ogreRenderService = ::fwRenderOgre::SRender::dynamicCast( renderService );

    for(auto layerMap : ogreRenderService->getLayers())
    {
        ::fwRenderOgre::Layer::sptr layer = layerMap.second;
        layer->slot< ::fwRenderOgre::Layer::InteractionSlotType>(::fwRenderOgre::Layer::s_INTERACTION_SLOT)->asyncRun(
            _info);
    }
}

//-----------------------------------------------------------------------------

void RenderWindowInteractorManager::onCameraClippingComputation()
{
    ::fwServices::IService::sptr renderService      = m_renderService.lock();
    ::fwRenderOgre::SRender::sptr ogreRenderService = ::fwRenderOgre::SRender::dynamicCast( renderService );

    ogreRenderService->slot(::fwRenderOgre::SRender::s_COMPUTE_CAMERA_CLIPPING_SLOT)->asyncRun();
}

//-----------------------------------------------------------------------------

<<<<<<< HEAD
void RenderWindowInteractorManager::onRayCastRequested(int _x, int _y, int _w, int _h)
{
    ::fwServices::IService::sptr renderService      = m_renderService.lock();
    ::fwRenderOgre::SRender::sptr ogreRenderService = ::fwRenderOgre::SRender::dynamicCast( renderService );

    ogreRenderService->slot< ::fwRenderOgre::SRender::DoRayCastSlotType>(::fwRenderOgre::SRender::s_DO_RAY_CAST_SLOT)->
    asyncRun(_x, _y, _w, _h);
}

//-----------------------------------------------------------------------------

=======
>>>>>>> 579b10aa
} // namespace visuOgreQt<|MERGE_RESOLUTION|>--- conflicted
+++ resolved
@@ -108,11 +108,6 @@
         SLM_ERROR("RenderService wrongly instantiated. ");
     }
 
-<<<<<<< HEAD
-    QObject::connect(m_qOgreWidget, SIGNAL(rayCastRequested(int,int,int,int)), this,
-                     SLOT(onRayCastRequested(int,int,int,int)));
-=======
->>>>>>> 579b10aa
     QObject::connect(m_qOgreWidget, SIGNAL(cameraClippingComputation()), this, SLOT(onCameraClippingComputation()));
     QObject::connect(m_qOgreWidget, SIGNAL(interacted(
                                                ::fwRenderOgre::IRenderWindowInteractorManager::InteractionInfo)), this,
@@ -123,11 +118,6 @@
 
 void RenderWindowInteractorManager::disconnectInteractor()
 {
-<<<<<<< HEAD
-    QObject::disconnect(m_qOgreWidget, SIGNAL(rayCastRequested(int,int,int,int)), this,
-                        SLOT(onRayCastRequested(int,int,int,int)));
-=======
->>>>>>> 579b10aa
     QObject::disconnect(m_qOgreWidget, SIGNAL(cameraClippingComputation()), this, SLOT(onCameraClippingComputation()));
     QObject::disconnect(m_qOgreWidget, SIGNAL(interacted(
                                                   ::fwRenderOgre::IRenderWindowInteractorManager::InteractionInfo)), this,
@@ -160,11 +150,7 @@
 
 //-----------------------------------------------------------------------------
 
-<<<<<<< HEAD
 ::Ogre::RenderTarget* RenderWindowInteractorManager::getRenderTarget()
-=======
-::Ogre::RenderWindow* RenderWindowInteractorManager::getRenderWindow() const
->>>>>>> 579b10aa
 {
     return m_qOgreWidget->getOgreRenderWindow();
 }
@@ -196,18 +182,4 @@
 
 //-----------------------------------------------------------------------------
 
-<<<<<<< HEAD
-void RenderWindowInteractorManager::onRayCastRequested(int _x, int _y, int _w, int _h)
-{
-    ::fwServices::IService::sptr renderService      = m_renderService.lock();
-    ::fwRenderOgre::SRender::sptr ogreRenderService = ::fwRenderOgre::SRender::dynamicCast( renderService );
-
-    ogreRenderService->slot< ::fwRenderOgre::SRender::DoRayCastSlotType>(::fwRenderOgre::SRender::s_DO_RAY_CAST_SLOT)->
-    asyncRun(_x, _y, _w, _h);
-}
-
-//-----------------------------------------------------------------------------
-
-=======
->>>>>>> 579b10aa
 } // namespace visuOgreQt