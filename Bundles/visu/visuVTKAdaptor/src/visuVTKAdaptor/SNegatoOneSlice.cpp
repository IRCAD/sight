--- conflicted
+++ resolved
@@ -211,10 +211,6 @@
 
         ::fwData::TransferFunction::sptr tf = this->getInOut< ::fwData::TransferFunction>(s_TF_INOUT);
         {
-<<<<<<< HEAD
-            imageAdaptor->unregisterInOut(s_TF_INOUT);
-            imageAdaptor->swapKey(s_TF_INOUT, nullptr);
-=======
             if(tf != nullptr)
             {
                 {
@@ -225,10 +221,9 @@
             }
             else if(::fwServices::OSR::isRegistered(s_TF_INOUT, AccessType::INOUT, imageAdaptor))
             {
-                ::fwServices::OSR::unregisterService(s_TF_INOUT, AccessType::INOUT, imageAdaptor);
+                imageAdaptor->unregisterInOut(s_TF_INOUT);
                 imageAdaptor->swapKey(s_TF_INOUT, nullptr);
             }
->>>>>>> cdb06426
         }
     }
 }
