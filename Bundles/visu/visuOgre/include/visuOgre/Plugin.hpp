/************************************************************************
 *
 * Copyright (C) 2014-2020 IRCAD France
 * Copyright (C) 2014-2020 IHU Strasbourg
 *
 * This file is part of Sight.
 *
 * Sight is free software: you can redistribute it and/or modify it under
 * the terms of the GNU Lesser General Public License as published by
 * the Free Software Foundation, either version 3 of the License, or
 * (at your option) any later version.
 *
 * Sight is distributed in the hope that it will be useful,
 * but WITHOUT ANY WARRANTY; without even the implied warranty of
 * MERCHANTABILITY or FITNESS FOR A PARTICULAR PURPOSE.  See the
 * GNU Lesser General Public License for more details.
 *
 * You should have received a copy of the GNU Lesser General Public
 * License along with Sight. If not, see <https://www.gnu.org/licenses/>.
 *
 ***********************************************************************/

#pragma once

#include "visuOgre/config.hpp"

#include <fwRuntime/Plugin.hpp>

#include <OgreLog.h>

namespace visuOgre
{
<<<<<<< HEAD
/**
 * @brief   This class is started when the module is loaded.
 */
class VISUOGRE_CLASS_API Plugin : public ::fwRuntime::Plugin
{
public:
    /// Destructor
    ~Plugin() noexcept;

    // Overrides
    VISUOGRE_API void start();

    // Overrides
    VISUOGRE_API void stop() noexcept;
};
=======
>>>>>>> 58dd29ee

/**
 * @brief Allows to redirect Ogre logs on Sight logs
 * We need this class to be declared outside to export DLL symbols on Windows.
 */
class VISUOGRE_CLASS_API SightOgreListener : public ::Ogre::LogListener
{

public:

    /// Does nothing.
    ~SightOgreListener()
    {
    }

    /**
     * @brief Set Ogre log on Sight log depending on it's LogLevel.
     */
    VISUOGRE_API virtual void messageLogged(const ::Ogre::String& _message,
                                            ::Ogre::LogMessageLevel _lml,
                                            bool,
                                            const ::Ogre::String&,
                                            bool& _skipThisMessage);
};

/// This class is started when the bundles is loaded.
class VISUOGRE_CLASS_API Plugin : public ::fwRuntime::Plugin
{
public:

    /// Destroys the plugin.
    ~Plugin() noexcept;

    /// Creates the Ogre log manager.
    VISUOGRE_API virtual void start() override;

    /// Stops the plugin, does nothing here.
    VISUOGRE_API virtual void stop() noexcept override;

private:

    /// Contains the Ogre's log manager.
    ::Ogre::LogManager* m_logManager { nullptr };

    /// Contains the Ogre's log.
    ::Ogre::Log* m_log { nullptr };

    /// Contains the Ogre listener.
    SightOgreListener* m_listener { nullptr };

};

} // namespace visuOgre.<|MERGE_RESOLUTION|>--- conflicted
+++ resolved
@@ -30,24 +30,6 @@
 
 namespace visuOgre
 {
-<<<<<<< HEAD
-/**
- * @brief   This class is started when the module is loaded.
- */
-class VISUOGRE_CLASS_API Plugin : public ::fwRuntime::Plugin
-{
-public:
-    /// Destructor
-    ~Plugin() noexcept;
-
-    // Overrides
-    VISUOGRE_API void start();
-
-    // Overrides
-    VISUOGRE_API void stop() noexcept;
-};
-=======
->>>>>>> 58dd29ee
 
 /**
  * @brief Allows to redirect Ogre logs on Sight logs
@@ -73,7 +55,7 @@
                                             bool& _skipThisMessage);
 };
 
-/// This class is started when the bundles is loaded.
+/// This class is started when the module is loaded.
 class VISUOGRE_CLASS_API Plugin : public ::fwRuntime::Plugin
 {
 public:
