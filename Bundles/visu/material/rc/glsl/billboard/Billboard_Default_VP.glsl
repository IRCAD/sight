#version 150

in vec3 vertex;
in vec3 colour;

#ifdef PER_POINT_COLOR
in vec3 colour;
#endif // PER_POINT_COLOR


uniform mat4 u_worldView;

<<<<<<< HEAD
out vec4 g_f4PointCol;

void main()
{
    g_f4PointCol = vec4(colour, 1.);
=======
#ifdef PER_POINT_COLOR
out vec4 v_f4PointCol;
#endif // PER_POINT_COLOR

void main()
{
#ifdef PER_POINT_COLOR
    v_f4PointCol = vec4(colour, 1.);
#endif // PER_POINT_COLOR
>>>>>>> acb65eba
    gl_Position = u_worldView * vec4(vertex, 1.);
}<|MERGE_RESOLUTION|>--- conflicted
+++ resolved
@@ -1,7 +1,6 @@
 #version 150
 
 in vec3 vertex;
-in vec3 colour;
 
 #ifdef PER_POINT_COLOR
 in vec3 colour;
@@ -10,13 +9,6 @@
 
 uniform mat4 u_worldView;
 
-<<<<<<< HEAD
-out vec4 g_f4PointCol;
-
-void main()
-{
-    g_f4PointCol = vec4(colour, 1.);
-=======
 #ifdef PER_POINT_COLOR
 out vec4 v_f4PointCol;
 #endif // PER_POINT_COLOR
@@ -26,6 +18,5 @@
 #ifdef PER_POINT_COLOR
     v_f4PointCol = vec4(colour, 1.);
 #endif // PER_POINT_COLOR
->>>>>>> acb65eba
     gl_Position = u_worldView * vec4(vertex, 1.);
 }