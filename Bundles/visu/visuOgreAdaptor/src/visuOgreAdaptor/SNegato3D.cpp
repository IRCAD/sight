--- conflicted
+++ resolved
@@ -624,13 +624,8 @@
     SLM_ASSERT("Scene manager not created yet.", sceneManager);
 
     ::fwRenderOgre::picker::IPicker picker;
-<<<<<<< HEAD
-    picker.setSceneManager(this->getSceneManager());
-    picker.executeRaySceneQuery(_x, _y, width, height, m_queryFlags);
-=======
     picker.setSceneManager(sceneManager);
-    picker.executeRaySceneQuery(_x, _y, 0x1);
->>>>>>> b4b5fcbd
+    picker.executeRaySceneQuery(_x, _y, m_queryFlags);
 
     const auto isPicked = [&picker](const ::fwRenderOgre::Plane::sptr& _p)
                           {
