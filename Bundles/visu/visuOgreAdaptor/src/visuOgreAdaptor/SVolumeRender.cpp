--- conflicted
+++ resolved
@@ -68,11 +68,7 @@
 
 static const ::fwServices::IService::KeyType s_IMAGE_INOUT           = "image";
 static const ::fwServices::IService::KeyType s_VOLUME_TF_INOUT       = "tf";
-<<<<<<< HEAD
-static const ::fwServices::IService::KeyType s_CSG_TF_INOUT          = "CSGTF";
-=======
 static const ::fwServices::IService::KeyType s_CSG_TF_INOUT          = "csgTF";
->>>>>>> 3e450638
 static const ::fwServices::IService::KeyType s_CLIPPING_MATRIX_INOUT = "clippingMatrix";
 static const ::fwServices::IService::KeyType s_MASK_INOUT            = "mask";
 
@@ -179,7 +175,6 @@
 
 void SVolumeRender::updateCSGTF()
 {
-<<<<<<< HEAD
     if(m_gpuCSGTF->getTexture())
     {
         this->getRenderService()->makeCurrent();
@@ -193,18 +188,6 @@
 
         this->requestRender();
     }
-=======
-    this->getRenderService()->makeCurrent();
-
-    ::fwData::TransferFunction::sptr tf = m_helperCSGTF.getTransferFunction();
-    {
-        ::fwData::mt::ObjectWriteLock tfLock(tf);
-        m_gpuCSGTF->updateTexture(tf);
-        m_volumeRenderer->updateCSGTF();
-    }
-
-    this->requestRender();
->>>>>>> 3e450638
 }
 
 //-----------------------------------------------------------------------------
@@ -275,10 +258,6 @@
         true);
 
     m_gpuVolumeTF->createTexture(this->getID() + "_VolumeGpuTF");
-<<<<<<< HEAD
-=======
-    m_gpuCSGTF->createTexture(this->getID() + "_CSGGpuTF");
->>>>>>> 3e450638
 
     m_preIntegrationTable.createTexture(this->getID());
 
@@ -430,11 +409,7 @@
 
     ::fwData::TransferFunction::sptr volumeTF = m_helperVolumeTF.getTransferFunction();
     {
-<<<<<<< HEAD
         m_gpuVolumeTF->updateTexture(volumeTF);
-=======
-        m_gpuCSGTF->updateTexture(volumeTF);
->>>>>>> 3e450638
 
         if(m_preIntegratedRendering)
         {
@@ -772,7 +747,6 @@
     }
     else if(key == "idvrCSGTF")
     {
-<<<<<<< HEAD
         if(val && !m_gpuCSGTF->getTexture())
         {
             m_gpuCSGTF->createTexture(this->getID() + "_CSGGpuTF");
@@ -783,9 +757,6 @@
         }
         m_volumeRenderer->toggleIDVRCSGTF(val);
         this->updateCSGTF();
-=======
-        m_volumeRenderer->toggleIDVRCSGTF(val);
->>>>>>> 3e450638
     }
     else if(key == "idvrCSGBorder")
     {
