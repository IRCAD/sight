--- conflicted
+++ resolved
@@ -359,66 +359,4 @@
 
 //------------------------------------------------------------------------------
 
-<<<<<<< HEAD
-=======
-void SNegato2D::updateCamera()
-{
-    const ::fwData::Image::sptr image = this->getInOut< ::fwData::Image >(s_IMAGE_INOUT);
-    SLM_ASSERT("inout '" + s_IMAGE_INOUT + "' is missing", image);
-    const ::fwData::mt::ObjectReadLock imglock(image);
-
-    this->getRenderService()->makeCurrent();
-
-    ::Ogre::Camera* const cam = this->getLayer()->getDefaultCamera();
-    SLM_ASSERT("No default camera found", cam);
-
-    const int renderWindowWidth          = cam->getViewport()->getActualWidth();
-    const int renderWindowHeight         = cam->getViewport()->getActualHeight();
-    const ::Ogre::Real renderWindowRatio = static_cast< ::Ogre::Real >(renderWindowWidth) /
-                                           static_cast< ::Ogre::Real >(renderWindowHeight);
-
-    if( renderWindowWidth == renderWindowHeight )
-    {
-        cam->setOrthoWindow(m_plane->getWidth(), m_plane->getHeight());
-    }
-    else if( renderWindowWidth > renderWindowHeight)
-    {
-        cam->setOrthoWindowHeight(m_plane->getHeight());
-    }
-    else
-    {
-        cam->setOrthoWindowWidth(m_plane->getWidth());
-    }
-    cam->setAspectRatio( renderWindowRatio );
-
-    m_cameraNode->setPosition(::Ogre::Vector3(0, 0, 0));
-    m_cameraNode->resetOrientation();
-
-    const ::Ogre::Vector3 imgOrigin = ::fwRenderOgre::Utils::convertSpacingAndOrigin(image).second;
-    m_cameraNode->translate(imgOrigin);
-
-    switch(m_orientation)
-    {
-        case OrientationMode::X_AXIS:
-            m_cameraNode->rotate(::Ogre::Vector3(0, 1, 0), ::Ogre::Degree(-90.f));
-            m_cameraNode->rotate(::Ogre::Vector3(0, 0, 1), ::Ogre::Degree(-90.f));
-            m_cameraNode->translate(::Ogre::Vector3(-1, m_plane->getHeight()/2, m_plane->getWidth()/2));
-            break;
-        case OrientationMode::Y_AXIS:
-            m_cameraNode->rotate(::Ogre::Vector3(1, 0, 0), ::Ogre::Degree(90.f));
-            m_cameraNode->translate(::Ogre::Vector3(m_plane->getWidth()/2, -1, m_plane->getHeight()/2));
-            break;
-        case OrientationMode::Z_AXIS:
-            m_cameraNode->rotate(::Ogre::Vector3(0, 0, 1), ::Ogre::Degree(180.f));
-            m_cameraNode->rotate(::Ogre::Vector3(0, 1, 0), ::Ogre::Degree(180.f));
-            m_cameraNode->translate(::Ogre::Vector3(m_plane->getWidth()/2, m_plane->getHeight()/2, -1));
-            break;
-    }
-
-    this->requestRender();
-}
-
-//------------------------------------------------------------------------------
-
->>>>>>> 19d71f70
 } // namespace visuOgreAdaptor