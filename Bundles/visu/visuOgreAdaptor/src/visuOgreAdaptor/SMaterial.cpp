/************************************************************************
 *
 * Copyright (C) 2014-2020 IRCAD France
 * Copyright (C) 2014-2020 IHU Strasbourg
 *
 * This file is part of Sight.
 *
 * Sight is free software: you can redistribute it and/or modify it under
 * the terms of the GNU Lesser General Public License as published by
 * the Free Software Foundation, either version 3 of the License, or
 * (at your option) any later version.
 *
 * Sight is distributed in the hope that it will be useful,
 * but WITHOUT ANY WARRANTY; without even the implied warranty of
 * MERCHANTABILITY or FITNESS FOR A PARTICULAR PURPOSE.  See the
 * GNU Lesser General Public License for more details.
 *
 * You should have received a copy of the GNU Lesser General Public
 * License along with Sight. If not, see <https://www.gnu.org/licenses/>.
 *
 ***********************************************************************/

#include "visuOgreAdaptor/SMaterial.hpp"

#include "visuOgreAdaptor/SShaderParameter.hpp"
#include "visuOgreAdaptor/STexture.hpp"

#include <fwCom/Signal.hxx>
#include <fwCom/Slots.hxx>

#include <fwData/String.hpp>
#include <fwData/TransformationMatrix3D.hpp>

#include <fwDataTools/helper/Array.hpp>
#include <fwDataTools/helper/Field.hpp>

#include <fwRenderOgre/helper/Shading.hpp>
#include <fwRenderOgre/IAdaptor.hpp>
#include <fwRenderOgre/Material.hpp>
#include <fwRenderOgre/Utils.hpp>

#include <fwRuntime/Convert.hpp>

#include <fwServices/macros.hpp>
#include <fwServices/op/Add.hpp>
#include <fwServices/op/Get.hpp>

#include <string>

namespace visuOgreAdaptor
{

const ::fwCom::Slots::SlotKeyType SMaterial::s_UPDATE_FIELD_SLOT   = "updateField";
const ::fwCom::Slots::SlotKeyType SMaterial::s_SWAP_TEXTURE_SLOT   = "swapTexture";
const ::fwCom::Slots::SlotKeyType SMaterial::s_ADD_TEXTURE_SLOT    = "addTexture";
const ::fwCom::Slots::SlotKeyType SMaterial::s_REMOVE_TEXTURE_SLOT = "removeTexture";

const std::string SMaterial::s_MATERIAL_INOUT = "material";

static const std::string s_MATERIAL_TEMPLATE_NAME_CONFIG = "materialTemplate";
static const std::string s_MATERIAL_NAME_CONFIG          = "materialName";
static const std::string s_TEXTURE_NAME_CONFIG           = "textureName";
static const std::string s_SHADING_MODE_CONFIG           = "shadingMode";

//------------------------------------------------------------------------------

SMaterial::SMaterial() noexcept
{
    newSlot(s_UPDATE_FIELD_SLOT, &SMaterial::updateField, this);
    newSlot(s_SWAP_TEXTURE_SLOT, &SMaterial::swapTexture, this);
    newSlot(s_ADD_TEXTURE_SLOT, &SMaterial::createTextureAdaptor, this);
    newSlot(s_REMOVE_TEXTURE_SLOT, &SMaterial::removeTextureAdaptor, this);

    m_representationDict["SURFACE"]   = ::fwData::Material::SURFACE;
    m_representationDict["POINT"]     = ::fwData::Material::POINT;
    m_representationDict["WIREFRAME"] = ::fwData::Material::WIREFRAME;
    m_representationDict["EDGE"]      = ::fwData::Material::EDGE;

}

//------------------------------------------------------------------------------

SMaterial::~SMaterial() noexcept
{
}

//------------------------------------------------------------------------------

void SMaterial::configuring()
{
    this->configureParams();

    const ConfigType configType = this->getConfigTree();
    const ConfigType config     = configType.get_child("config.<xmlattr>");

<<<<<<< HEAD
    m_materialTemplateName = config.get(s_MATERIAL_TEMPLATE_NAME_CONFIG, m_materialTemplateName);
    m_materialName         = config.get(s_MATERIAL_NAME_CONFIG, this->getID());
    m_textureName          = config.get(s_TEXTURE_NAME_CONFIG, m_textureName);
    m_shadingMode          = config.get(s_SHADING_MODE_CONFIG, m_shadingMode);
=======
    if(config.count("materialName"))
    {
        m_materialName = config.get<std::string>("materialName");
    }
    else
    {
        // Choose a default name if not provided
        m_materialName = this->getID();
    }

    if(config.count("textureName"))
    {
        m_textureName = config.get<std::string>("textureName");
    }

    if(config.count("shadingMode"))
    {
        m_shadingMode = config.get<std::string>("shadingMode");
    }

    if(config.count("representationMode"))
    {
        m_representationMode = config.get<std::string>("representationMode");

        auto it = m_representationDict.find(m_representationMode);

        if(it == m_representationDict.end())
        {
            SLM_ERROR("Value: " + m_representationMode + " is not valid for 'representationMode'."
                      " Accepted values are: SURFACE/POINT/WIREFRAME/EDGE."
                      "'representationMode' is reset to default value (SURFACE). ");
            m_representationMode = "SURFACE";
        }
    }
>>>>>>> 6ac69a9a
}

//------------------------------------------------------------------------------

void SMaterial::starting()
{
    this->initialize();

    ::fwData::Material::sptr material = this->getInOut< ::fwData::Material >(s_MATERIAL_INOUT);
    SLM_ASSERT("inout '" + s_MATERIAL_INOUT + "' does not exist.", material);

    if(!m_shadingMode.empty())
    {
        ::fwData::Material::ShadingType shadingMode = ::fwData::Material::PHONG;
        if(m_shadingMode == "ambient")
        {
            shadingMode = ::fwData::Material::AMBIENT;
        }
        else if(m_shadingMode == "flat")
        {
            shadingMode = ::fwData::Material::FLAT;
        }
        else if(m_shadingMode == "gouraud")
        {
            shadingMode = ::fwData::Material::GOURAUD;
        }

        // Force the shading mode of the material if it has been set in the configuration of the adaptor
        material->setShadingMode(shadingMode);
    }

    material->setRepresentationMode(m_representationDict[m_representationMode]);

    m_materialFw = std::make_unique< ::fwRenderOgre::Material>(m_materialName, m_materialTemplateName);

    ::fwData::String::sptr string = ::fwData::String::New();
    string->setValue(m_materialTemplateName);

    ::fwDataTools::helper::Field helper(material);
    helper.setField("ogreMaterial", string);
    helper.notify();

    this->createShaderParameterAdaptors();

    // A texture adaptor is configured in the XML scene, we can retrieve it
    if(!m_textureName.empty())
    {
        if(!m_texAdaptor)
        {
            this->setTextureName(m_textureName);
        }

        if(m_texAdaptor->getTextureName().empty())
        {
            m_texAdaptor->setRenderService(this->getRenderService());
            m_texAdaptor->setLayerID(m_layerID);
        }

        m_textureConnection.connect(m_texAdaptor, ::visuOgreAdaptor::STexture::s_TEXTURE_SWAPPED_SIG, this->getSptr(),
                                    ::visuOgreAdaptor::SMaterial::s_SWAP_TEXTURE_SLOT);

        if(m_texAdaptor->isStarted())
        {
            this->swapTexture();
        }
    }
    else
    {
        this->createTextureAdaptor();
    }

    const auto configTree = ::fwRuntime::Convert::toPropertyTree(this->getConfiguration());

    if(configTree.find("config") != configTree.not_found())
    {
        this->updating();
    }
}

//------------------------------------------------------------------------------

::fwServices::IService::KeyConnectionsMap SMaterial::getAutoConnections() const
{
    ::fwServices::IService::KeyConnectionsMap connections;
    connections.push(s_MATERIAL_INOUT, ::fwData::Material::s_MODIFIED_SIG, s_UPDATE_SLOT);
    connections.push(s_MATERIAL_INOUT, ::fwData::Material::s_ADDED_FIELDS_SIG, s_UPDATE_FIELD_SLOT);
    connections.push(s_MATERIAL_INOUT, ::fwData::Material::s_CHANGED_FIELDS_SIG, s_UPDATE_FIELD_SLOT);
    connections.push(s_MATERIAL_INOUT, ::fwData::Material::s_ADDED_TEXTURE_SIG, s_ADD_TEXTURE_SLOT);
    connections.push(s_MATERIAL_INOUT, ::fwData::Material::s_REMOVED_TEXTURE_SIG, s_REMOVE_TEXTURE_SLOT);
    return connections;
}

//------------------------------------------------------------------------------

void SMaterial::updating()
{
    ::fwData::Material::sptr material = this->getInOut< ::fwData::Material >(s_MATERIAL_INOUT);
    SLM_ASSERT("inout '" + s_MATERIAL_INOUT + "' does not exist.", material);

    if(m_r2vbObject)
    {
        m_materialFw->setPrimitiveType(m_r2vbObject->getInputPrimitiveType());
    }

    // Set up representation mode
    m_materialFw->updatePolygonMode( material->getRepresentationMode() );
    m_materialFw->updateOptionsMode( material->getOptionsMode() );
    m_materialFw->updateShadingMode( material->getShadingMode(), this->getLayer()->getLightsNumber(),
                                     this->hasDiffuseTexture(), m_texAdaptor ? m_texAdaptor->getUseAlpha() : false);
    m_materialFw->updateRGBAMode( material );
    this->requestRender();
}

//------------------------------------------------------------------------------

void SMaterial::stopping()
{
    m_materialFw.reset();
    m_textureConnection.disconnect();
    this->unregisterServices();

    ::Ogre::MaterialManager::getSingleton().remove(m_materialName);

    ::fwData::Material::sptr material = this->getInOut< ::fwData::Material >(s_MATERIAL_INOUT);
    SLM_ASSERT("inout '" + s_MATERIAL_INOUT + "' does not exist.", material);

    if(material->getField("shaderParameters"))
    {
        material->removeField("shaderParameters");
    }
}

//------------------------------------------------------------------------------

void SMaterial::createShaderParameterAdaptors()
{
    auto material = this->getMaterial();

    SLM_ASSERT( "Material '" + m_materialTemplateName + "'' not found", material );

    const auto constants = ::fwRenderOgre::helper::Shading::findMaterialConstants(*material);
    for(const auto& constant : constants)
    {
        const std::string& constantName = std::get<0>(constant);
        const auto& constantType        = std::get<1>(constant);
        const auto& constantValue       = std::get<3>(constant);

        auto obj = ::fwRenderOgre::helper::Shading::createObjectFromShaderParameter(constantType, constantValue);
        if(obj != nullptr)
        {
            const auto shaderType           = std::get<2>(constant);
            const std::string shaderTypeStr = shaderType == ::Ogre::GPT_VERTEX_PROGRAM ? "vertex" :
                                              shaderType == ::Ogre::GPT_FRAGMENT_PROGRAM ? "fragment" :
                                              "geometry";
            const fwTools::fwID::IDType id = this->getID() + "_" + shaderTypeStr + "-" + constantName;

            // Creates an Ogre adaptor and associates it with the Sight object
            auto srv =
                this->registerService< ::visuOgreAdaptor::SShaderParameter>( "::visuOgreAdaptor::SShaderParameter", id);
            srv->registerInOut(obj, "parameter", true);

            // Naming convention for shader parameters
            srv->setRenderService(this->getRenderService());

            ::fwServices::IService::ConfigType config;
            config.add("config.<xmlattr>.layer", m_layerID);
            config.add("config.<xmlattr>.parameter", constantName);
            config.add("config.<xmlattr>.shaderType", shaderTypeStr);
            config.add("config.<xmlattr>.materialName", m_materialName);

            srv->setConfiguration(config);
            srv->configure();
            srv->start();

            // Add the object to the shaderParameter composite of the Material to keep the object alive
            ::fwData::Material::sptr materialInOut = this->getInOut< ::fwData::Material >(s_MATERIAL_INOUT);
            SLM_ASSERT("inout '" + s_MATERIAL_INOUT + "' does not exist.", material);

            ::fwData::Composite::sptr composite = materialInOut->setDefaultField("shaderParameters",
                                                                                 ::fwData::Composite::New());
            (*composite)[constantName] = obj;
        }
    }
}

//------------------------------------------------------------------------------

void SMaterial::setTextureName(const std::string& _textureName)
{
    if(_textureName.empty())
    {
        m_texAdaptor = nullptr;
    }
    else
    {
        auto textureAdaptors = this->getRenderService()->getAdaptors< ::visuOgreAdaptor::STexture>();
        auto result          =
            std::find_if(textureAdaptors.begin(), textureAdaptors.end(),
                         [_textureName](const ::visuOgreAdaptor::STexture::sptr& srv)
            {
                return srv->getTextureName() == _textureName;
            });

        SLM_ASSERT("STexture adaptor managing texture '" + _textureName + "' is not found",
                   result != textureAdaptors.end());
        m_texAdaptor = *result;
    }

    m_textureName = _textureName;
}

//------------------------------------------------------------------------------

void SMaterial::updateField( ::fwData::Object::FieldsContainerType _fields)
{
    for(auto elt : _fields)
    {
        if (elt.first == "ogreMaterial")
        {
            this->unregisterServices("::visuOgreAdaptor::SShaderParameter");

            ::fwData::Material::sptr material = this->getInOut< ::fwData::Material >(s_MATERIAL_INOUT);
            SLM_ASSERT("inout '" + s_MATERIAL_INOUT + "' does not exist.", material);

            ::fwData::String::csptr string = ::fwData::String::dynamicCast(elt.second);
            this->setMaterialTemplateName(string->getValue());

            m_materialFw->setTemplate(m_materialTemplateName);

            if(material->getField("shaderParameters"))
            {
                material->removeField("shaderParameters");
            }
            this->createShaderParameterAdaptors();
            this->updating();
        }
    }
}

//------------------------------------------------------------------------------

void SMaterial::swapTexture()
{
    SLM_ASSERT("Missing texture adaptor", m_texAdaptor);

    ::Ogre::TexturePtr currentTexture = m_texAdaptor->getTexture();
    SLM_ASSERT("Texture not set in Texture adaptor", currentTexture);

    m_materialFw->setDiffuseTexture(currentTexture);

    // Update the shaders
    ::fwData::Material::sptr material = this->getInOut< ::fwData::Material >(s_MATERIAL_INOUT);
    SLM_ASSERT("inout '" + s_MATERIAL_INOUT + "' does not exist.", material);

    m_materialFw->updateShadingMode( material->getShadingMode(), this->getLayer()->getLightsNumber(),
                                     this->hasDiffuseTexture(), m_texAdaptor->getUseAlpha() );

    this->requestRender();
}

//------------------------------------------------------------------------------

void SMaterial::createTextureAdaptor()
{
    SLM_ASSERT("Texture adaptor already configured in XML", m_textureName.empty());

    ::fwData::Material::sptr sightMaterial = this->getInOut< ::fwData::Material >(s_MATERIAL_INOUT);
    SLM_ASSERT("inout '" + s_MATERIAL_INOUT + "' does not exist.", sightMaterial);

    // If the associated material has a texture, we have to create a texture adaptor to handle it
    if(sightMaterial->getDiffuseTexture())
    {
        // Creates an Ogre adaptor and associates it with the Sight texture object
        auto texture = sightMaterial->getDiffuseTexture();
        m_texAdaptor = this->registerService< ::visuOgreAdaptor::STexture >("::visuOgreAdaptor::STexture");
        m_texAdaptor->registerInput(texture, "image", true);

        m_texAdaptor->setID(this->getID() + "_" + m_texAdaptor->getID());
        m_texAdaptor->setRenderService(this->getRenderService());
        m_texAdaptor->setLayerID(m_layerID);

        const std::string materialName = sightMaterial->getID();
        m_texAdaptor->setTextureName(materialName + "_Texture");

        m_textureConnection.connect(m_texAdaptor, ::visuOgreAdaptor::STexture::s_TEXTURE_SWAPPED_SIG, this->getSptr(),
                                    ::visuOgreAdaptor::SMaterial::s_SWAP_TEXTURE_SLOT);

        m_texAdaptor->start();
    }
}

//------------------------------------------------------------------------------

void SMaterial::removeTextureAdaptor()
{
    SLM_ASSERT("Missing texture adaptor", m_texAdaptor);
    SLM_ASSERT("Texture adaptor already configured in XML", m_textureName.empty());

    this->getRenderService()->makeCurrent();

    m_materialFw->setDiffuseTexture(::Ogre::TexturePtr());

    m_textureConnection.disconnect();
    this->unregisterServices("::visuOgreAdaptor::STexture");
    m_texAdaptor.reset();

    // Update the shaders
    ::fwData::Material::sptr material = this->getInOut< ::fwData::Material >(s_MATERIAL_INOUT);
    SLM_ASSERT("inout '" + s_MATERIAL_INOUT + "' does not exist.", material);

    m_materialFw->updateShadingMode( material->getShadingMode(), this->getLayer()->getLightsNumber(),
                                     this->hasDiffuseTexture(), false );

    this->requestRender();
}

//-----------------------------------------------------------------------------

} // namespace visuOgreAdaptor.<|MERGE_RESOLUTION|>--- conflicted
+++ resolved
@@ -93,32 +93,10 @@
     const ConfigType configType = this->getConfigTree();
     const ConfigType config     = configType.get_child("config.<xmlattr>");
 
-<<<<<<< HEAD
     m_materialTemplateName = config.get(s_MATERIAL_TEMPLATE_NAME_CONFIG, m_materialTemplateName);
     m_materialName         = config.get(s_MATERIAL_NAME_CONFIG, this->getID());
     m_textureName          = config.get(s_TEXTURE_NAME_CONFIG, m_textureName);
     m_shadingMode          = config.get(s_SHADING_MODE_CONFIG, m_shadingMode);
-=======
-    if(config.count("materialName"))
-    {
-        m_materialName = config.get<std::string>("materialName");
-    }
-    else
-    {
-        // Choose a default name if not provided
-        m_materialName = this->getID();
-    }
-
-    if(config.count("textureName"))
-    {
-        m_textureName = config.get<std::string>("textureName");
-    }
-
-    if(config.count("shadingMode"))
-    {
-        m_shadingMode = config.get<std::string>("shadingMode");
-    }
-
     if(config.count("representationMode"))
     {
         m_representationMode = config.get<std::string>("representationMode");
@@ -133,7 +111,6 @@
             m_representationMode = "SURFACE";
         }
     }
->>>>>>> 6ac69a9a
 }
 
 //------------------------------------------------------------------------------
