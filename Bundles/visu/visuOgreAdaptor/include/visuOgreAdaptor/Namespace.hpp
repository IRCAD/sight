/************************************************************************
 *
 * Copyright (C) 2014-2020 IRCAD France
 * Copyright (C) 2014-2020 IHU Strasbourg
 *
 * This file is part of Sight.
 *
 * Sight is free software: you can redistribute it and/or modify it under
 * the terms of the GNU Lesser General Public License as published by
 * the Free Software Foundation, either version 3 of the License, or
 * (at your option) any later version.
 *
 * Sight is distributed in the hope that it will be useful,
 * but WITHOUT ANY WARRANTY; without even the implied warranty of
 * MERCHANTABILITY or FITNESS FOR A PARTICULAR PURPOSE.  See the
 * GNU Lesser General Public License for more details.
 *
 * You should have received a copy of the GNU Lesser General Public
 * License along with Sight. If not, see <https://www.gnu.org/licenses/>.
 *
 ***********************************************************************/

#pragma once

<<<<<<< HEAD
/**
 * @ingroup apprequirement
 * @brief   The namespace visuOgreAdaptor contains the list of adaptors available for the generic scene.
 *
 * It's also used to register light factory (fwRenderOgreRegisterLightMacro).
 * So, if you want to use any lights in your application,
 * you require this module: add the requirement in your application plugin.xml.
 */
=======
/// The namespace visuOgreAdaptor contains the list of adaptors available for the generic scene.
>>>>>>> 58dd29ee
namespace visuOgreAdaptor
{
}<|MERGE_RESOLUTION|>--- conflicted
+++ resolved
@@ -22,18 +22,7 @@
 
 #pragma once
 
-<<<<<<< HEAD
-/**
- * @ingroup apprequirement
- * @brief   The namespace visuOgreAdaptor contains the list of adaptors available for the generic scene.
- *
- * It's also used to register light factory (fwRenderOgreRegisterLightMacro).
- * So, if you want to use any lights in your application,
- * you require this module: add the requirement in your application plugin.xml.
- */
-=======
 /// The namespace visuOgreAdaptor contains the list of adaptors available for the generic scene.
->>>>>>> 58dd29ee
 namespace visuOgreAdaptor
 {
 }