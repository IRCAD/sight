--- conflicted
+++ resolved
@@ -76,12 +76,9 @@
  * - \b filtering (optional, none/linear/anisotropic, default=none): texture filter type of the negato
  * - \b tfalpha (optional, true/false, default=false): if true, the alpha channel of the transfer function is used
  * - \b interactive (optional, true/false, default=false): enables interactions on the negato
-<<<<<<< HEAD
  * - \b priority (optional, int, default=2): interaction priority of the negato.
-=======
  * - \b transform (optional): the name of the Ogre transform node where to attach the negato, as it was specified
  * in the STransform adaptor.
->>>>>>> 378f5fab
  */
 class VISUOGREADAPTOR_CLASS_API SNegato3D : public ::fwRenderOgre::IAdaptor,
                                             public ::fwRenderOgre::ITransformable,
