/************************************************************************
 *
 * Copyright (C) 2014-2020 IRCAD France
 * Copyright (C) 2014-2020 IHU Strasbourg
 *
 * This file is part of Sight.
 *
 * Sight is free software: you can redistribute it and/or modify it under
 * the terms of the GNU Lesser General Public License as published by
 * the Free Software Foundation, either version 3 of the License, or
 * (at your option) any later version.
 *
 * Sight is distributed in the hope that it will be useful,
 * but WITHOUT ANY WARRANTY; without even the implied warranty of
 * MERCHANTABILITY or FITNESS FOR A PARTICULAR PURPOSE.  See the
 * GNU Lesser General Public License for more details.
 *
 * You should have received a copy of the GNU Lesser General Public
 * License along with Sight. If not, see <https://www.gnu.org/licenses/>.
 *
 ***********************************************************************/

#pragma once

#include "visuOgreAdaptor/config.hpp"

#include <fwRuntime/Plugin.hpp>

namespace visuOgreAdaptor
{

<<<<<<< HEAD
/**
 * @brief   This class is started when the module is loaded.
 */
=======
/// This class is started when the bundles is loaded.
>>>>>>> 58dd29ee
class VISUOGREADAPTOR_CLASS_API Plugin : public ::fwRuntime::Plugin
{

public:

    /// Destroys the plugin.
    ~Plugin() noexcept;

    /// Starts the plugin, does nothing here.
    VISUOGREADAPTOR_API virtual void start() override;

    /// Stops the plugin, does nothing here.
    VISUOGREADAPTOR_API virtual void stop() noexcept override;

<<<<<<< HEAD
} // namespace visuOgreAdaptor
=======
};

} // namespace visuOgreAdaptor.
>>>>>>> 58dd29ee
<|MERGE_RESOLUTION|>--- conflicted
+++ resolved
@@ -29,13 +29,9 @@
 namespace visuOgreAdaptor
 {
 
-<<<<<<< HEAD
 /**
  * @brief   This class is started when the module is loaded.
  */
-=======
-/// This class is started when the bundles is loaded.
->>>>>>> 58dd29ee
 class VISUOGREADAPTOR_CLASS_API Plugin : public ::fwRuntime::Plugin
 {
 
@@ -50,10 +46,6 @@
     /// Stops the plugin, does nothing here.
     VISUOGREADAPTOR_API virtual void stop() noexcept override;
 
-<<<<<<< HEAD
-} // namespace visuOgreAdaptor
-=======
 };
 
-} // namespace visuOgreAdaptor.
->>>>>>> 58dd29ee
+} // namespace visuOgreAdaptor.