/************************************************************************
 *
 * Copyright (C) 2014-2020 IRCAD France
 * Copyright (C) 2014-2020 IHU Strasbourg
 *
 * This file is part of Sight.
 *
 * Sight is free software: you can redistribute it and/or modify it under
 * the terms of the GNU Lesser General Public License as published by
 * the Free Software Foundation, either version 3 of the License, or
 * (at your option) any later version.
 *
 * Sight is distributed in the hope that it will be useful,
 * but WITHOUT ANY WARRANTY; without even the implied warranty of
 * MERCHANTABILITY or FITNESS FOR A PARTICULAR PURPOSE.  See the
 * GNU Lesser General Public License for more details.
 *
 * You should have received a copy of the GNU Lesser General Public
 * License along with Sight. If not, see <https://www.gnu.org/licenses/>.
 *
 ***********************************************************************/

#pragma once

#include "visuOgreAdaptor/config.hpp"
#include "visuOgreAdaptor/STexture.hpp"

#include <fwCom/Slot.hpp>
#include <fwCom/Slots.hpp>

#include <fwData/Image.hpp>
#include <fwData/Material.hpp>
#include <fwData/Mesh.hpp>

#include <fwRenderOgre/IAdaptor.hpp>
#include <fwRenderOgre/Material.hpp>
#include <fwRenderOgre/Mesh.hpp>
#include <fwRenderOgre/R2VBRenderable.hpp>

#include <OGRE/OgreGpuProgramParams.h>
#include <OGRE/OgreMaterial.h>

#include <regex>

namespace fwData
{
class Material;
}

namespace visuOgreAdaptor
{

/**
 * @brief This adaptor adapts a ::fwData::Material, allowing to tweak material parameters.
 *
 * @section Slots Slots
 * - \b updateField(::fwData::Object::FieldsContainerType) : Listen to the fields in the ::fwData::Material.
 * - \b swapTexture() : Listen to the ::visuOgreAdaptor::STexture changes.
 * - \b addTexture() : Called when a texture is added in the ::fwData::Material.
 * - \b removeTexture() : Called when a texture is removed in the ::fwData::Material.
 *
 * @section XML XML Configuration
 * @code{.xml}
    <service uid="..." type="::visuOgreAdaptor::SMaterial">
        <inout key="material" uid="..." />
        <config materialTemplate="materialTemplateName" materialName="meshMaterial" textureName="texName"
                shadingMode="gouraud" normalLength="0.1" representationMode="SURFACE" />
    </service>
   @endcode
 *
 * @subsection In-Out In-Out
 * - \b material [::fwData::Material]: adapted material. The material may be modified to comply to the configuration
 * of the adaptor.
 *
 * @subsection Configuration Configuration:
 * - \b layer (mandatory, string) : defines the mesh's layer
 * - \b materialTemplate (optional, string, default="") : name of the base Ogre material
 * - \b materialName (optional, string, default="") : name of the Ogre material. This is necessary to bind a
 *::visuOgreAdaptor:SMesh or a
 * ::visuOgreAdaptor:SModelSeries to this material; simply specify the same Ogre material in its configuration.
 * - \b textureName (optional, string, default="") : the Ogre texture name used the material. Use it if you want to
 * reference a texture
 * managed by an another ::visuOgreAdaptor::STexture.
<<<<<<< HEAD
 * - \b shadingMode (optional, none/flat/gouraud/phong, default=phong) : name of the used shading mode
 * - \b normalLength (optional, float, default=0.1) : factor defining the length of the normals
=======
 *  - \b shadingMode (optional, none/flat/gouraud/phong, default=phong) : name of the used shading mode
 *  - \b normalLength (optional, default=0.1) : factor defining the length of the normals
 *  - \b representationMode (optional, SURFACE/POINT/WIREFRAME/EDGE, default= SURFACE):
 *  representation mode as in ::fwData::Material.
>>>>>>> 6ac69a9a
 */
class VISUOGREADAPTOR_CLASS_API SMaterial final : public ::fwRenderOgre::IAdaptor
{

public:

    fwCoreServiceMacro(SMaterial, ::fwRenderOgre::IAdaptor)

    /**
     * @name Slots API
     * @{
     */
    VISUOGREADAPTOR_API static const ::fwCom::Slots::SlotKeyType s_UPDATE_FIELD_SLOT;
    VISUOGREADAPTOR_API static const ::fwCom::Slots::SlotKeyType s_SWAP_TEXTURE_SLOT;
    VISUOGREADAPTOR_API static const ::fwCom::Slots::SlotKeyType s_ADD_TEXTURE_SLOT;
    VISUOGREADAPTOR_API static const ::fwCom::Slots::SlotKeyType s_REMOVE_TEXTURE_SLOT;
    /** @} */

    /**
     * @name In-Out In-Out API
     * @{
     */
    VISUOGREADAPTOR_API static const std::string s_MATERIAL_INOUT;
    /** @} */

    /// Initializes slots.
    VISUOGREADAPTOR_API SMaterial() noexcept;

    /// Does nothing.
    VISUOGREADAPTOR_API virtual ~SMaterial() noexcept;

    /// Gets Ogre associated material.
    VISUOGREADAPTOR_API ::Ogre::MaterialPtr getMaterial();

    /// Gets material name.
    VISUOGREADAPTOR_API std::string getMaterialName() const;

    /// Retrieves the associated texture name.
    VISUOGREADAPTOR_API void setTextureName(const std::string& _textureName);

    /// Sets material name.
    VISUOGREADAPTOR_API void setMaterialName(const std::string& _materialName);

    /// Sets material template name.
    VISUOGREADAPTOR_API void setMaterialTemplateName(const std::string& _materialName);

    /// Tells if there is a texture currently bound.
    VISUOGREADAPTOR_API bool hasDiffuseTexture() const;

    /// Gets the shading mode.
    VISUOGREADAPTOR_API const std::string& getShadingMode() const;

    /// Sets the shading mode.
    VISUOGREADAPTOR_API void setShadingMode(const std::string& _shadingMode);

    /// Set the renderable object.
    VISUOGREADAPTOR_API void setR2VBObject(::fwRenderOgre::R2VBRenderable* _r2vbObject);

    /// Gets the internal material code.
    VISUOGREADAPTOR_API fwRenderOgre::Material* getMaterialFw() const;

private:

    /// Configures the adaptor.
    virtual void configuring() override;

    /// Creates the material.
    virtual void starting() override;

    /**
     * @brief Proposals to connect service slots to associated object signals.
     * @return A map of each proposed connection.
     *
     * Connect ::fwData::Material::s_MODIFIED_SIG of s_MATERIAL_INOUT to s_UPDATE_SLOT
     * Connect ::fwData::Material::s_ADDED_FIELDS_SIG of s_MATERIAL_INOUT to s_UPDATE_FIELD_SLOT
     * Connect ::fwData::Material::s_CHANGED_FIELDS_SIG of s_MATERIAL_INOUT to s_UPDATE_FIELD_SLOT
     * Connect ::fwData::Material::s_ADDED_TEXTURE_SIG of s_MATERIAL_INOUT to s_ADD_TEXTURE_SLOT
     * Connect ::fwData::Material::s_REMOVED_TEXTURE_SIG of s_MATERIAL_INOUT to s_REMOVE_TEXTURE_SLOT
     */
    virtual ::fwServices::IService::KeyConnectionsMap getAutoConnections() const override;

    /// Updates fixed function pipeline parameters.
    virtual void updating() override;

    /// Release Ogre resources.
    virtual void stopping() override;

    /**
     * @brief SLOT: updates the material from the input data fields.
     * @param _fields fields to update, only "ogreMaterial" is taken into account.
     */
    void updateField(::fwData::Object::FieldsContainerType _fields);

    /// SLOT: swaps the texture of the material.
    void swapTexture();

    /// SLOT: creates a texture adaptor when a texture is added to the material.
    /// This method is also called from the starting in order to create the texture adaptor if the material has a
    /// default texture.
    void createTextureAdaptor();

    /// SLOT: removes the texture adaptor when the texture is removed from the material.
    void removeTextureAdaptor();

    /// Creates shader parameters adaptors from resources.
    void createShaderParameterAdaptors();

    /// Defines the material name. It is auto generated.
    std::string m_materialName;

    /// Defines the default template name, given by xml configuration.
    /// It must refer an existing Ogre material which will be used in order to instanciate m_material
    std::string m_materialTemplateName { ::fwRenderOgre::Material::DEFAULT_MATERIAL_TEMPLATE_NAME };

    /// Contains the texture adaptor the material adaptor is listening to.
    ::visuOgreAdaptor::STexture::sptr m_texAdaptor { nullptr };

    /// Defines the texture name.
    std::string m_textureName;

    /// Stores supported schemes.
    std::vector< Ogre::String > m_schemesSupported;

    /// Handles connections with texture adaptor.
    ::fwCom::helper::SigSlotConnection m_textureConnection;

    /// Defines the configured shading mode.
    std::string m_shadingMode;

<<<<<<< HEAD
    /// Defines the current number of lights in the scene..
    int m_lightsNumber { 1 };
=======
    /// The configured representation mode.
    std::string m_representationMode {"SURFACE"};

    /// Map to convert from string to fwData::Material::RepresentationType (ex: "SURFACE" = SURFACE).
    std::map< std::string, ::fwData::Material::RepresentationType > m_representationDict;

    /// Current number of lights in the scene.
    int m_lightsNumber;
>>>>>>> 6ac69a9a

    /// Contains the Ogre material.
    ::fwRenderOgre::Material::uptr m_materialFw;

    /// Contains the renderable object.
    ::fwRenderOgre::R2VBRenderable* m_r2vbObject { nullptr };
};

//------------------------------------------------------------------------------

inline ::Ogre::MaterialPtr SMaterial::getMaterial()
{
    return ::Ogre::MaterialManager::getSingleton().getByName(m_materialName);
}

//------------------------------------------------------------------------------

inline void SMaterial::setMaterialTemplateName(const std::string& _materialName)
{
    m_materialTemplateName = _materialName;
}

//------------------------------------------------------------------------------

inline void SMaterial::setMaterialName(const std::string& _materialName)
{
    m_materialName = _materialName;
}

//------------------------------------------------------------------------------

inline std::string SMaterial::getMaterialName() const
{
    return m_materialName;
}

//------------------------------------------------------------------------------

inline bool SMaterial::hasDiffuseTexture() const
{
    return (m_texAdaptor && m_texAdaptor->isValid());
}

//------------------------------------------------------------------------------

inline const std::string& SMaterial::getShadingMode() const
{
    return m_shadingMode;
}

//------------------------------------------------------------------------------

inline void SMaterial::setShadingMode(const std::string& _shadingMode)
{
    m_shadingMode = _shadingMode;
}

//------------------------------------------------------------------------------

inline void SMaterial::setR2VBObject(::fwRenderOgre::R2VBRenderable* _r2vbObject)
{
    m_r2vbObject = _r2vbObject;
}

//------------------------------------------------------------------------------

inline ::fwRenderOgre::Material* SMaterial::getMaterialFw() const
{
    return m_materialFw.get();
}

//------------------------------------------------------------------------------

} // namespace visuOgreAdaptor.<|MERGE_RESOLUTION|>--- conflicted
+++ resolved
@@ -81,15 +81,10 @@
  * - \b textureName (optional, string, default="") : the Ogre texture name used the material. Use it if you want to
  * reference a texture
  * managed by an another ::visuOgreAdaptor::STexture.
-<<<<<<< HEAD
- * - \b shadingMode (optional, none/flat/gouraud/phong, default=phong) : name of the used shading mode
- * - \b normalLength (optional, float, default=0.1) : factor defining the length of the normals
-=======
  *  - \b shadingMode (optional, none/flat/gouraud/phong, default=phong) : name of the used shading mode
  *  - \b normalLength (optional, default=0.1) : factor defining the length of the normals
  *  - \b representationMode (optional, SURFACE/POINT/WIREFRAME/EDGE, default= SURFACE):
  *  representation mode as in ::fwData::Material.
->>>>>>> 6ac69a9a
  */
 class VISUOGREADAPTOR_CLASS_API SMaterial final : public ::fwRenderOgre::IAdaptor
 {
@@ -219,10 +214,6 @@
     /// Defines the configured shading mode.
     std::string m_shadingMode;
 
-<<<<<<< HEAD
-    /// Defines the current number of lights in the scene..
-    int m_lightsNumber { 1 };
-=======
     /// The configured representation mode.
     std::string m_representationMode {"SURFACE"};
 
@@ -231,7 +222,6 @@
 
     /// Current number of lights in the scene.
     int m_lightsNumber;
->>>>>>> 6ac69a9a
 
     /// Contains the Ogre material.
     ::fwRenderOgre::Material::uptr m_materialFw;
