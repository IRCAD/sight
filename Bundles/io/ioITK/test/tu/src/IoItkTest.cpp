--- conflicted
+++ resolved
@@ -1,7 +1,7 @@
 /************************************************************************
  *
- * Copyright (C) 2009-2019 IRCAD France
- * Copyright (C) 2012-2019 IHU Strasbourg
+ * Copyright (C) 2009-2020 IRCAD France
+ * Copyright (C) 2012-2020 IHU Strasbourg
  *
  * This file is part of Sight.
  *
@@ -288,13 +288,8 @@
         srvCfg,
         ::fwServices::IService::AccessType::INOUT);
 
-<<<<<<< HEAD
-    ::fwData::Image::SpacingType spacing = { 0.781, 0.781, 1.6 };
-    ::fwData::Image::SizeType size       = { 512, 512, 134 };
-=======
     const ::fwData::Image::Spacing spacing = {0.781, 0.781, 1.6};
     const ::fwData::Image::Size size       = {512, 512, 134};
->>>>>>> 4b77171b
 
     CPPUNIT_ASSERT_EQUAL(size_t(2), sdb->getContainer().size());
     ::fwMedData::ImageSeries::sptr imgSeries = ::fwMedData::ImageSeries::dynamicCast(sdb->getContainer()[0]);
