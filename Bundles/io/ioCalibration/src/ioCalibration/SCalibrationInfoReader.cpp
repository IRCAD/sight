/************************************************************************
 *
 * Copyright (C) 2019 IRCAD France
 * Copyright (C) 2019 IHU Strasbourg
 *
 * This file is part of Sight.
 *
 * Sight is free software: you can redistribute it and/or modify it under
 * the terms of the GNU Lesser General Public License as published by
 * the Free Software Foundation, either version 3 of the License, or
 * (at your option) any later version.
 *
 * Sight is distributed in the hope that it will be useful,
 * but WITHOUT ANY WARRANTY; without even the implied warranty of
 * MERCHANTABILITY or FITNESS FOR A PARTICULAR PURPOSE.  See the
 * GNU Lesser General Public License for more details.
 *
 * You should have received a copy of the GNU Lesser General Public
 * License along with Sight. If not, see <https://www.gnu.org/licenses/>.
 *
 ***********************************************************************/

#include "ioCalibration/SCalibrationInfoReader.hpp"

#include <arData/CalibrationInfo.hpp>

#include <calibration3d/helper.hpp>

#include <cvIO/Image.hpp>

#include <fwCom/Slots.hxx>

#include <fwData/Image.hpp>
#include <fwData/location/Folder.hpp>
#include <fwData/mt/ObjectWriteLock.hpp>

#include <fwGui/Cursor.hpp>
#include <fwGui/dialog/LocationDialog.hpp>
#include <fwGui/dialog/MessageDialog.hpp>

#include <fwPreferences/helper.hpp>

#include <fwServices/macros.hpp>

#include <opencv2/opencv.hpp>

namespace ioCalibration
{

static const ::fwCom::Slots::SlotKeyType s_UPDATE_CHESSBOARD_SIZE_SLOT = "updateChessboardSize";

//------------------------------------------------------------------------------

SCalibrationInfoReader::SCalibrationInfoReader() noexcept
{
    newSlot( s_UPDATE_CHESSBOARD_SIZE_SLOT, &SCalibrationInfoReader::updateChessboardSize, this );
}

//------------------------------------------------------------------------------

SCalibrationInfoReader::~SCalibrationInfoReader() noexcept
{

}

//------------------------------------------------------------------------------

::fwIO::IOPathType SCalibrationInfoReader::getIOPathType() const
{
    return ::fwIO::FOLDER;
}

//------------------------------------------------------------------------------

void SCalibrationInfoReader::configureWithIHM()
{
    static std::filesystem::path s_defaultPath;

    ::fwGui::dialog::LocationDialog dialogFile;
    dialogFile.setTitle(m_windowTitle.empty() ? "Select a folder holding calibration inputs" : m_windowTitle);
    dialogFile.setDefaultLocation( ::fwData::location::Folder::New(s_defaultPath) );
    dialogFile.setOption(::fwGui::dialog::ILocationDialog::READ);
    dialogFile.setType(::fwGui::dialog::ILocationDialog::FOLDER);

    ::fwData::location::Folder::sptr result = ::fwData::location::Folder::dynamicCast(dialogFile.show());

    if (result)
    {
        s_defaultPath = result->getFolder().parent_path();
        dialogFile.saveDefaultLocation( ::fwData::location::Folder::New(s_defaultPath) );
        this->setFolder(result->getFolder());
    }
    else
    {
        this->clearLocations();
    }
}

//------------------------------------------------------------------------------

void SCalibrationInfoReader::configuring()
{
    ::fwIO::IReader::configuring();

    const ConfigType config      = this->getConfigTree();
    const ConfigType boardConfig = config.get_child("board");

    m_widthKey = boardConfig.get<std::string>("<xmlattr>.width");
    SLM_ASSERT("Missing board width preference key.", !m_widthKey.empty());
    m_heightKey = boardConfig.get<std::string>("<xmlattr>.height");
    SLM_ASSERT("Missing board height preference key.", !m_heightKey.empty());
    m_scaleKey = boardConfig.get<std::string>("<xmlattr>.scale", "");
}

//------------------------------------------------------------------------------

void SCalibrationInfoReader::starting()
{
    this->updateChessboardSize();
}

//------------------------------------------------------------------------------

void SCalibrationInfoReader::updating()
{
    if( this->hasLocationDefined() )
    {
        ::arData::CalibrationInfo::sptr calibInfo =
            this->getInOut< ::arData::CalibrationInfo >(::fwIO::s_DATA_KEY);
        SLM_ASSERT("Missing calibration info.", calibInfo);

        ::fwData::mt::ObjectWriteLock calibInfoLock(calibInfo);

        ::fwGui::Cursor cursor;
        cursor.setCursor(::fwGui::ICursor::BUSY);

        using DetectionPairType = std::pair< ::fwData::Image::sptr, ::fwData::PointList::sptr >;

<<<<<<< HEAD
        const std::filesystem::path folder = this->getFolder();
        std::vector<DetectionPairType> detectionVector;
=======
        const ::boost::filesystem::path folder = this->getFolder();

        // Use a map to sort input images by their filename.
        std::map<std::string, DetectionPairType> filenameDetectionMap;
>>>>>>> 3e783299

        for(const std::filesystem::path& dirEntry : std::filesystem::directory_iterator(folder))
        {
            ::cv::Mat img = ::cv::imread(dirEntry.string(), ::cv::IMREAD_COLOR);
            ::cv::cvtColor(img, img, ::cv::COLOR_BGR2RGB);

            std::string errorMessage;

            if(!img.empty())
            {
                ::fwData::PointList::sptr chessboardPts = ::calibration3d::helper::detectChessboard(img,
                                                                                                    m_width, m_height,
                                                                                                    m_scale);

                if(chessboardPts)
                {
                    ::fwData::Image::sptr calibImg = ::fwData::Image::New();
                    ::cvIO::Image::copyFromCv(calibImg, img);

                    calibImg->setSpacing({{1., 1.}});
                    calibImg->setOrigin({{0., 0.}});

                    const auto detectionPair = std::make_pair(calibImg, chessboardPts);
                    const auto filename      = dirEntry.filename().string();
                    filenameDetectionMap[filename] = detectionPair;
                }
                else
                {
                    errorMessage = "Couldn't detect a chessboard in '" +  dirEntry.string() + "'.\n\n"
                                   "Please make sure that the right chessboard parameters are set.";
                }
            }
            else
            {
                errorMessage = "Couldn't read '" +  dirEntry.string() + "'.\n\n"
                               "Make sure it is a valid image format.";
            }

            if(!errorMessage.empty())
            {
                errorMessage += "\n\n Abort reading?";
                ::fwGui::dialog::MessageDialog messageBox("Reading calibration inputs failed", errorMessage,
                                                          ::fwGui::dialog::MessageDialog::WARNING);

                messageBox.addButton(::fwGui::dialog::IMessageDialog::YES_NO);

                if(messageBox.show() & ::fwGui::dialog::IMessageDialog::YES)
                {
                    filenameDetectionMap.clear();
                    m_readFailed = true;
                    break;
                }
                errorMessage.clear();
            }
        }

        cursor.setDefaultCursor();

        if(!filenameDetectionMap.empty())
        {
            for(auto& [fname, detection] : filenameDetectionMap)
            {
                auto& [img, chessboard] = detection;
                calibInfo->addRecord(img, chessboard);
            }

            auto sig = calibInfo->signal< ::arData::CalibrationInfo::AddedRecordSignalType >
                           (::arData::CalibrationInfo::s_MODIFIED_SIG);

            sig->asyncEmit();
        }
    }
    else
    {
        m_readFailed = true;
    }
}

//------------------------------------------------------------------------------

void SCalibrationInfoReader::stopping()
{
}

// ----------------------------------------------------------------------------

void SCalibrationInfoReader::updateChessboardSize()
{
    const std::string widthStr = ::fwPreferences::getPreference(m_widthKey);
    if(!widthStr.empty())
    {
        m_width = std::stoul(widthStr);
    }

    const std::string heightStr = ::fwPreferences::getPreference(m_heightKey);
    if(!heightStr.empty())
    {
        m_height = std::stoul(heightStr);
    }

    const std::string scaleStr = ::fwPreferences::getPreference(m_scaleKey);
    if (!scaleStr.empty())
    {
        m_scale = std::stof(scaleStr);

        if(m_scale > 1.f)
        {
            m_scale = 1.f;
            SLM_ERROR("It is pointless to upscale the image for chessboard detection.");
        }
    }
}

//------------------------------------------------------------------------------

} // namespace ioCalibration<|MERGE_RESOLUTION|>--- conflicted
+++ resolved
@@ -136,15 +136,10 @@
 
         using DetectionPairType = std::pair< ::fwData::Image::sptr, ::fwData::PointList::sptr >;
 
-<<<<<<< HEAD
         const std::filesystem::path folder = this->getFolder();
-        std::vector<DetectionPairType> detectionVector;
-=======
-        const ::boost::filesystem::path folder = this->getFolder();
 
         // Use a map to sort input images by their filename.
         std::map<std::string, DetectionPairType> filenameDetectionMap;
->>>>>>> 3e783299
 
         for(const std::filesystem::path& dirEntry : std::filesystem::directory_iterator(folder))
         {
