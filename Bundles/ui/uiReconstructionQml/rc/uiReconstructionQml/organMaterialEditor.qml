--- conflicted
+++ resolved
@@ -60,11 +60,7 @@
                 border.color: colorDialog.color
                 border.width: 5
                 radius: 8
-<<<<<<< HEAD
-                color: "transparent"
-=======
                 color: Theme.background
->>>>>>> dca92a1f
             }
         }
 
