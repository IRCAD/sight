
set( NAME OgreViewer )
set( VERSION 0.1 )
set( TYPE APP )
set( DEPENDENCIES  )
set( REQUIREMENTS
    dataReg
    extDataReg
    ctrlSelection
    ctrlCamp
    gui
    guiQt
    ioData
    ioAtoms
    io
    ioVTK
    servicesReg
    uiVisuQt
    uiImageQt
    uiReconstructionQt
    uiMedDataQt
    uiIO
    uiTF
    visuVTK
    visuVTKQt
    visuVTKAdaptor
<<<<<<< HEAD
=======
    videoQt
    videoTools
>>>>>>> 7718a39d
    fwlauncher
    appXml2
    arMedia
    arDataReg
    videoQt
    videoTools
    visuOgre
    visuOgreQt
    visuOgreAdaptor
    uiVisuOgre
    scene2D
    material
    media
    preferences
    )

bundleParam(appXml2 PARAM_LIST config PARAM_VALUES OgreViewer_Extension)<|MERGE_RESOLUTION|>--- conflicted
+++ resolved
@@ -15,6 +15,7 @@
     io
     ioVTK
     servicesReg
+    uiData
     uiVisuQt
     uiImageQt
     uiReconstructionQt
@@ -24,11 +25,6 @@
     visuVTK
     visuVTKQt
     visuVTKAdaptor
-<<<<<<< HEAD
-=======
-    videoQt
-    videoTools
->>>>>>> 7718a39d
     fwlauncher
     appXml2
     arMedia
