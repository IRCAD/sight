<extension implements="::fwServices::registry::AppConfig">
    <id>OgreGenericScene</id>
    <parameters>
        <param name="WID_PARENT" />
        <param name="modelSeries" />
        <param name="image" />
        <param name="volumeTF" />
<<<<<<< HEAD
        <param name="CSGTF" />
        <param name="landmarks" />
        <param name="mask" />
        <param name="compositorChannel" />
        <param name="idvrEnumParamChannel" />
        <param name="idvrBoolParamChannel" />
        <param name="idvrDoubleParamChannel" />
        <param name="idvrColorParamChannel" />
=======
        <param name="csgTF" />
        <param name="landmark" />
        <param name="mask" />
        <param name="COMPOSITOR_CHANNEL" />
        <param name="IDVR_ENUM_PARAM_CHANNEL" />
        <param name="IDVR_BOOL_PARAM_CHANNEL" />
        <param name="IDVR_DOUBLE_PARAM_CHANNEL" />
        <param name="IDVR_COLOR_PARAM_CHANNEL" />
>>>>>>> 3e450638
    </parameters>
    <config>
        <!-- ******************************* Objects declaration ****************************** -->

        <object uid="${modelSeries}" type="::fwMedData::ModelSeries" src="ref" />
        <object uid="${image}" type="::fwData::Image" src="ref" />
        <object uid="${mask}" type="::fwData::Image" src="ref" />

        <object uid="frameTL" type="::arData::FrameTL" />
        <object uid="videoImage" type="::fwData::Image" />
        <object uid="camera" type="::arData::Camera" />
        <object uid="pointList" type="::fwData::PointList" />

        <object uid="${volumeTF}" type="::fwData::TransferFunction" src="deferred" />
<<<<<<< HEAD
        <object uid="${CSGTF}" type="::fwData::TransferFunction" src="deferred" />
        <object uid="${landmarks}" type="::fwData::Landmarks" src="ref" />
=======
        <object uid="${csgTF}" type="::fwData::TransferFunction" src="deferred" />
        <object uid="${landmark}" type="::fwData::Landmarks" src="ref" />
>>>>>>> 3e450638

        <object uid="volumeClippingMatrix" type="::fwData::TransformationMatrix3D" />
        <object uid="identityMatrix" type="::fwData::TransformationMatrix3D" />

        <!-- ******************************* UI declaration *********************************** -->
        <service uid="OgreSceneView" type="::gui::view::SDefaultView">
            <gui>
                <layout type="::fwGui::LineLayoutManager">
                    <orientation value="vertical" />
                    <view proportion="1" />
                    <view proportion="0" />
                    <view proportion="0" />
                </layout>
                <toolBar/>
            </gui>
            <registry>
                <parent wid="${WID_PARENT}" />
                <toolBar sid="toolBar" start="yes" />
                <view sid="genericScene" start="yes" />
                <view sid="negato3DInteractorView" start="yes" />
                <view sid="volumeRenderingEditorView" start="yes" />
            </registry>
        </service>

        <service uid="toolBar" type="::gui::aspect::SDefaultToolBar">
            <gui>
                <layout>
                    <menuItem name="Show/Hide vr editor" icon="OgreViewer-@PROJECT_VERSION@/icons/hide-view_horizontal.png" style="check" />
                    <separator/>
                    <menuItem name="Show volume" icon="media-0.1/icons/icon-VR.png" style="check" />
                    <menuItem name="Show negato" icon="media-0.1/icons/icon-2D.png" style="check" />
                    <separator/>
                    <menuItem name="Show/hide box cropping" icon="media-0.1/icons/icon-box.png" style="check" />
                    <menuItem name="Reset box cropping" icon="media-0.1/icons/icon-box-reset.png" />
                    <separator/>
                    <editor/>
                    <menuItem name="Play" icon="arMedia-0.1/icons/start-cam.svg" />
                    <menuItem name="Pause" icon="arMedia-0.1/icons/pause-cam.svg" />
                    <menuItem name="Stop" icon="arMedia-0.1/icons/stop-cam.svg" />
                </layout>
            </gui>
            <registry>
                <menuItem sid="actionVolumeRenderingEditor" start="yes" />
                <menuItem sid="actionShowVolume" start="yes" />
                <menuItem sid="actionShowNegato" start="yes" />
                <menuItem sid="actionShowHideBoxWidget" start="yes" />
                <menuItem sid="actionResetBoxWidget" start="yes" />
                <editor sid="videoSelector" start="yes" />
                <menuItem sid="actionStartVideo" start="yes" />
                <menuItem sid="actionPauseVideo" start="yes" />
                <menuItem sid="actionStopVideo" start="yes" />
            </registry>
        </service>

        <service uid="negato3DInteractorView" type="::gui::view::SDefaultView">
            <gui>
                <layout type="::fwGui::LineLayoutManager">
                    <orientation value="vertical" />
                    <view proportion="1" />
                </layout>
            </gui>
            <registry>
                <view sid="sliderIndexEditor3D" start="yes" />
            </registry>
        </service>

        <service uid="volumeRenderingEditorView" type="::gui::view::SDefaultView" >
            <gui>
                <layout type="::fwGui::LineLayoutManager">
                    <orientation value="horizontal" />
                    <view proportion="0" />
                    <view proportion="0" />
                </layout>
            </gui>
            <registry>
                <view sid="vrBasicEditor" start="yes" />
                <view sid="vrAdvancedEditor" start="yes" />
            </registry>
        </service>

        <service uid="vrBasicEditor" type="::guiQt::editor::SParameters" >
            <parameters>
                <param type="int" name="Samples" key="sampling" defaultValue="512" min="128" max="8192" />
                <param type="int" name="Opacity correction" key="opacityCorrection" defaultValue="200" min="1" max="200" />
                <param type="bool" name="Pre-integration" key="preIntegration" defaultValue="false" />
                <param type="bool" name="Ambient occlusion" key="ambientOcclusion" defaultValue="false" />
                <param type="bool" name="Color bleeding" key="colorBleeding" defaultValue="false" />
            </parameters>
        </service>

        <service uid="vrAdvancedEditor" type="::guiQt::editor::SParameters" >
            <parameters>
                <param type="double" name="AO factor" key="aoFactor" defaultValue="1.0" min="0.1" max="10.0" />
                <param type="double" name="Color bleeding factor" key="colorBleedingFactor" defaultValue="1.0" min="0.1" max="10.0" />
                <param type="int" name="SAT size ratio" key="satSizeRatio" defaultValue="1" min="1" max="4" />
                <param type="int" name="AO shells number" key="satShellsNumber" defaultValue="4" min="1" max="10" />
                <param type="int" name="AO shell radius" key="satShellRadius" defaultValue="4" min="1" max="10" />
                <param type="bool" name="Soft shadows" key="shadows" defaultValue="false" />
                <param type="int" name="Shadow cone angle" key="satConeAngle" defaultValue="10" min="10" max="100" />
                <param type="int" name="Shadow cone samples" key="satConeSamples" defaultValue="50" min="10" max="100" />
            </parameters>
        </service>

        <!-- ************************************* Actions ************************************ -->
        <service uid="actionVolumeRenderingEditor" type="::gui::action::SModifyLayout">
            <config>
                <show_or_hide sid="volumeRenderingEditorView" />
            </config>
        </service>

        <service uid="actionShowVolume" type="::gui::action::SBooleanSlotCaller">
            <slots>
                <slot>volumeAdaptor/updateVisibility</slot>
            </slots>
            <state active="true" />
        </service>

        <service uid="actionShowNegato" type="::gui::action::SBooleanSlotCaller">
            <slots>
                <slot>negato3DAdaptor/setVisibility</slot>
            </slots>
            <state active="true" />
        </service>

        <service uid="actionShowHideBoxWidget" type="::gui::action::SBooleanSlotCaller">
            <slots>
                <slot>volumeAdaptor/toggleWidgets</slot>
            </slots>
        </service>

        <service uid="actionResetBoxWidget" type="::gui::action::SSlotCaller">
            <slots>
                <slot>resetClippingBox/update</slot>
                <slot>volumeAdaptor/updateClippingBox</slot>
            </slots>
        </service>

        <service uid="actionStartVideo" type="::gui::action::SSlotCaller">
            <slots>
                <slot>frameGrabber/startCamera</slot>
            </slots>
        </service>

        <service uid="actionPauseVideo" type="::gui::action::SSlotCaller">
            <slots>
                <slot>frameGrabber/pauseCamera</slot>
            </slots>
        </service>

        <service uid="actionStopVideo" type="::gui::action::SSlotCaller">
            <slots>
                <slot>frameGrabber/stopCamera</slot>
            </slots>
        </service>

        <!-- ******************************* Begin Generic Scene ******************************* -->
        <service uid="genericScene" type="::fwRenderOgre::SRender">
            <scene overlays="LogoOverlay">
                <background topColor="#DDDDDD" bottomColor="#43958D" topScale="0.7" bottomScale="1.0" />
                <layer id="video" depth="1" />
                <layer id="default" depth="2" transparency="HybridTransparency" numPeels="3"/>
                <adaptor uid="videoAdapter" />
                <adaptor uid="interactorAdaptorVideo" />
                <adaptor uid="interactorAdaptor" />
                <adaptor uid="selectInteractorAdaptor" />
                <adaptor uid="modelSeriesAdaptor" />
                <adaptor uid="negato3DAdaptor" />
                <adaptor uid="volumeAdaptor" />
                <adaptor uid="pointListAdaptor" />
                <adaptor uid="landmarkAdaptor" />
                <adaptor uid="renderStatsAdaptor" />
            </scene>
        </service>

        <service uid="videoAdapter" type="::visuOgreAdaptor::SVideo">
            <in key="image" uid="videoImage" autoConnect="yes" />
            <in key="camera" uid="camera" />
            <config layer="video" />
        </service>

        <service uid="interactorAdaptorVideo" type="::visuOgreAdaptor::SInteractorStyle">
            <in key="object" uid="camera" />
            <config layer="video" movement="Fixed" />
        </service>

        <service uid="interactorAdaptor" type="::visuOgreAdaptor::SInteractorStyle">
            <config layer="default" movement="VR" />
        </service>

        <service uid="selectInteractorAdaptor" type="::visuOgreAdaptor::SInteractorStyle">
            <config layer="default" picker="Mesh" />
        </service>

        <service uid="modelSeriesAdaptor" type="::visuOgreAdaptor::SModelSeries" autoConnect="yes">
            <in key="model" uid="${modelSeries}" />
            <config layer="default" />
        </service>

        <service uid="volumeAdaptor" type="::visuOgreAdaptor::SVolumeRender">
            <inout key="image" uid="${image}" autoConnect="yes" />
            <inout key="tf" uid="${volumeTF}" optional="yes" />
<<<<<<< HEAD
            <inout key="CSGTF" uid="${CSGTF}" optional="yes" />
=======
            <inout key="csgTF" uid="${csgTF}" optional="yes" />
>>>>>>> 3e450638
            <inout key="mask" uid="${mask}" autoConnect="yes" />
            <inout key="clippingMatrix" uid="volumeClippingMatrix" autoConnect="yes" />
            <config layer="default" widgets="no" preintegration="no" mode="raytracing" autoresetcamera="yes" samples="1024"/>
        </service>

        <service uid="negato3DAdaptor" type="::visuOgreAdaptor::SNegato3D">
            <inout key="image" uid="${image}" autoConnect="yes" />
            <inout key="tf" uid="${volumeTF}" optional="yes" />
            <config layer="default" />
        </service>

        <service uid="pointListAdaptor" type="::visuOgreAdaptor::SPointList" autoConnect="yes">
            <in key="pointList" uid="pointList" />
            <config layer="default" autoresetcamera="no" color="#ff0000" radius="1" fixedSize="true"/>
        </service>

        <service uid="landmarkAdaptor" type="::visuOgreAdaptor::SLandmarks" autoConnect="yes">
            <in key="landmarks" uid="${landmark}" />
            <config layer="default" />
        </service>

        <service uid="renderStatsAdaptor" type="::visuOgreAdaptor::SRenderStats">
            <config layer="default" color="#ff0000" height="0.02"/>
        </service>

        <!-- ********************************* End Generic Scene ******************************* -->

        <!-- ************************************* Services ************************************ -->
        <service uid="synchronizer" type="::videoTools::SFrameMatrixSynchronizer" worker="videoWorker">
            <in group="frameTL">
                <key uid="frameTL" />
            </in>
            <inout group="image">
                <key uid="videoImage" />
            </inout>
            <framerate>30</framerate>
        </service>

        <service uid="sliderIndexEditor3D" type="::uiImageQt::SliceIndexPositionEditor" autoConnect="yes">
            <inout key="image" uid="${image}" />
            <sliceIndex>Sagittal</sliceIndex>
        </service>

        <service uid="frameGrabber" type="::videoQt::SFrameGrabber">
            <in key="camera" uid="camera" />
            <inout key="frameTL" uid="frameTL" />
        </service>

        <service uid="videoSelector" type="::videoQt::editor::SCamera">
            <inout key="camera" uid="camera" />
            <videoSupport>yes</videoSupport>
        </service>

        <service uid="addPointInList" type="::uiVisuOgre::SAddPoint">
            <inout key="pointList" uid="pointList" />
        </service>

        <service uid="resetClippingBox" type="::ctrlCamp::SCopy" >
            <in key="source" uid="identityMatrix" />
            <inout key="target" uid="volumeClippingMatrix" />
        </service>

        <connect>
            <signal>selectInteractorAdaptor/pointAdded</signal>
            <slot>addPointInList/addPoint</slot>
        </connect>

        <connect channel="${COMPOSITOR_CHANNEL}">
            <signal>genericScene/compositorUpdated</signal>
        </connect>

        <connect>
            <signal>vrBasicEditor/boolChanged</signal>
            <slot>volumeAdaptor/setBoolParameter</slot>
        </connect>

        <connect>
            <signal>vrBasicEditor/enumChanged</signal>
            <slot>volumeAdaptor/setEnumParameter</slot>
        </connect>

        <connect>
            <signal>vrBasicEditor/intChanged</signal>
            <slot>volumeAdaptor/setIntParameter</slot>
        </connect>

        <connect>
            <signal>vrAdvancedEditor/boolChanged</signal>
            <slot>volumeAdaptor/setBoolParameter</slot>
        </connect>

        <connect>
            <signal>vrAdvancedEditor/intChanged</signal>
            <slot>volumeAdaptor/setIntParameter</slot>
        </connect>

        <connect>
            <signal>vrAdvancedEditor/doubleChanged</signal>
            <slot>volumeAdaptor/setDoubleParameter</slot>
        </connect>

        <connect channel="${IDVR_ENUM_PARAM_CHANNEL}">
            <slot>volumeAdaptor/setEnumParameter</slot>
        </connect>

        <connect channel="${IDVR_BOOL_PARAM_CHANNEL}">
            <slot>volumeAdaptor/setBoolParameter</slot>
        </connect>

        <connect channel="${IDVR_DOUBLE_PARAM_CHANNEL}">
            <slot>volumeAdaptor/setDoubleParameter</slot>
        </connect>

        <connect channel="${IDVR_COLOR_PARAM_CHANNEL}">
            <slot>volumeAdaptor/setColorParameter</slot>
        </connect>

        <connect>
            <signal>${imageUID}/visibilityModified</signal>
            <slot>actionShowNegato/setIsActive</slot>
        </connect>

        <!-- *************************************** Starts ************************************ -->
        <start uid="OgreSceneView" />
        <start uid="frameGrabber" />
        <start uid="synchronizer" />

        <!-- Ogre scene 'genericScene' -->
        <start uid="videoAdapter" />
        <start uid="interactorAdaptorVideo" />
        <start uid="interactorAdaptor" />
        <start uid="selectInteractorAdaptor" />
        <start uid="modelSeriesAdaptor" />
        <start uid="volumeAdaptor" />
        <start uid="negato3DAdaptor" />
        <start uid="pointListAdaptor" />
        <start uid="addPointInList" />
        <start uid="landmarkAdaptor" />
        <start uid="renderStatsAdaptor" />
        <start uid="resetClippingBox" />

        <update uid="actionVolumeRenderingEditor" />

    </config>
</extension><|MERGE_RESOLUTION|>--- conflicted
+++ resolved
@@ -5,16 +5,6 @@
         <param name="modelSeries" />
         <param name="image" />
         <param name="volumeTF" />
-<<<<<<< HEAD
-        <param name="CSGTF" />
-        <param name="landmarks" />
-        <param name="mask" />
-        <param name="compositorChannel" />
-        <param name="idvrEnumParamChannel" />
-        <param name="idvrBoolParamChannel" />
-        <param name="idvrDoubleParamChannel" />
-        <param name="idvrColorParamChannel" />
-=======
         <param name="csgTF" />
         <param name="landmark" />
         <param name="mask" />
@@ -23,7 +13,6 @@
         <param name="IDVR_BOOL_PARAM_CHANNEL" />
         <param name="IDVR_DOUBLE_PARAM_CHANNEL" />
         <param name="IDVR_COLOR_PARAM_CHANNEL" />
->>>>>>> 3e450638
     </parameters>
     <config>
         <!-- ******************************* Objects declaration ****************************** -->
@@ -38,13 +27,8 @@
         <object uid="pointList" type="::fwData::PointList" />
 
         <object uid="${volumeTF}" type="::fwData::TransferFunction" src="deferred" />
-<<<<<<< HEAD
-        <object uid="${CSGTF}" type="::fwData::TransferFunction" src="deferred" />
-        <object uid="${landmarks}" type="::fwData::Landmarks" src="ref" />
-=======
         <object uid="${csgTF}" type="::fwData::TransferFunction" src="deferred" />
         <object uid="${landmark}" type="::fwData::Landmarks" src="ref" />
->>>>>>> 3e450638
 
         <object uid="volumeClippingMatrix" type="::fwData::TransformationMatrix3D" />
         <object uid="identityMatrix" type="::fwData::TransformationMatrix3D" />
@@ -246,11 +230,7 @@
         <service uid="volumeAdaptor" type="::visuOgreAdaptor::SVolumeRender">
             <inout key="image" uid="${image}" autoConnect="yes" />
             <inout key="tf" uid="${volumeTF}" optional="yes" />
-<<<<<<< HEAD
-            <inout key="CSGTF" uid="${CSGTF}" optional="yes" />
-=======
             <inout key="csgTF" uid="${csgTF}" optional="yes" />
->>>>>>> 3e450638
             <inout key="mask" uid="${mask}" autoConnect="yes" />
             <inout key="clippingMatrix" uid="volumeClippingMatrix" autoConnect="yes" />
             <config layer="default" widgets="no" preintegration="no" mode="raytracing" autoresetcamera="yes" samples="1024"/>
