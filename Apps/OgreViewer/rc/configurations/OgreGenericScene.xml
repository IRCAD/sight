--- conflicted
+++ resolved
@@ -7,15 +7,12 @@
         <!-- 3D negato image -->
         <param name="imageUID" />
         <param name="TF" />
-<<<<<<< HEAD
+        <param name="landmarks" />
         <param name="maskUID" />
         <param name="idvrEnumParamChannel" />
         <param name="idvrBoolParamChannel" />
         <param name="idvrDoubleParamChannel" />
         <param name="idvrColorParamChannel" />
-=======
-        <param name="landmarks" />
->>>>>>> 3180e8fd
     </parameters>
     <config>
         <!-- ******************************* Objects declaration ****************************** -->
