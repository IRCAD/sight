<extension implements="::fwServices::registry::AppConfig">
    <id>OgreGenericScene</id>
    <parameters>
        <param name="WID_PARENT" />
        <param name="COMPOSITOR_CHANEL" />
        <param name="modelSeries" />
        <param name="image" />
        <param name="volumeTF" />
        <param name="landmarks" />
    </parameters>
    <config>

        <!-- ******************************* Objects declaration ****************************** -->

        <object uid="${modelSeries}" type="::fwMedData::ModelSeries" src="ref" />
        <object uid="${image}" type="::fwData::Image" src="ref" />
        <object uid="${volumeTF}" type="::fwData::TransferFunction" src="deferred" />
        <object uid="${landmarks}" type="::fwData::Landmarks" src="ref" />

        <object uid="frameTL" type="::arData::FrameTL" />
        <object uid="videoImage" type="::fwData::Image" />
        <object uid="camera" type="::arData::Camera" />
        <object uid="pointList" type="::fwData::PointList" />
        <object uid="volumeClippingMatrix" type="::fwData::TransformationMatrix3D" />
        <object uid="identityMatrix" type="::fwData::TransformationMatrix3D" />

        <!-- ******************************* UI declaration *********************************** -->

        <service uid="mainView" type="::gui::view::SDefaultView">
            <gui>
                <layout type="::fwGui::LineLayoutManager">
                    <orientation value="vertical" />
                    <view proportion="1" />
                    <view proportion="0" />
                    <view proportion="0" />
                </layout>
                <toolBar/>
            </gui>
            <registry>
                <parent wid="${WID_PARENT}" />
                <toolBar sid="toolBarView" start="yes" />
                <view sid="genericSceneSrv" start="yes" />
                <view sid="3DNegatoEditorView" start="yes" />
                <view sid="volumeRenderingMainEditorView" start="yes" />
            </registry>
        </service>

        <service uid="toolBarView" type="::gui::aspect::SDefaultToolBar">
            <gui>
                <layout>
                    <menuItem name="Show/Hide vr editor" icon="OgreViewer-@PROJECT_VERSION@/icons/hide-view_horizontal.png" style="check" />
                    <separator/>
                    <menuItem name="Show volume" icon="media-0.1/icons/icon-VR.png" style="check" />
                    <menuItem name="Show negato" icon="media-0.1/icons/icon-2D.png" style="check" />
                    <separator/>
                    <menuItem name="Show/hide box cropping" icon="media-0.1/icons/icon-box.png" style="check" />
                    <menuItem name="Reset box cropping" icon="media-0.1/icons/icon-box-reset.png" />
                    <separator/>
                    <editor/>
<<<<<<< HEAD
                    <menuItem name="Play" icon="media-0.1/icons/start-cam.svg" />
                    <menuItem name="Pause" icon="media-0.1/icons/pause-cam.svg" />
                    <menuItem name="Stop" icon="media-0.1/icons/stop-cam.svg" />
=======
                    <menuItem name="Play" icon="arMedia-0.1/icons/start-cam.svg" />
                    <menuItem name="Pause" icon="arMedia-0.1/icons/pause-cam.svg" />
                    <menuItem name="Stop" icon="arMedia-0.1/icons/stop-cam.svg" />
                    <menuItem name="Show/Hide video" icon="arMedia-0.1/icons/show.svg" style="check"/>
>>>>>>> e6bbab56
                    <spacer />
                    <menuItem name="Fullscreen" icon="media-0.1/icons/Fullscreen.svg" />
                    <menuItem name="Windowed" icon="media-0.1/icons/Minimize.svg" shortcut="Escape" />
                </layout>
            </gui>
            <registry>
                <menuItem sid="volumeRenderingEditorAct" start="yes" />
                <menuItem sid="volumeVisibilityAct" start="yes" />
                <menuItem sid="negatoVisibilityAct" start="yes" />
                <menuItem sid="boxWidgetVisibilityAct" start="yes" />
                <menuItem sid="boxWidgetResetAct" start="yes" />
                <editor sid="videoSelectorSrv" start="yes" />
                <menuItem sid="actionStartVideo" start="yes" />
                <menuItem sid="pauseVideoAct" start="yes" />
                <menuItem sid="stopVideoAct" start="yes" />
                <menuItem sid="showHideVideoAct" start="yes" />
                <menuItem sid="fullscreenAct" start="yes" />
                <menuItem sid="windowedAct" start="yes" />
            </registry>
        </service>

        <service uid="3DNegatoEditorView" type="::gui::view::SDefaultView">
            <gui>
                <layout type="::fwGui::LineLayoutManager">
                    <orientation value="vertical" />
                    <view proportion="1" />
                </layout>
            </gui>
            <registry>
                <view sid="3DNegatoSlicerSrv" start="yes" />
            </registry>
        </service>

        <service uid="volumeRenderingMainEditorView" type="::gui::view::SDefaultView" >
            <gui>
                <layout type="::fwGui::LineLayoutManager">
                    <orientation value="horizontal" />
                    <view proportion="0" />
                    <view proportion="0" />
                </layout>
            </gui>
            <registry>
                <view sid="volumeRenderingBasicEditorView" start="yes" />
                <view sid="volumeRenderingAdvancedEditorView" start="yes" />
            </registry>
        </service>

        <service uid="volumeRenderingBasicEditorView" type="::guiQt::editor::SParameters" >
            <parameters>
                <param type="int" name="Samples" key="sampling" defaultValue="512" min="128" max="8192" />
                <param type="int" name="Opacity correction" key="opacityCorrection" defaultValue="200" min="1" max="200" />
                <param type="bool" name="Pre-integration" key="preIntegration" defaultValue="false" />
                <param type="bool" name="Ambient occlusion" key="ambientOcclusion" defaultValue="false" />
                <param type="bool" name="Color bleeding" key="colorBleeding" defaultValue="false" />
            </parameters>
        </service>

        <service uid="volumeRenderingAdvancedEditorView" type="::guiQt::editor::SParameters" >
            <parameters>
                <param type="double" name="AO factor" key="aoFactor" defaultValue="1.0" min="0.1" max="10.0" />
                <param type="double" name="Color bleeding factor" key="colorBleedingFactor" defaultValue="1.0" min="0.1" max="10.0" />
                <param type="int" name="SAT size ratio" key="satSizeRatio" defaultValue="1" min="1" max="4" />
                <param type="int" name="AO shells number" key="satShellsNumber" defaultValue="4" min="1" max="10" />
                <param type="int" name="AO shell radius" key="satShellRadius" defaultValue="4" min="1" max="10" />
                <param type="bool" name="Soft shadows" key="shadows" defaultValue="false" />
                <param type="int" name="Shadow cone angle" key="satConeAngle" defaultValue="10" min="10" max="100" />
                <param type="int" name="Shadow cone samples" key="satConeSamples" defaultValue="50" min="10" max="100" />
            </parameters>
        </service>

        <!-- ************************************* Actions ************************************ -->

        <service uid="volumeRenderingEditorAct" type="::gui::action::SModifyLayout">
            <config>
                <show_or_hide sid="volumeRenderingMainEditorView" />
            </config>
        </service>

        <service uid="volumeVisibilityAct" type="::gui::action::SBooleanSlotCaller">
            <slots>
                <slot>volumeAdp/updateVisibility</slot>
            </slots>
            <state active="true" />
        </service>

        <service uid="negatoVisibilityAct" type="::gui::action::SBooleanSlotCaller">
            <slots>
                <slot>3DNegatoAdp/setVisibility</slot>
            </slots>
            <state active="true" />
        </service>

        <service uid="boxWidgetVisibilityAct" type="::gui::action::SBooleanSlotCaller">
            <slots>
                <slot>volumeAdp/toggleWidgets</slot>
            </slots>
        </service>

        <service uid="boxWidgetResetAct" type="::gui::action::SSlotCaller">
            <slots>
                <slot>clippingBoxResetSrv/update</slot>
                <slot>volumeAdp/updateClippingBox</slot>
            </slots>
        </service>

        <service uid="actionStartVideo" type="::gui::action::SSlotCaller">
            <slots>
                <slot>frameGrabberSrv/startCamera</slot>
            </slots>
        </service>

        <service uid="pauseVideoAct" type="::gui::action::SSlotCaller">
            <slots>
                <slot>frameGrabberSrv/pauseCamera</slot>
            </slots>
        </service>

        <service uid="stopVideoAct" type="::gui::action::SSlotCaller">
            <slots>
                <slot>frameGrabberSrv/stopCamera</slot>
            </slots>
        </service>

        <service uid="showHideVideoAct" type="::gui::action::SSlotCaller">
            <state active="true"/>
            <slots>
                <slot>videoAdp/toggleVisibility</slot>
            </slots>
        </service>

        <service uid="fullscreenAct" type="::uiVisuOgre::SScreenSelector" >
            <config mode="select" />
        </service>

        <service uid="windowedAct" type="::gui::action::SSlotCaller">
            <state visible="false" />
            <slots>
                <slot>genericSceneSrv/disableFullscreen</slot>
                <slot>fullscreenAct/show</slot>
            </slots>
        </service>

        <!-- ******************************* Begin Generic Scene ******************************* -->

        <service uid="genericSceneSrv" type="::fwRenderOgre::SRender">
            <scene>
                <background topColor="#DDDDDD" bottomColor="#43958D" topScale="0.7" bottomScale="1.0" />
                <layer id="video" depth="1" >
                    <viewport hOffset="0.03" vOffset="0.03" width="0.3" height="0.3" hAlign="right" vAlign="top"/>
                </layer>
                <layer id="default" depth="2" transparency="HybridTransparency" numPeels="3" overlays="LogoOverlay" />
                <adaptor uid="videoAdp" />
                <adaptor uid="defaultInteractorAdp" />
                <adaptor uid="defaultPickerAdp" />
                <adaptor uid="modeSeriesAdp" />
                <adaptor uid="3DNegatoAdp" />
                <adaptor uid="volumeAdp" />
                <adaptor uid="pointListAdp" />
                <adaptor uid="landmarksAdp" />
                <adaptor uid="renderStatsAdp" />
                <adaptor uid="textAdp" />
                <adaptor uid="pickedVoxelTextAdp" />
            </scene>
        </service>

        <service uid="videoAdp" type="::visuOgreAdaptor::SVideo">
            <in key="image" uid="videoImage" autoConnect="yes" />
            <in key="camera" uid="camera" />
            <config layer="video" />
        </service>

        <service uid="defaultInteractorAdp" type="::visuOgreAdaptor::STrackballCamera">
            <config layer="default" />
        </service>

        <service uid="defaultPickerAdp" type="::visuOgreAdaptor::SPicker">
            <config layer="default" queryMask="0x1"/>
        </service>

        <service uid="modeSeriesAdp" type="::visuOgreAdaptor::SModelSeries" autoConnect="yes">
            <in key="model" uid="${modelSeries}" />
            <config layer="default" queryFlags="0x1" />
        </service>

        <service uid="volumeAdp" type="::visuOgreAdaptor::SVolumeRender">
            <inout key="image" uid="${image}" autoConnect="yes" />
            <inout key="tf" uid="${volumeTF}" optional="yes" />
            <inout key="clippingMatrix" uid="volumeClippingMatrix" autoConnect="yes" />
            <config layer="default" widgets="no" preintegration="no" autoresetcamera="yes" samples="1024"/>
        </service>

        <service uid="3DNegatoAdp" type="::visuOgreAdaptor::SNegato3D">
            <inout key="image" uid="${image}" autoConnect="yes" />
            <inout key="tf" uid="${volumeTF}" optional="yes" />
            <config layer="default" interactive="true" />
        </service>

        <service uid="pointListAdp" type="::visuOgreAdaptor::SPointList" autoConnect="yes">
            <in key="pointList" uid="pointList" />
            <config layer="default" autoresetcamera="no" color="#ff0000" radius="1" fixedSize="true" />
        </service>

        <service uid="landmarksAdp" type="::visuOgreAdaptor::SLandmarks" autoConnect="yes">
            <in key="landmarks" uid="${landmarks}" />
            <config layer="default" />
        </service>

        <service uid="textAdp" type="::visuOgreAdaptor::SText">
            <text>Not for clinical use.&#xA;Demonstration only.</text>
            <config layer="default" fontSource="DejaVuSans.ttf" fontSize="24"
                    hAlign="center" vAlign="bottom" color="#eeeeee" />
        </service>

        <service uid="pickedVoxelTextAdp" type="::visuOgreAdaptor::SText">
            <text></text>
            <config layer="default" fontSource="DejaVuSans.ttf" fontSize="12"
                    x="0.01" y="0.01" hAlign="right" vAlign="top" color="#ff0000" />
        </service>

        <service uid="renderStatsAdp" type="::visuOgreAdaptor::SRenderStats">
            <config layer="default" color="#ff0000" fontSize="12" />
        </service>

        <!-- ************************************* Services ************************************ -->

        <service uid="synchronizerSrv" type="::videoTools::SFrameMatrixSynchronizer" worker="videoWorker">
            <in group="frameTL">
                <key uid="frameTL" />
            </in>
            <inout group="image">
                <key uid="videoImage" />
            </inout>
            <framerate>30</framerate>
        </service>

        <service uid="3DNegatoSlicerSrv" type="::uiImageQt::SliceIndexPositionEditor" autoConnect="yes">
            <inout key="image" uid="${image}" />
            <sliceIndex>Sagittal</sliceIndex>
        </service>

        <service uid="frameGrabberSrv" type="::videoQt::SFrameGrabber">
            <in key="camera" uid="camera" />
            <inout key="frameTL" uid="frameTL" />
        </service>

        <service uid="videoSelectorSrv" type="::videoQt::editor::SCamera">
            <inout key="camera" uid="camera" />
            <videoSupport>yes</videoSupport>
        </service>

        <service uid="pointListModifierSrv" type="::ctrlPicking::SManagePointList">
            <inout key="pointList" uid="pointList" />
        </service>

        <service uid="clippingBoxResetSrv" type="::ctrlCamp::SCopy" >
            <in key="source" uid="identityMatrix" />
            <inout key="target" uid="volumeClippingMatrix" />
        </service>

        <!-- ******************************* Connections ***************************************** -->

        <connect>
            <signal>defaultPickerAdp/picked</signal>
            <slot>pointListModifierSrv/pick</slot>
        </connect>

        <connect channel="${COMPOSITOR_CHANEL}">
            <signal>genericSceneSrv/compositorUpdated</signal>
        </connect>

        <connect>
            <signal>volumeRenderingBasicEditorView/boolChanged</signal>
            <slot>volumeAdp/setBoolParameter</slot>
        </connect>

        <connect>
            <signal>volumeRenderingBasicEditorView/intChanged</signal>
            <slot>volumeAdp/setIntParameter</slot>
        </connect>

        <connect>
            <signal>volumeRenderingAdvancedEditorView/boolChanged</signal>
            <slot>volumeAdp/setBoolParameter</slot>
        </connect>

        <connect>
            <signal>volumeRenderingAdvancedEditorView/intChanged</signal>
            <slot>volumeAdp/setIntParameter</slot>
        </connect>

        <connect>
            <signal>volumeRenderingAdvancedEditorView/doubleChanged</signal>
            <slot>volumeAdp/setDoubleParameter</slot>
        </connect>

        <connect>
            <signal>${image}/visibilityModified</signal>
            <slot>negatoVisibilityAct/setIsActive</slot>
        </connect>

        <connect>
            <signal>fullscreenAct/screenSelected</signal>
            <slot>fullscreenAct/hide</slot>
            <slot>genericSceneSrv/enableFullscreen</slot>
        </connect>

        <connect>
            <signal>genericSceneSrv/fullscreenSet</signal>
            <slot>windowedAct/setVisible</slot>
            <slot>windowedAct/setIsExecutable</slot>
        </connect>

        <connect>
            <signal>windowedAct/disabled</signal>
            <slot>fullscreenAct/show</slot>
        </connect>

        <connect>
            <signal>3DNegatoAdp/pickedVoxel</signal>
            <slot>pickedVoxelTextAdp/setText</slot>
        </connect>

        <!-- ******************************* Start/Stop services ***************************************** -->

        <start uid="mainView" />
        <start uid="synchronizerSrv" />
        <start uid="frameGrabberSrv" />
        <start uid="pointListModifierSrv" />
        <start uid="clippingBoxResetSrv" />
        <start uid="videoAdp" />
        <start uid="defaultInteractorAdp" />
        <start uid="defaultPickerAdp" />
        <start uid="modeSeriesAdp" />
        <start uid="volumeAdp" />
        <start uid="3DNegatoAdp" />
        <start uid="pointListAdp" />
        <start uid="landmarksAdp" />
        <start uid="renderStatsAdp" />
        <start uid="textAdp" />
        <start uid="pickedVoxelTextAdp" />

        <update uid="volumeRenderingEditorAct" />

    </config>
</extension><|MERGE_RESOLUTION|>--- conflicted
+++ resolved
@@ -57,16 +57,10 @@
                     <menuItem name="Reset box cropping" icon="media-0.1/icons/icon-box-reset.png" />
                     <separator/>
                     <editor/>
-<<<<<<< HEAD
                     <menuItem name="Play" icon="media-0.1/icons/start-cam.svg" />
                     <menuItem name="Pause" icon="media-0.1/icons/pause-cam.svg" />
                     <menuItem name="Stop" icon="media-0.1/icons/stop-cam.svg" />
-=======
-                    <menuItem name="Play" icon="arMedia-0.1/icons/start-cam.svg" />
-                    <menuItem name="Pause" icon="arMedia-0.1/icons/pause-cam.svg" />
-                    <menuItem name="Stop" icon="arMedia-0.1/icons/stop-cam.svg" />
-                    <menuItem name="Show/Hide video" icon="arMedia-0.1/icons/show.svg" style="check"/>
->>>>>>> e6bbab56
+                    <menuItem name="Show/Hide video" icon="media-0.1/icons/show.svg" style="check"/>
                     <spacer />
                     <menuItem name="Fullscreen" icon="media-0.1/icons/Fullscreen.svg" />
                     <menuItem name="Windowed" icon="media-0.1/icons/Minimize.svg" shortcut="Escape" />
