<extension implements="::fwServices::registry::AppConfig">
    <id>OgreGenericScene</id>
    <parameters>
        <param name="WID_PARENT" />
        <param name="COMPOSITOR_CHANEL" />
        <param name="modelSeries" />
        <param name="image" />
        <param name="volumeTF" />
        <param name="landmarks" />
    </parameters>
    <config>

        <!-- ******************************* Objects declaration ****************************** -->

        <object uid="${modelSeries}" type="::fwMedData::ModelSeries" src="ref" />
        <object uid="${image}" type="::fwData::Image" src="ref" />
        <object uid="${volumeTF}" type="::fwData::TransferFunction" src="deferred" />
        <object uid="${landmarks}" type="::fwData::Landmarks" src="ref" />

        <object uid="frameTL" type="::arData::FrameTL" />
        <object uid="videoImage" type="::fwData::Image" />
        <object uid="camera" type="::arData::Camera" />
        <object uid="pointList" type="::fwData::PointList" />
        <object uid="volumeClippingMatrix" type="::fwData::TransformationMatrix3D" />
        <object uid="identityMatrix" type="::fwData::TransformationMatrix3D" />

        <!-- ******************************* UI declaration *********************************** -->

        <service uid="mainView" type="::gui::view::SDefaultView">
            <gui>
                <layout type="::fwGui::LineLayoutManager">
                    <orientation value="vertical" />
                    <view proportion="1" />
                    <view proportion="0" />
                    <view proportion="0" />
                </layout>
                <toolBar/>
            </gui>
            <registry>
                <parent wid="${WID_PARENT}" />
                <toolBar sid="toolBarView" start="yes" />
                <view sid="genericSceneSrv" start="yes" />
                <view sid="3DNegatoEditorView" start="yes" />
                <view sid="volumeRenderingMainEditorView" start="yes" />
            </registry>
        </service>

        <service uid="toolBarView" type="::gui::aspect::SDefaultToolBar">
            <gui>
                <layout>
                    <menuItem name="Show/Hide vr editor" icon="OgreViewer-@PROJECT_VERSION@/icons/hide-view_horizontal.png" style="check" />
                    <separator/>
                    <menuItem name="Show volume" icon="media-0.1/icons/icon-VR.png" style="check" />
                    <menuItem name="Show negato" icon="media-0.1/icons/icon-2D.png" style="check" />
                    <separator/>
                    <menuItem name="Show/hide box cropping" icon="media-0.1/icons/icon-box.png" style="check" />
                    <menuItem name="Reset box cropping" icon="media-0.1/icons/icon-box-reset.png" />
                    <separator/>
                    <editor/>
                    <menuItem name="Play" icon="arMedia-0.1/icons/start-cam.svg" />
                    <menuItem name="Pause" icon="arMedia-0.1/icons/pause-cam.svg" />
                    <menuItem name="Stop" icon="arMedia-0.1/icons/stop-cam.svg" />
                    <spacer />
                    <menuItem name="Fullscreen" icon="media-0.1/icons/Fullscreen.svg" />
                    <menuItem name="Windowed" icon="media-0.1/icons/Minimize.svg" shortcut="Escape" />
                </layout>
            </gui>
            <registry>
                <menuItem sid="volumeRenderingEditorAct" start="yes" />
                <menuItem sid="volumeVisibilityAct" start="yes" />
                <menuItem sid="negatoVisibilityAct" start="yes" />
                <menuItem sid="boxWidgetVisibilityAct" start="yes" />
                <menuItem sid="boxWidgetResetAct" start="yes" />
                <editor sid="videoSelectorSrv" start="yes" />
                <menuItem sid="actionStartVideo" start="yes" />
                <menuItem sid="pauseVideoAct" start="yes" />
                <menuItem sid="stopVideoAct" start="yes" />
                <menuItem sid="fullscreenAct" start="yes" />
                <menuItem sid="windowedAct" start="yes" />
            </registry>
        </service>

        <service uid="3DNegatoEditorView" type="::gui::view::SDefaultView">
            <gui>
                <layout type="::fwGui::LineLayoutManager">
                    <orientation value="vertical" />
                    <view proportion="1" />
                </layout>
            </gui>
            <registry>
                <view sid="3DNegatoSlicerSrv" start="yes" />
            </registry>
        </service>

        <service uid="volumeRenderingMainEditorView" type="::gui::view::SDefaultView" >
            <gui>
                <layout type="::fwGui::LineLayoutManager">
                    <orientation value="horizontal" />
                    <view proportion="0" />
                    <view proportion="0" />
                </layout>
            </gui>
            <registry>
                <view sid="volumeRenderingBasicEditorView" start="yes" />
                <view sid="volumeRenderingAdvancedEditorView" start="yes" />
            </registry>
        </service>

        <service uid="volumeRenderingBasicEditorView" type="::guiQt::editor::SParameters" >
            <parameters>
                <param type="int" name="Samples" key="sampling" defaultValue="512" min="128" max="8192" />
                <param type="int" name="Opacity correction" key="opacityCorrection" defaultValue="200" min="1" max="200" />
                <param type="bool" name="Pre-integration" key="preIntegration" defaultValue="false" />
                <param type="bool" name="Ambient occlusion" key="ambientOcclusion" defaultValue="false" />
                <param type="bool" name="Color bleeding" key="colorBleeding" defaultValue="false" />
            </parameters>
        </service>

        <service uid="volumeRenderingAdvancedEditorView" type="::guiQt::editor::SParameters" >
            <parameters>
                <param type="double" name="AO factor" key="aoFactor" defaultValue="1.0" min="0.1" max="10.0" />
                <param type="double" name="Color bleeding factor" key="colorBleedingFactor" defaultValue="1.0" min="0.1" max="10.0" />
                <param type="int" name="SAT size ratio" key="satSizeRatio" defaultValue="1" min="1" max="4" />
                <param type="int" name="AO shells number" key="satShellsNumber" defaultValue="4" min="1" max="10" />
                <param type="int" name="AO shell radius" key="satShellRadius" defaultValue="4" min="1" max="10" />
                <param type="bool" name="Soft shadows" key="shadows" defaultValue="false" />
                <param type="int" name="Shadow cone angle" key="satConeAngle" defaultValue="10" min="10" max="100" />
                <param type="int" name="Shadow cone samples" key="satConeSamples" defaultValue="50" min="10" max="100" />
            </parameters>
        </service>

        <!-- ************************************* Actions ************************************ -->

        <service uid="volumeRenderingEditorAct" type="::gui::action::SModifyLayout">
            <config>
                <show_or_hide sid="volumeRenderingMainEditorView" />
            </config>
        </service>

        <service uid="volumeVisibilityAct" type="::gui::action::SBooleanSlotCaller">
            <slots>
                <slot>volumeAdp/updateVisibility</slot>
            </slots>
            <state active="true" />
        </service>

        <service uid="negatoVisibilityAct" type="::gui::action::SBooleanSlotCaller">
            <slots>
                <slot>3DNegatoAdp/setVisibility</slot>
            </slots>
            <state active="true" />
        </service>

        <service uid="boxWidgetVisibilityAct" type="::gui::action::SBooleanSlotCaller">
            <slots>
                <slot>volumeAdp/toggleWidgets</slot>
            </slots>
        </service>

        <service uid="boxWidgetResetAct" type="::gui::action::SSlotCaller">
            <slots>
                <slot>clippingBoxResetSrv/update</slot>
                <slot>volumeAdp/updateClippingBox</slot>
            </slots>
        </service>

        <service uid="actionStartVideo" type="::gui::action::SSlotCaller">
            <slots>
                <slot>frameGrabberSrv/startCamera</slot>
            </slots>
        </service>

        <service uid="pauseVideoAct" type="::gui::action::SSlotCaller">
            <slots>
                <slot>frameGrabberSrv/pauseCamera</slot>
            </slots>
        </service>

        <service uid="stopVideoAct" type="::gui::action::SSlotCaller">
            <slots>
                <slot>frameGrabberSrv/stopCamera</slot>
            </slots>
        </service>

        <service uid="fullscreenAct" type="::uiVisuOgre::SScreenSelector" >
            <config mode="select" />
        </service>

        <service uid="windowedAct" type="::gui::action::SSlotCaller">
            <state visible="false" />
            <slots>
                <slot>genericSceneSrv/disableFullscreen</slot>
                <slot>fullscreenAct/show</slot>
            </slots>
        </service>

        <!-- ******************************* Begin Generic Scene ******************************* -->

        <service uid="genericSceneSrv" type="::fwRenderOgre::SRender">
            <scene>
                <background topColor="#DDDDDD" bottomColor="#43958D" topScale="0.7" bottomScale="1.0" />
                <layer id="video" depth="1" >
                    <viewport hOffset="0.03" vOffset="0.03" width="0.3" height="0.3" hAlign="right" vAlign="top"/>
                </layer>
                <layer id="default" depth="2" transparency="HybridTransparency" numPeels="3" overlays="LogoOverlay" />
                <adaptor uid="videoAdp" />
                <adaptor uid="videoInteractorAdp" />
                <adaptor uid="defaultInteractorAdp" />
                <adaptor uid="defaultPickerAdp" />
                <adaptor uid="modeSeriesAdp" />
                <adaptor uid="3DNegatoAdp" />
                <adaptor uid="volumeAdp" />
                <adaptor uid="pointListAdp" />
                <adaptor uid="landmarksAdp" />
                <adaptor uid="renderStatsAdp" />
                <adaptor uid="textAdp" />
                <adaptor uid="pickedVoxelTextAdp" />
            </scene>
        </service>

        <service uid="videoAdp" type="::visuOgreAdaptor::SVideo">
            <in key="image" uid="videoImage" autoConnect="yes" />
            <in key="camera" uid="camera" />
            <config layer="video" />
        </service>

        <service uid="videoInteractorAdp" type="::visuOgreAdaptor::SInteractorStyle">
            <in key="object" uid="camera" />
            <config layer="video" movement="Fixed" />
        </service>

        <service uid="defaultInteractorAdp" type="::visuOgreAdaptor::SInteractorStyle">
            <config layer="default" movement="VR" />
        </service>

        <service uid="defaultPickerAdp" type="::visuOgreAdaptor::SInteractorStyle">
            <config layer="default" picker="Mesh" queryMask="0x1"/>
        </service>

        <service uid="modeSeriesAdp" type="::visuOgreAdaptor::SModelSeries" autoConnect="yes">
            <in key="model" uid="${modelSeries}" />
            <config layer="default" queryFlags="0x1" />
        </service>

        <service uid="volumeAdp" type="::visuOgreAdaptor::SVolumeRender">
            <inout key="image" uid="${image}" autoConnect="yes" />
            <inout key="tf" uid="${volumeTF}" optional="yes" />
            <inout key="clippingMatrix" uid="volumeClippingMatrix" autoConnect="yes" />
            <config layer="default" widgets="no" preintegration="no" autoresetcamera="yes" samples="1024"/>
        </service>

        <service uid="3DNegatoAdp" type="::visuOgreAdaptor::SNegato3D">
            <inout key="image" uid="${image}" autoConnect="yes" />
            <inout key="tf" uid="${volumeTF}" optional="yes" />
            <config layer="default" interactive="true" />
        </service>

        <service uid="pointListAdp" type="::visuOgreAdaptor::SPointList" autoConnect="yes">
            <in key="pointList" uid="pointList" />
            <config layer="default" autoresetcamera="no" color="#ff0000" radius="1" fixedSize="true" />
        </service>

        <service uid="landmarksAdp" type="::visuOgreAdaptor::SLandmarks" autoConnect="yes">
            <in key="landmarks" uid="${landmarks}" />
            <config layer="default" />
        </service>

        <service uid="textAdp" type="::visuOgreAdaptor::SText">
            <text>Not for clinical use.&#xA;Demonstration only.</text>
            <config layer="default" fontSource="DejaVuSans.ttf" fontSize="24"
                    hAlign="center" vAlign="bottom" color="#eeeeee" />
        </service>

        <service uid="pickedVoxelTextAdp" type="::visuOgreAdaptor::SText">
            <text></text>
            <config layer="default" fontSource="DejaVuSans.ttf" fontSize="12"
                    x="0.01" y="0.01" hAlign="right" vAlign="top" color="#ff0000" />
        </service>

        <service uid="renderStatsAdp" type="::visuOgreAdaptor::SRenderStats">
            <config layer="default" color="#ff0000" fontSize="12" />
        </service>

        <!-- ************************************* Services ************************************ -->

        <service uid="synchronizerSrv" type="::videoTools::SFrameMatrixSynchronizer" worker="videoWorker">
            <in group="frameTL">
                <key uid="frameTL" />
            </in>
            <inout group="image">
                <key uid="videoImage" />
            </inout>
            <framerate>30</framerate>
        </service>

        <service uid="3DNegatoSlicerSrv" type="::uiImageQt::SliceIndexPositionEditor" autoConnect="yes">
            <inout key="image" uid="${image}" />
            <sliceIndex>Sagittal</sliceIndex>
        </service>

        <service uid="frameGrabberSrv" type="::videoQt::SFrameGrabber">
            <in key="camera" uid="camera" />
            <inout key="frameTL" uid="frameTL" />
        </service>

        <service uid="videoSelectorSrv" type="::videoQt::editor::SCamera">
            <inout key="camera" uid="camera" />
            <videoSupport>yes</videoSupport>
        </service>

        <service uid="pointListModifierSrv" type="::uiVisuOgre::SAddPoint">
            <inout key="pointList" uid="pointList" />
        </service>

        <service uid="clippingBoxResetSrv" type="::ctrlCamp::SCopy" >
            <in key="source" uid="identityMatrix" />
            <inout key="target" uid="volumeClippingMatrix" />
        </service>

        <!-- ******************************* Connections ***************************************** -->

        <connect>
            <signal>defaultPickerAdp/picked</signal>
            <slot>pointListModifierSrv/pick</slot>
        </connect>

        <connect channel="${COMPOSITOR_CHANEL}">
            <signal>genericSceneSrv/compositorUpdated</signal>
        </connect>

        <connect>
            <signal>volumeRenderingBasicEditorView/boolChanged</signal>
            <slot>volumeAdp/setBoolParameter</slot>
        </connect>

        <connect>
            <signal>volumeRenderingBasicEditorView/intChanged</signal>
            <slot>volumeAdp/setIntParameter</slot>
        </connect>

        <connect>
            <signal>volumeRenderingAdvancedEditorView/boolChanged</signal>
            <slot>volumeAdp/setBoolParameter</slot>
        </connect>

        <connect>
            <signal>volumeRenderingAdvancedEditorView/intChanged</signal>
            <slot>volumeAdp/setIntParameter</slot>
        </connect>

        <connect>
            <signal>volumeRenderingAdvancedEditorView/doubleChanged</signal>
            <slot>volumeAdp/setDoubleParameter</slot>
        </connect>

        <connect>
            <signal>${image}/visibilityModified</signal>
            <slot>negatoVisibilityAct/setIsActive</slot>
        </connect>

        <connect>
<<<<<<< HEAD
            <signal>fullscreenAct/screenSelected</signal>
            <slot>fullscreenAct/hide</slot>
            <slot>genericSceneSrv/enableFullscreen</slot>
        </connect>

        <connect>
            <signal>genericSceneSrv/fullscreenSet</signal>
            <slot>windowedAct/setVisible</slot>
            <slot>windowedAct/setIsExecutable</slot>
        </connect>

        <connect>
            <signal>windowedAct/disabled</signal>
            <slot>fullscreenAct/show</slot>
=======
            <signal>3DNegatoAdp/pickedVoxel</signal>
            <slot>pickedVoxelTextAdp/setText</slot>
>>>>>>> 5efa5a96
        </connect>

        <!-- ******************************* Start/Stop services ***************************************** -->

        <start uid="mainView" />
        <start uid="synchronizerSrv" />
        <start uid="frameGrabberSrv" />
        <start uid="pointListModifierSrv" />
        <start uid="clippingBoxResetSrv" />
        <start uid="videoAdp" />
        <start uid="videoInteractorAdp" />
        <start uid="defaultInteractorAdp" />
        <start uid="defaultPickerAdp" />
        <start uid="modeSeriesAdp" />
        <start uid="volumeAdp" />
        <start uid="3DNegatoAdp" />
        <start uid="pointListAdp" />
        <start uid="landmarksAdp" />
        <start uid="renderStatsAdp" />
        <start uid="textAdp" />
        <start uid="pickedVoxelTextAdp" />

        <update uid="volumeRenderingEditorAct" />

    </config>
</extension><|MERGE_RESOLUTION|>--- conflicted
+++ resolved
@@ -359,7 +359,6 @@
         </connect>
 
         <connect>
-<<<<<<< HEAD
             <signal>fullscreenAct/screenSelected</signal>
             <slot>fullscreenAct/hide</slot>
             <slot>genericSceneSrv/enableFullscreen</slot>
@@ -374,10 +373,11 @@
         <connect>
             <signal>windowedAct/disabled</signal>
             <slot>fullscreenAct/show</slot>
-=======
+        </connect>
+        
+        <connect>
             <signal>3DNegatoAdp/pickedVoxel</signal>
             <slot>pickedVoxelTextAdp/setText</slot>
->>>>>>> 5efa5a96
         </connect>
 
         <!-- ******************************* Start/Stop services ***************************************** -->
