
<extension implements="::fwServices::registry::AppConfig2">
    <id>OgreNegato2D</id>
    <parameters>
        <param name="WID_PARENT" />
        <param name="imageUID" />
        <param name="TFSelections" />
    </parameters>
    <config>

        <!-- ******************************* Objects declaration ****************************** -->

        <object uid="${imageUID}"  type="::fwData::Image" src="ref" />
        <object uid="${TFSelections}" type="::fwData::Composite" src="ref" />

        <!-- ******************************* UI declaration *********************************** -->

        <service uid="OgreNegato2D" type="::gui::view::SDefaultView" >
            <gui>
                <layout type="::fwGui::LineLayoutManager">
                    <orientation value="vertical" />
                    <view proportion="1" />
                    <view proportion="0" />
                </layout>
            </gui>
            <registry>
                <parent wid="${WID_PARENT}" />
                <view sid="negato2DScene" start="yes" />
                <view sid="negato2DInteractor" start="yes" />
            </registry>
        </service>

<<<<<<< HEAD
        <service uid="negato2DInteractor" type="::gui::view::SDefaultView" >
            <gui>
                <layout type="::fwGui::LineLayoutManager" >
                    <orientation value="vertical" />
                    <view proportion="1" />
                    <view proportion="1" />
                </layout>
            </gui>
            <registry>
                <view sid="sliderIndexEditor2D" start="yes" />
                <view sid="windowLevel2D" start="yes" />
            </registry>
        </service>

        <!-- ******************************* Services ***************************************** -->

        <service uid="negato2DScene" type="::fwRenderOgre::SRender" autoConnect="yes" >
            <in key="image" uid="${imageUID}" />
            <inout key="TFSelections" uid="${TFSelections}" />
            <scene >
=======
        <!-- Begin Generic Scene ***************************************** -->
>>>>>>> 3dd36ee6

        <service uid="negato2DScene" type="::fwRenderOgre::SRender" >
            <adaptor uid="interactorAdaptor" start="yes" />
            <adaptor uid="negato2DAdaptor" start="yes" />

            <!-- Fix afterglow bug when dezooming -->
            <background topColor="#DDDDDD" bottomColor="#43958D" topScale="0.7" bottomScale="1.0" />

            <!-- Default Layer -->
            <layer id="default" depth="1"/>
        </service>

        <service uid="interactorAdaptor" type="::visuOgreAdaptor::SInteractorStyle" >
            <config layer="default" style="Negato2D" />
        </service>

        <service uid="negato2DAdaptor" type="::visuOgreAdaptor::SNegato2D" >
            <in key="image" uid="${imageUID}" autoConnect="yes"/>
            <inout key="TF" uid="${TFSelections}" />
            <config layer="default" selectedTFKey="SelectedTF" />
        </service>

<<<<<<< HEAD
=======
        <!-- End Generic Scene ***************************************** -->

        <service uid="negato2DInteractor" type="::gui::view::SDefaultView" >
            <gui>
                <layout type="::fwGui::LineLayoutManager" >
                    <orientation value="vertical" />
                    <view proportion="1" />
                    <view proportion="1" />
                </layout>
            </gui>
            <registry>
                <view sid="sliderIndexEditor2D" start="yes" />
                <view sid="windowLevel2D" start="yes" />
            </registry>
        </service>

>>>>>>> 3dd36ee6
        <!-- Slice editor service -->
        <service uid="sliderIndexEditor2D" type="::uiImage::SliceIndexPositionEditor" autoConnect="yes">
            <inout key="image" uid="${imageUID}" />
            <sliceIndex>Sagittal</sliceIndex>
        </service>

        <!-- Negato windowing service -->
        <service uid="windowLevel2D" type="::uiImage::WindowLevel">
            <inout key="image" uid="${imageUID}" autoConnect="yes" />
            <inout key="TFSelections" uid="${TFSelections}" />
            <config selectedTFKey="SelectedTF" />
        </service>

        <start uid="OgreNegato2D" />

    </config>
</extension><|MERGE_RESOLUTION|>--- conflicted
+++ resolved
@@ -30,7 +30,6 @@
             </registry>
         </service>
 
-<<<<<<< HEAD
         <service uid="negato2DInteractor" type="::gui::view::SDefaultView" >
             <gui>
                 <layout type="::fwGui::LineLayoutManager" >
@@ -51,34 +50,23 @@
             <in key="image" uid="${imageUID}" />
             <inout key="TFSelections" uid="${TFSelections}" />
             <scene >
-=======
-        <!-- Begin Generic Scene ***************************************** -->
->>>>>>> 3dd36ee6
 
-        <service uid="negato2DScene" type="::fwRenderOgre::SRender" >
-            <adaptor uid="interactorAdaptor" start="yes" />
-            <adaptor uid="negato2DAdaptor" start="yes" />
+                <!-- Fix afterglow bug when dezooming -->
+                <background topColor="#DDDDDD" bottomColor="#43958D" topScale="0.7" bottomScale="1.0" />
 
-            <!-- Fix afterglow bug when dezooming -->
-            <background topColor="#DDDDDD" bottomColor="#43958D" topScale="0.7" bottomScale="1.0" />
+                <!-- Default Layer -->
+                <renderer id="default" layer="1"/>
 
-            <!-- Default Layer -->
-            <layer id="default" depth="1"/>
+                <adaptor id="interactorAdaptor" class="::visuOgreAdaptor::SInteractorStyle" objectId="self">
+                    <config renderer="default" style="Negato2D" />
+                </adaptor>
+
+                <adaptor id="negato2DAdaptor" class="::visuOgreAdaptor::SNegato2D" objectId="image">
+                    <config renderer="default" selectedTFKey="SelectedTF" tfSelectionFwID="TFSelections" />
+                </adaptor>
+
+            </scene>
         </service>
-
-        <service uid="interactorAdaptor" type="::visuOgreAdaptor::SInteractorStyle" >
-            <config layer="default" style="Negato2D" />
-        </service>
-
-        <service uid="negato2DAdaptor" type="::visuOgreAdaptor::SNegato2D" >
-            <in key="image" uid="${imageUID}" autoConnect="yes"/>
-            <inout key="TF" uid="${TFSelections}" />
-            <config layer="default" selectedTFKey="SelectedTF" />
-        </service>
-
-<<<<<<< HEAD
-=======
-        <!-- End Generic Scene ***************************************** -->
 
         <service uid="negato2DInteractor" type="::gui::view::SDefaultView" >
             <gui>
@@ -94,15 +82,14 @@
             </registry>
         </service>
 
->>>>>>> 3dd36ee6
         <!-- Slice editor service -->
         <service uid="sliderIndexEditor2D" type="::uiImage::SliceIndexPositionEditor" autoConnect="yes">
-            <inout key="image" uid="${imageUID}" />
+            <inout key="imageKey" uid="${imageUID}" />
             <sliceIndex>Sagittal</sliceIndex>
         </service>
 
         <!-- Negato windowing service -->
-        <service uid="windowLevel2D" type="::uiImage::WindowLevel">
+        <service uid="windowLevel2D" type="::uiImage::WindowLevel" autoConnect="yes">
             <inout key="image" uid="${imageUID}" autoConnect="yes" />
             <inout key="TFSelections" uid="${TFSelections}" />
             <config selectedTFKey="SelectedTF" />
