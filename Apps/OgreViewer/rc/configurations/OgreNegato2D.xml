--- conflicted
+++ resolved
@@ -3,19 +3,11 @@
     <parameters>
         <param name="WID_PARENT" />
         <param name="image" />
-<<<<<<< HEAD
-        <param name="TF" />
-    </parameters>
-    <config>
-        <object uid="${image}" type="::fwData::Image" src="ref" />
-        <object uid="${TF}" type="::fwData::TransferFunction" src="deferred" />
-=======
         <param name="tf" />
     </parameters>
     <config>
         <object uid="${image}" type="::fwData::Image" src="ref" />
         <object uid="${tf}" type="::fwData::TransferFunction" src="deferred" />
->>>>>>> 3e450638
 
         <service uid="OgreNegato2D" type="::gui::view::SDefaultView">
             <gui>
@@ -50,11 +42,7 @@
 
         <service uid="negato2DAdaptor" type="::visuOgreAdaptor::SNegato2D">
             <inout key="image" uid="${image}" autoConnect="yes" />
-<<<<<<< HEAD
-            <inout key="tf" uid="${TF}" optional="yes" />
-=======
             <inout key="tf" uid="${tf}" optional="yes" />
->>>>>>> 3e450638
             <config layer="default" />
         </service>
 
