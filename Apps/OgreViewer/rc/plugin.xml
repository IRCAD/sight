<?xml version="1.0" encoding="UTF-8"?>

<plugin id="OgreViewer" version="@DASH_VERSION@" >

    <requirement id="dataReg" />
    <requirement id="servicesReg" />
    <requirement id="visuOgreAdaptor" />
    <requirement id="visuOgreQt" />
    <requirement id="visuVTKQt" />
    <requirement id="material" />
    <requirement id="scene2D" />

    <xi:include href="configurations/vtkGenericScene.xml" xmlns:xi="http://www.w3.org/2003/XInclude" />
    <xi:include href="configurations/OgreGenericScene.xml" xmlns:xi="http://www.w3.org/2003/XInclude" />
    <xi:include href="configurations/OgreNegato2D.xml" xmlns:xi="http://www.w3.org/2003/XInclude" />
    <xi:include href="configurations/ManageOgreOrganWithSeries.xml" xmlns:xi="http://www.w3.org/2003/XInclude" />

    <extension implements="::fwServices::registry::ServiceConfig">
        <id>MDAtomsConfig</id>
        <desc>reader/writer config to read/write an atom representing a medical data</desc>
        <config>
            <patcher context="MedicalData" version="V09ALA" />
        </config>
    </extension>

    <extension implements="::fwServices::registry::AppConfig">

        <id>OgreViewer_Extension</id>
        <config>
            <object type="::fwData::Composite">

                <service uid="ihm" impl="::gui::frame::SDefaultFrame" type="::fwGui::IFrameSrv" autoConnect="no">
                    <gui>
                        <frame>
                            <name>Ogre Viewer</name>
                            <icon>@BUNDLE_PREFIX@/OgreViewer_0-1/ogre_head.svg</icon>
                            <minSize width="1100" height="700" />
                        </frame>
                        <menuBar />
                    </gui>
                    <registry>
                        <menuBar sid="menuBar" start="yes" />
                        <view sid="multiView_scene1" start="yes" />
                    </registry>
                </service>

                <service uid="menuBar" type="::fwGui::IMenuBarSrv" impl="::gui::aspect::SDefaultMenuBar" autoConnect="no">
                    <gui>
                        <layout>
                            <menu name="File" />
                        </layout>
                    </gui>
                    <registry>
                        <menu sid="menu_File" start="yes" />
                    </registry>
                </service>

                <service uid="multiView_scene1" type="::gui::view::IView" impl="::gui::view::SDefaultView" autoConnect="no">
                    <gui>
                        <layout type="::fwGui::CardinalLayoutManager">
                            <view align="center" />
                            <view align="right" minWidth="500" />
                        </layout>
                    </gui>
                    <registry>
                        <view sid="tab_view" start="yes" />
                        <view sid="rightView" start="yes" />
                    </registry>
                </service>

                <service uid="rightView" type="::gui::view::IView" impl="::gui::view::SDefaultView" autoConnect="no">
                    <gui>
                        <layout type="::fwGui::TabLayoutManager">
                            <view caption="Compositor" />
<<<<<<< HEAD
                            <view caption="OrganManager" selected="yes" />
                            <view caption="EllipseManager" />
                        </layout>
                    </gui>
                    <registry>
                        <view sid="CompositorView" start="yes"/>
                        <view wid="${GENERIC_UID}_organView" start="yes"/>
                        <view sid="${GENERIC_UID}_ellipseManagerView" start="yes"/>
=======
                            <view caption="Organ manager" selected="yes" />
                            <view caption="Negato histogram" />
                        </layout>
                    </gui>
                    <registry>
                        <view sid="CompositorView" start="yes" />
                        <view wid="${GENERIC_UID}_organView" start="yes" />
                        <view sid="histogramView" start="yes" />
>>>>>>> e63bb94f
                    </registry>
                </service>

                <service uid="tab_view" type="::gui::view::IView" impl="::gui::view::SDefaultView" autoConnect="no">
                    <gui>
                        <layout type="::fwGui::TabLayoutManager">
                            <view caption="VTK" selected="no" />
                            <view caption="Ogre" selected="yes" />
                            <view caption="2D Negato Ogre" selected="no" />
                        </layout>
                    </gui>
                    <registry>
                        <view wid="${GENERIC_UID}_VTKSceneView" start="yes" />
                        <view wid="${GENERIC_UID}_OgreSceneView" start="yes" />
                        <view wid="${GENERIC_UID}_OgreNegato2DView" start="yes" />
                    </registry>
                </service>

                <service uid="${GENERIC_UID}_ellipseManagerView" type="::gui::view::IView" impl="::gui::view::SDefaultView" autoConnect="no">
                    <gui>
                        <layout type="::fwGui::LineLayoutManager">
                            <orientation value="vertical" />
                            <view proportion="0" caption="Position X" />
                            <view proportion="0" caption="Position Y" />
                            <view proportion="0" caption="Width" />
                            <view proportion="0" caption="height" />
                            <view proportion="0" caption="Orientation (degrees)" />
                        </layout>
                        <toolBar/>
                    </gui>
                    <registry>
                        <view sid="${GENERIC_UID}_ellipseXEditor" start="yes" />
                        <view sid="${GENERIC_UID}_ellipseYEditor" start="yes" />
                        <view sid="${GENERIC_UID}_ellipseAEditor" start="yes" />
                        <view sid="${GENERIC_UID}_ellipseBEditor" start="yes" />
                        <view sid="${GENERIC_UID}_ellipseThetaEditor" start="yes" />
                    </registry>
                </service>

                <service uid="menu_File" type="::fwGui::IMenuSrv" impl="::gui::aspect::SDefaultMenu" autoConnect="no">
                    <gui>
                        <layout>
                            <menuItem name="Open model series..." shortcut="Ctrl+M" />
                            <menuItem name="Open image..." shortcut="Ctrl+O" />
                            <menuItem name="Save model series..." shortcut="Ctrl+S" />
                            <separator />
                            <menuItem name="Quit" specialAction="QUIT" shortcut="Ctrl+Q" />
                        </layout>
                    </gui>
                    <registry>
                        <menuItem sid="action_openMesh" start="yes" />
                        <menuItem sid="action_openNegato" start="yes" />
                        <menuItem sid="action_saveFile" start="yes" />
                        <menuItem sid="action_quit" start="yes" />
                    </registry>
                </service>

                <service uid="action_openMesh" impl="::gui::action::SStarter" type="::fwGui::IActionSrv" autoConnect="no">
                    <start uid="readerPathMeshFile" />
                </service>

                <service uid="action_openNegato" impl="::gui::action::SStarter" type="::fwGui::IActionSrv" autoConnect="no">
                    <start uid="imageReader" />
                </service>

                <service uid="action_saveFile" impl="::gui::action::SStarter" type="::fwGui::IActionSrv" autoConnect="no">
                    <start uid="writerPathMeshFile" />
                </service>

                <service uid="action_quit" type="::fwGui::IActionSrv" impl="::gui::action::SQuit" autoConnect="no">
                    <scene>
                        <viewport id="view1" x="-1100" y="-1.1" width="2400" height="1.2" />

                        <axis id="xAxis" origin="0.0" scale="1.0" scaleType="LINEAR" />
                        <axis id="yAxis" origin="0.0" scale="-1.0" scaleType="LINEAR" />

                        <axis id="axeHistogramY" origin="0.0" scale="-0.000001" scaleType="LINEAR" />

                        <adaptor id="shutterGrid" class="::scene2D::adaptor::Grid2D" objectId="self">
                            <config xMin="-1200" xMax="1400" yMin="-0.7" yMax="1.7" xSpacing="200" ySpacing="0.2" viewportUID="Viewport" color="darkGray" xAxis="xAxis" yAxis="yAxis" zValue="1" />
                        </adaptor>

                        <adaptor id="shutterAbscissa" class="::scene2D::adaptor::Line" objectId="self">
                            <config x1="-1200" x2="1400" y1="0" y2="0" color="white" xAxis="xAxis" yAxis="yAxis" zValue="2" />
                        </adaptor>

                        <adaptor id="shutterOrdinate" class="::scene2D::adaptor::Line" objectId="self">
                            <config x1="0" x2="0" y1="-0.1" y2="1.2" color="white" xAxis="xAxis" yAxis="yAxis" zValue="3" />
                        </adaptor>

                        <adaptor id="shutterHistogram" class="::scene2D::adaptor::Histogram" objectId="histogram">
                            <config color="green" xAxis="xAxis" yAxis="axeHistogramY" zValue="4" />
                        </adaptor>

                        <adaptor id="viewportRangeSelector" class="::scene2D::adaptor::ViewportRangeSelector" objectId="viewport">
                            <config xAxis="xAxis" yAxis="yAxis" zValue="5" initialWidth="1200" initialPos="-700" />
                        </adaptor>

                    </scene>
                </service>

                <!-- Negato histogram -->
                <service uid="histogramView" type="::gui::view::IView" impl="::gui::view::SDefaultView" autoConnect="no">
                    <gui>
                        <layout type="::fwGui::LineLayoutManager">
                            <orientation value="vertical" />
                            <view proportion="0" minHeight="30" />
                            <view proportion="0" minHeight="100" />
                            <view proportion="1" />
                        </layout>
                    </gui>
                    <registry>
                        <view sid="tfm" start="yes" />
                        <view sid="Scene2D_Shutter" start="no" />
                        <view sid="Scene2D" start="no" />
                    </registry>
                </service>

                <service uid="Scene2D_Shutter" impl="::scene2D::Render" type="::fwRender::IRender" autoConnect="yes">
                    <scene>
                        <scene x="-1100" y="-1.1" width="2400" height="1.2" />

                        <viewport id="view1" x="-1100" y="-1.1" width="2400" height="1.2" />

                        <axis id="xAxis" origin="0.0" scale="1.0" scaleType="LINEAR" />
                        <axis id="yAxis" origin="0.0" scale="-1.0" scaleType="LINEAR" />

                        <axis id="axeHistogramY" origin="0.0" scale="-0.000001" scaleType="LINEAR" />

                        <adaptor id="shutterGrid" class="::scene2D::adaptor::Grid2D" objectId="self">
                            <config xMin="-1200" xMax="1400" yMin="-0.7" yMax="1.7" xSpacing="200" ySpacing="0.2" viewportUID="Viewport" color="darkGray" xAxis="xAxis" yAxis="yAxis" zValue="1" />
                        </adaptor>

                        <adaptor id="shutterAbscissa" class="::scene2D::adaptor::Line" objectId="self">
                            <config x1="-1200" x2="1400" y1="0" y2="0" color="white" xAxis="xAxis" yAxis="yAxis" zValue="2" />
                        </adaptor>

                        <adaptor id="shutterOrdinate" class="::scene2D::adaptor::Line" objectId="self">
                            <config x1="0" x2="0" y1="-0.1" y2="1.2" color="white" xAxis="xAxis" yAxis="yAxis" zValue="3" />
                        </adaptor>

                        <adaptor id="shutterHistogram" class="::scene2D::adaptor::Histogram" objectId="histogram">
                            <config color="green" xAxis="xAxis" yAxis="axeHistogramY" zValue="4" />
                        </adaptor>

                        <adaptor id="viewportRangeSelector" class="::scene2D::adaptor::ViewportRangeSelector" objectId="viewport">
                            <config xAxis="xAxis" yAxis="yAxis" zValue="5" initialWidth="1200" initialPos="-700" />
                        </adaptor>

                    </scene>
                </service>

                <!-- Negato histogram -->
                <service uid="Scene2D" impl="::scene2D::Render" type="::fwRender::IRender" autoConnect="yes">
                    <scene>
                        <scene x="-1100" y="-1.1" width="2400" height="1.2" antialiasing="true" />

                        <viewport id="view1" x="-500" y="-1.1" width="500" height="1.2" />

                        <axis id="xAxis" origin="0.0" scale="1.0" scaleType="LINEAR" />
                        <axis id="yAxis" origin="0.0" scale="-1.0" scaleType="LINEAR" />

                        <axis id="axeHistogramY" origin="0.0" scale="-0.000001" scaleType="LINEAR" />

                        <adaptor id="grid" class="::scene2D::adaptor::Grid2D" objectId="self">
                            <config xMin="-1200" xMax="1500" yMin="0.0" yMax="1.0" xSpacing="100" ySpacing="0.1" opacity="0.25" viewportUID="Viewport" color="darkGray" xAxis="xAxis" yAxis="yAxis" zValue="1" />
                        </adaptor>

                        <adaptor id="abscissa" class="::scene2D::adaptor::Line" objectId="self">
                            <config x1="-1200" x2="1500" y1="0" y2="0" color="white" xAxis="xAxis" yAxis="yAxis" zValue="2" />
                        </adaptor>

                        <adaptor id="ordinate" class="::scene2D::adaptor::Line" objectId="self">
                            <config x1="0" x2="0" y1="-0.1" y2="1.2" color="white" xAxis="xAxis" yAxis="yAxis" zValue="3" />
                        </adaptor>

                        <adaptor id="maxOpacity" class="::scene2D::adaptor::Line" objectId="self">
                            <config x1="-1200" x2="1500" y1="1" y2="1" color="red" xAxis="xAxis" yAxis="yAxis" zValue="4" />
                        </adaptor>

                        <adaptor id="curvedHistogram" class="::scene2D::adaptor::CurvedHistogram" objectId="histogram">
                            <config xAxis="xAxis" yAxis="axeHistogramY" borderColor="lightGray" innerColor="gray" opacity="0.25" zValue="6" histogramPointUID="histogramPoint" borderWidth="2.0" />
                        </adaptor>

                        <!-- A graphic cursor that follow histogram's shape according to mouse's cursor -->
                        <adaptor id="histogramCursor" class="::scene2D::adaptor::HistogramCursor" objectId="histogram">
                            <config xAxis="xAxis" yAxis="axeHistogramY" color="blue" borderColor="gray" zValue="9" pointSize="16" viewportUID="Viewport" histogramPointUID="histogramPoint" />
                        </adaptor>

                        <adaptor id="histogramValue" class="::scene2D::adaptor::HistogramValue" objectId="histogram">
                            <config xAxis="xAxis" yAxis="axeHistogramY" zValue="12" fontSize="6" viewportUID="Viewport" histogramPointUID="histogramPoint" />
                        </adaptor>

                        <adaptor id="tf2" class="::scene2D::adaptor::TransferFunction" objectId="image">
                            <config lineColor="lightGray" circleColor="lightGray" xAxis="xAxis" yAxis="yAxis" zValue="7" viewportUID="Viewport" selectedTFKey="SelectedTF" tfSelectionFwID="TFSelections" />
                        </adaptor>

                        <adaptor id="viewportRangeUpdater" class="::scene2D::adaptor::ViewportUpdater" objectId="viewport">
                            <config xAxis="xAxis" yAxis="yAxis" zValue="9" />
                        </adaptor>

                        <adaptor id="scaleValuesLeft" class="::scene2D::adaptor::ScaleValues" objectId="self">
                            <config min="0.0" max="1.0" interval="0.1" fontSize="7" align="left" unit="%" viewportUID="Viewport" color="darkGray" xAxis="xAxis" yAxis="yAxis" zValue="11" />
                        </adaptor>

                        <adaptor id="axisLeft" class="::scene2D::adaptor::Axis" objectId="self">
                            <config min="0.0" max="1.0" interval="0.1" align="left" tickSize="5" viewportUID="Viewport" color="darkGray" xAxis="xAxis" yAxis="yAxis" zValue="11" />
                        </adaptor>

                        <adaptor id="scaleValuesBottom" class="::scene2D::adaptor::ScaleValues" objectId="self">
                            <config min="-1024" max="1024" interval="200" fontSize="7" align="bottom" viewportUID="Viewport" color="darkGray" xAxis="xAxis" yAxis="yAxis" zValue="11" />
                        </adaptor>

                        <adaptor id="axisBottom" class="::scene2D::adaptor::Axis" objectId="self">
                            <config min="-1024" max="1024" interval="100" align="bottom" tickSize="5" viewportUID="Viewport" color="darkGray" xAxis="xAxis" yAxis="yAxis" zValue="11" />
                        </adaptor>
                    </scene>
                </service>

                <item key="modelSeries">
                    <object uid="modelSeriesUID" type="::fwMedData::ModelSeries">

                        <service uid="readerPathMeshFile" impl="::uiIO::editor::SIOSelector" type="::gui::editor::IDialogEditor" autoConnect="no">
                            <type mode="reader" />
                        </service>

                        <service uid="writerPathMeshFile" impl="::uiIO::editor::SIOSelector" type="::gui::editor::IDialogEditor" autoConnect="no">
                            <type mode="writer" />
                        </service>

                        <service uid="cfgOrganManagerConfig"  impl="::fwServices::SConfigController" autoConnect="yes">
                            <config>
                                <appConfig id="OgreOrganManagerWithSeries">
                                    <parameters>
                                        <parameter replace="ORGAN_MANAGER_MODELSERIES" by="modelSeriesUID" />
                                        <parameter replace="WID_PARENT" by="${GENERIC_UID}_organView" />
                                        <parameter replace="ICON_PATH" by="@BUNDLE_PREFIX@/arMedia_0-1/icons/app.ico" />
                                    </parameters>
                                </appConfig>
                            </config>
                        </service>
                    </object>
                </item>

                <item key="TFPoolKey">
                    <object uid="TFPool" type="::fwData::Composite">
                        <service uid="tfm" type="::gui::editor::IEditor" impl="::uiTF::TransferFunctionEditor" autoConnect="yes">
                            <config selectedTFKey="SelectedTF" tfSelectionFwID="TFSelections"/>
                        </service>
                    </object>
                </item>

                <!-- Negato image -->
                <item key="image">
                    <object uid="imageUID" type="::fwData::Image">
                        <service uid="imageReader" impl="::uiIO::editor::SIOSelector" type="::gui::editor::IDialogEditor" autoConnect="no">
                            <type mode="reader" />
                        </service>

                        <service uid="medicalImage" impl="::ctrlSelection::MedicalImageSrv" autoConnect="no" />

                    </object>
                </item>

                <item key="TFSelectionsKey">
                    <object uid="TFSelections" type="::fwData::Composite" />
                </item>


                <item key="viewport">
                    <object uid="Viewport" type="::scene2D::data::Viewport" />
                </item>

                <item key="histogram">
                        <object uid="histogram" type="::fwData::Histogram" />
                </item>
                <item key="histogramPoint">
                    <object uid="histogramPoint" type="::fwData::Point" />
                </item>

                <!-- CompositeVisu description -->
                <item key="compositeVisu">
                    <object uid="compositeVisu" type="::fwData::Composite">

                        <service uid="CompositorView" type="::gui::view::IView" impl="::gui::view::SDefaultView" autoConnect="no">
                            <gui>
                                <layout type="::fwGui::LineLayoutManager">
                                    <orientation value="vertical" />
                                    <view caption="Compositor Selector" />
                                    <view/>
                                </layout>
                            </gui>
                            <registry>
                                <view sid="compositorSelector" />
                                <view sid="propertiesView" start="yes"/>
                            </registry>
                        </service>

                        <service uid="propertiesView" type="::gui::view::IView" impl="::gui::view::SDefaultView" autoConnect="no">
                            <gui>
                                <layout type="::fwGui::LineLayoutManager">
                                    <orientation value="vertical" />
                                    <view caption="Default compositor parameters" />
                                </layout>
                            </gui>
                            <registry>
                                <view sid="CoreEditor" />
                            </registry>
                        </service>

                        <service uid="compositorSelector" impl="::uiVisuOgre::SCompositorSelector" type="::gui::editor::IEditor" autoConnect="no" />

                        <service uid="CoreEditor" impl="::uiVisuOgre::SCoreCompositorEditor" type="::gui::editor::IEditor" autoConnect="no" />

                        <service uid="cfgVTKGenericScene" impl="::fwServices::SConfigController" autoConnect="no">
                            <config>
                                <appConfig id="VTKGenericScene" >
                                    <parameters>
                                        <parameter replace="WID_PARENT" by="${GENERIC_UID}_VTKSceneView" />
                                        <parameter replace="modelSeriesUID" by="modelSeriesUID" />
                                    </parameters>
                                </appConfig>
                            </config>
                        </service>

                        <service uid="cfgOgreGenericScene" impl="::fwServices::SConfigController" autoConnect="no">
                            <config>
                                <appConfig id="OgreGenericScene">
                                    <parameters>
                                        <parameter replace="WID_PARENT" by="${GENERIC_UID}_OgreSceneView" />
                                        <parameter replace="modelSeriesUID" by="modelSeriesUID" />
                                        <parameter replace="imageUID" by="imageUID" />
                                        <parameter replace="TFSelections" by="TFSelections" />
                                        <parameter replace="ellipseX" by="${GENERIC_UID}_ellipseX" />
                                        <parameter replace="ellipseY" by="${GENERIC_UID}_ellipseY" />
                                        <parameter replace="ellipseA" by="${GENERIC_UID}_ellipseA" />
                                        <parameter replace="ellipseB" by="${GENERIC_UID}_ellipseB" />
                                        <parameter replace="ellipseTheta" by="${GENERIC_UID}_ellipseTheta" />
                                    </parameters>
                                </appConfig>
                            </config>
                        </service>

                        <service uid="cfgOgreNegato2D" impl="::fwServices::SConfigController" type="::fwServices::IController" autoConnect="no">
                            <config>
                                <appConfig id="OgreNegato2D">
                                    <parameters>
                                        <parameter replace="WID_PARENT" by="${GENERIC_UID}_OgreNegato2DView" />
                                        <parameter replace="imageUID" by="imageUID" />
                                        <parameter replace="TFSelections" by="TFSelections" />
                                    </parameters>
                                </appConfig>
                            </config>
                        </service>

                    </object>

                </item>

<<<<<<< HEAD
            <!-- Ellipse mask parameters (x, y, a, b, theta) -->
            <item key="ellipseXKey">
                <object uid="${GENERIC_UID}_ellipseX" type="::fwData::Float">
                    <service uid="${GENERIC_UID}_ellipseXEditor" type="::gui::editor::IEditor" impl="::uiData::SFloatEditor" />
                    <value>0</value>
                </object>
            </item>

            <item key="ellipseYKey">
                <object uid="${GENERIC_UID}_ellipseY" type="::fwData::Float">
                    <service uid="${GENERIC_UID}_ellipseYEditor" type="::gui::editor::IEditor" impl="::uiData::SFloatEditor" />
                    <value>0</value>
                </object>
            </item>

            <item key="ellipseAKey">
                <object uid="${GENERIC_UID}_ellipseA" type="::fwData::Float">
                    <service uid="${GENERIC_UID}_ellipseAEditor" type="::gui::editor::IEditor" impl="::uiData::SFloatEditor" />
                    <value>50</value>
                </object>
            </item>

            <item key="ellipseBKey">
                <object uid="${GENERIC_UID}_ellipseB" type="::fwData::Float">
                    <service uid="${GENERIC_UID}_ellipseBEditor" type="::gui::editor::IEditor" impl="::uiData::SFloatEditor" />
                    <value>50</value>
                </object>
            </item>

            <item key="ellipseThetaKey">
                <object uid="${GENERIC_UID}_ellipseTheta" type="::fwData::Float">
                    <service uid="${GENERIC_UID}_ellipseThetaEditor" type="::gui::editor::IEditor" impl="::uiData::SFloatEditor" />
                    <value>0</value>
                </object>
            </item>

=======
                <!-- Start/Stop services -->
>>>>>>> e63bb94f
                <start uid="medicalImage" />
                <start uid="ihm" />
                <start uid="Scene2D" />
                <start uid="Scene2D_Shutter" />
                <start uid="cfgVTKGenericScene" />
                <start uid="cfgOgreGenericScene" />
                <start uid="cfgOgreNegato2D" />
                <start uid="cfgOrganManagerConfig" />
                <start uid="compositorSelector" />
                <start uid="CoreEditor" />

            </object>
        </config>

    </extension>
</plugin><|MERGE_RESOLUTION|>--- conflicted
+++ resolved
@@ -72,16 +72,6 @@
                     <gui>
                         <layout type="::fwGui::TabLayoutManager">
                             <view caption="Compositor" />
-<<<<<<< HEAD
-                            <view caption="OrganManager" selected="yes" />
-                            <view caption="EllipseManager" />
-                        </layout>
-                    </gui>
-                    <registry>
-                        <view sid="CompositorView" start="yes"/>
-                        <view wid="${GENERIC_UID}_organView" start="yes"/>
-                        <view sid="${GENERIC_UID}_ellipseManagerView" start="yes"/>
-=======
                             <view caption="Organ manager" selected="yes" />
                             <view caption="Negato histogram" />
                         </layout>
@@ -90,7 +80,6 @@
                         <view sid="CompositorView" start="yes" />
                         <view wid="${GENERIC_UID}_organView" start="yes" />
                         <view sid="histogramView" start="yes" />
->>>>>>> e63bb94f
                     </registry>
                 </service>
 
@@ -106,27 +95,6 @@
                         <view wid="${GENERIC_UID}_VTKSceneView" start="yes" />
                         <view wid="${GENERIC_UID}_OgreSceneView" start="yes" />
                         <view wid="${GENERIC_UID}_OgreNegato2DView" start="yes" />
-                    </registry>
-                </service>
-
-                <service uid="${GENERIC_UID}_ellipseManagerView" type="::gui::view::IView" impl="::gui::view::SDefaultView" autoConnect="no">
-                    <gui>
-                        <layout type="::fwGui::LineLayoutManager">
-                            <orientation value="vertical" />
-                            <view proportion="0" caption="Position X" />
-                            <view proportion="0" caption="Position Y" />
-                            <view proportion="0" caption="Width" />
-                            <view proportion="0" caption="height" />
-                            <view proportion="0" caption="Orientation (degrees)" />
-                        </layout>
-                        <toolBar/>
-                    </gui>
-                    <registry>
-                        <view sid="${GENERIC_UID}_ellipseXEditor" start="yes" />
-                        <view sid="${GENERIC_UID}_ellipseYEditor" start="yes" />
-                        <view sid="${GENERIC_UID}_ellipseAEditor" start="yes" />
-                        <view sid="${GENERIC_UID}_ellipseBEditor" start="yes" />
-                        <view sid="${GENERIC_UID}_ellipseThetaEditor" start="yes" />
                     </registry>
                 </service>
 
@@ -160,37 +128,7 @@
                     <start uid="writerPathMeshFile" />
                 </service>
 
-                <service uid="action_quit" type="::fwGui::IActionSrv" impl="::gui::action::SQuit" autoConnect="no">
-                    <scene>
-                        <viewport id="view1" x="-1100" y="-1.1" width="2400" height="1.2" />
-
-                        <axis id="xAxis" origin="0.0" scale="1.0" scaleType="LINEAR" />
-                        <axis id="yAxis" origin="0.0" scale="-1.0" scaleType="LINEAR" />
-
-                        <axis id="axeHistogramY" origin="0.0" scale="-0.000001" scaleType="LINEAR" />
-
-                        <adaptor id="shutterGrid" class="::scene2D::adaptor::Grid2D" objectId="self">
-                            <config xMin="-1200" xMax="1400" yMin="-0.7" yMax="1.7" xSpacing="200" ySpacing="0.2" viewportUID="Viewport" color="darkGray" xAxis="xAxis" yAxis="yAxis" zValue="1" />
-                        </adaptor>
-
-                        <adaptor id="shutterAbscissa" class="::scene2D::adaptor::Line" objectId="self">
-                            <config x1="-1200" x2="1400" y1="0" y2="0" color="white" xAxis="xAxis" yAxis="yAxis" zValue="2" />
-                        </adaptor>
-
-                        <adaptor id="shutterOrdinate" class="::scene2D::adaptor::Line" objectId="self">
-                            <config x1="0" x2="0" y1="-0.1" y2="1.2" color="white" xAxis="xAxis" yAxis="yAxis" zValue="3" />
-                        </adaptor>
-
-                        <adaptor id="shutterHistogram" class="::scene2D::adaptor::Histogram" objectId="histogram">
-                            <config color="green" xAxis="xAxis" yAxis="axeHistogramY" zValue="4" />
-                        </adaptor>
-
-                        <adaptor id="viewportRangeSelector" class="::scene2D::adaptor::ViewportRangeSelector" objectId="viewport">
-                            <config xAxis="xAxis" yAxis="yAxis" zValue="5" initialWidth="1200" initialPos="-700" />
-                        </adaptor>
-
-                    </scene>
-                </service>
+                <service uid="action_quit" type="::fwGui::IActionSrv" impl="::gui::action::SQuit" autoConnect="no" />
 
                 <!-- Negato histogram -->
                 <service uid="histogramView" type="::gui::view::IView" impl="::gui::view::SDefaultView" autoConnect="no">
@@ -359,6 +297,9 @@
                     <object uid="TFSelections" type="::fwData::Composite" />
                 </item>
 
+                <item key="cameraTF">
+                    <object uid="cameraTF_UID" type="::fwData::TransformationMatrix3D" />
+                </item>
 
                 <item key="viewport">
                     <object uid="Viewport" type="::scene2D::data::Viewport" />
@@ -422,13 +363,9 @@
                                     <parameters>
                                         <parameter replace="WID_PARENT" by="${GENERIC_UID}_OgreSceneView" />
                                         <parameter replace="modelSeriesUID" by="modelSeriesUID" />
+                                        <parameter replace="cameraTF" by="cameraTF_UID" />
                                         <parameter replace="imageUID" by="imageUID" />
                                         <parameter replace="TFSelections" by="TFSelections" />
-                                        <parameter replace="ellipseX" by="${GENERIC_UID}_ellipseX" />
-                                        <parameter replace="ellipseY" by="${GENERIC_UID}_ellipseY" />
-                                        <parameter replace="ellipseA" by="${GENERIC_UID}_ellipseA" />
-                                        <parameter replace="ellipseB" by="${GENERIC_UID}_ellipseB" />
-                                        <parameter replace="ellipseTheta" by="${GENERIC_UID}_ellipseTheta" />
                                     </parameters>
                                 </appConfig>
                             </config>
@@ -450,46 +387,7 @@
 
                 </item>
 
-<<<<<<< HEAD
-            <!-- Ellipse mask parameters (x, y, a, b, theta) -->
-            <item key="ellipseXKey">
-                <object uid="${GENERIC_UID}_ellipseX" type="::fwData::Float">
-                    <service uid="${GENERIC_UID}_ellipseXEditor" type="::gui::editor::IEditor" impl="::uiData::SFloatEditor" />
-                    <value>0</value>
-                </object>
-            </item>
-
-            <item key="ellipseYKey">
-                <object uid="${GENERIC_UID}_ellipseY" type="::fwData::Float">
-                    <service uid="${GENERIC_UID}_ellipseYEditor" type="::gui::editor::IEditor" impl="::uiData::SFloatEditor" />
-                    <value>0</value>
-                </object>
-            </item>
-
-            <item key="ellipseAKey">
-                <object uid="${GENERIC_UID}_ellipseA" type="::fwData::Float">
-                    <service uid="${GENERIC_UID}_ellipseAEditor" type="::gui::editor::IEditor" impl="::uiData::SFloatEditor" />
-                    <value>50</value>
-                </object>
-            </item>
-
-            <item key="ellipseBKey">
-                <object uid="${GENERIC_UID}_ellipseB" type="::fwData::Float">
-                    <service uid="${GENERIC_UID}_ellipseBEditor" type="::gui::editor::IEditor" impl="::uiData::SFloatEditor" />
-                    <value>50</value>
-                </object>
-            </item>
-
-            <item key="ellipseThetaKey">
-                <object uid="${GENERIC_UID}_ellipseTheta" type="::fwData::Float">
-                    <service uid="${GENERIC_UID}_ellipseThetaEditor" type="::gui::editor::IEditor" impl="::uiData::SFloatEditor" />
-                    <value>0</value>
-                </object>
-            </item>
-
-=======
                 <!-- Start/Stop services -->
->>>>>>> e63bb94f
                 <start uid="medicalImage" />
                 <start uid="ihm" />
                 <start uid="Scene2D" />
