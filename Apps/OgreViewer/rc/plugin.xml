--- conflicted
+++ resolved
@@ -7,6 +7,7 @@
     <requirement id="visuOgreAdaptor" />
     <requirement id="visuOgreQt" />
     <requirement id="visuVTKQt" />
+    <requirement id="material" />
     <requirement id="scene2D" />
     <requirement id="preferences" />
 
@@ -27,410 +28,6 @@
     <extension implements="::fwServices::registry::AppConfig2">
         <id>OgreViewer_Extension</id>
         <config>
-<<<<<<< HEAD
-            <object type="::fwData::Composite">
-
-                <service uid="ihm" impl="::gui::frame::SDefaultFrame" type="::fwGui::IFrameSrv" autoConnect="no">
-                    <gui>
-                        <frame>
-                            <name>Ogre Viewer</name>
-                            <icon>@BUNDLE_PREFIX@/OgreViewer_0-1/ogre_head.svg</icon>
-                            <minSize width="1100" height="700" />
-                        </frame>
-                        <menuBar />
-                    </gui>
-                    <registry>
-                        <menuBar sid="menuBar" start="yes" />
-                        <view sid="multiView_scene1" start="yes" />
-                    </registry>
-                </service>
-
-                <service uid="menuBar" type="::fwGui::IMenuBarSrv" impl="::gui::aspect::SDefaultMenuBar" autoConnect="no">
-                    <gui>
-                        <layout>
-                            <menu name="File" />
-                        </layout>
-                    </gui>
-                    <registry>
-                        <menu sid="menu_File" start="yes" />
-                    </registry>
-                </service>
-
-                <service uid="multiView_scene1" type="::gui::view::IView" impl="::gui::view::SDefaultView" autoConnect="no">
-                    <gui>
-                        <layout type="::fwGui::CardinalLayoutManager">
-                            <view align="center" />
-                            <view align="right" minWidth="500" />
-                        </layout>
-                    </gui>
-                    <registry>
-                        <view sid="tab_view" start="yes" />
-                        <view sid="rightView" start="yes" />
-                    </registry>
-                </service>
-
-                <service uid="rightView" type="::gui::view::IView" impl="::gui::view::SDefaultView" autoConnect="no">
-                    <gui>
-                        <layout type="::fwGui::TabLayoutManager">
-                            <view caption="Compositor" />
-                            <view caption="Organ manager" selected="yes" />
-                            <view caption="Negato histogram" />
-                        </layout>
-                    </gui>
-                    <registry>
-                        <view sid="CompositorView" start="yes" />
-                        <view wid="${GENERIC_UID}_organView" start="yes" />
-                        <view sid="histogramView" start="yes" />
-                    </registry>
-                </service>
-
-                <service uid="tab_view" type="::gui::view::IView" impl="::gui::view::SDefaultView" autoConnect="no">
-                    <gui>
-                        <layout type="::fwGui::TabLayoutManager">
-                            <view caption="VTK" selected="no" />
-                            <view caption="Ogre" selected="yes" />
-                            <view caption="2D Negato Ogre" selected="no" />
-                            <view caption="Ogre VR" selected="yes" />
-                        </layout>
-                    </gui>
-                    <registry>
-                        <view wid="${GENERIC_UID}_VTKSceneView" start="yes" />
-                        <view wid="${GENERIC_UID}_OgreSceneView" start="yes" />
-                        <view wid="${GENERIC_UID}_OgreNegato2DView" start="yes" />
-                        <view wid="${GENERIC_UID}_OgreVolumeRendering" start="yes" />
-                    </registry>
-                </service>
-
-                <service uid="menu_File" type="::fwGui::IMenuSrv" impl="::gui::aspect::SDefaultMenu" autoConnect="no">
-                    <gui>
-                        <layout>
-                            <menuItem name="Open model series..." shortcut="Ctrl+M" />
-                            <menuItem name="Open image..." shortcut="Ctrl+O" />
-                            <menuItem name="Save model series..." shortcut="Ctrl+S" />
-                            <separator />
-                            <menuItem name="Quit" specialAction="QUIT" shortcut="Ctrl+Q" />
-                        </layout>
-                    </gui>
-                    <registry>
-                        <menuItem sid="action_openMesh" start="yes" />
-                        <menuItem sid="action_openNegato" start="yes" />
-                        <menuItem sid="action_saveFile" start="yes" />
-                        <menuItem sid="action_quit" start="yes" />
-                    </registry>
-                </service>
-
-                <service uid="action_openMesh" impl="::gui::action::SStarter" type="::fwGui::IActionSrv" autoConnect="no">
-                    <start uid="readerPathMeshFile" />
-                </service>
-
-                <service uid="action_openNegato" impl="::gui::action::SStarter" type="::fwGui::IActionSrv" autoConnect="no">
-                    <start uid="imageReader" />
-                </service>
-
-                <service uid="action_saveFile" impl="::gui::action::SStarter" type="::fwGui::IActionSrv" autoConnect="no">
-                    <start uid="writerPathMeshFile" />
-                </service>
-
-                <service uid="action_quit" type="::fwGui::IActionSrv" impl="::gui::action::SQuit" />
-
-                <!-- Negato histogram -->
-                <service uid="histogramView" type="::gui::view::IView" impl="::gui::view::SDefaultView" autoConnect="no">
-                    <gui>
-                        <layout type="::fwGui::LineLayoutManager">
-                            <orientation value="vertical" />
-                            <view proportion="0" minHeight="30" />
-                            <view proportion="0" minHeight="100" />
-                            <view proportion="1" />
-                        </layout>
-                    </gui>
-                    <registry>
-                        <view sid="tfm" start="yes" />
-                        <view sid="Scene2D_Shutter" start="no" />
-                        <view sid="Scene2D" start="no" />
-                    </registry>
-                </service>
-
-                <service uid="Scene2D_Shutter" impl="::scene2D::Render" type="::fwRender::IRender" autoConnect="yes">
-                    <scene>
-                        <scene x="-1100" y="-1.1" width="2400" height="1.2" />
-
-                        <viewport id="view1" x="-1100" y="-1.1" width="2400" height="1.2" />
-
-                        <axis id="xAxis" origin="0.0" scale="1.0" scaleType="LINEAR" />
-                        <axis id="yAxis" origin="0.0" scale="-1.0" scaleType="LINEAR" />
-
-                        <axis id="axeHistogramY" origin="0.0" scale="-0.000001" scaleType="LINEAR" />
-
-                        <adaptor id="shutterGrid" class="::scene2D::adaptor::Grid2D" objectId="self">
-                            <config xMin="-1200" xMax="1400" yMin="-0.7" yMax="1.7" xSpacing="200" ySpacing="0.2" viewportUID="Viewport" color="darkGray" xAxis="xAxis" yAxis="yAxis" zValue="1" />
-                        </adaptor>
-
-                        <adaptor id="shutterAbscissa" class="::scene2D::adaptor::Line" objectId="self">
-                            <config x1="-1200" x2="1400" y1="0" y2="0" color="white" xAxis="xAxis" yAxis="yAxis" zValue="2" />
-                        </adaptor>
-
-                        <adaptor id="shutterOrdinate" class="::scene2D::adaptor::Line" objectId="self">
-                            <config x1="0" x2="0" y1="-0.1" y2="1.2" color="white" xAxis="xAxis" yAxis="yAxis" zValue="3" />
-                        </adaptor>
-
-                        <adaptor id="shutterHistogram" class="::scene2D::adaptor::Histogram" objectId="histogram">
-                            <config color="green" xAxis="xAxis" yAxis="axeHistogramY" zValue="4" />
-                        </adaptor>
-
-                        <adaptor id="viewportRangeSelector" class="::scene2D::adaptor::ViewportRangeSelector" objectId="viewport">
-                            <config xAxis="xAxis" yAxis="yAxis" zValue="5" initialWidth="1200" initialPos="-700" />
-                        </adaptor>
-
-                    </scene>
-                </service>
-
-                <!-- Negato histogram -->
-                <service uid="Scene2D" impl="::scene2D::Render" type="::fwRender::IRender" autoConnect="yes">
-                    <scene>
-                        <scene x="-1100" y="-1.1" width="2400" height="1.2" antialiasing="true" />
-
-                        <viewport id="view1" x="-500" y="-1.1" width="500" height="1.2" />
-
-                        <axis id="xAxis" origin="0.0" scale="1.0" scaleType="LINEAR" />
-                        <axis id="yAxis" origin="0.0" scale="-1.0" scaleType="LINEAR" />
-
-                        <axis id="axeHistogramY" origin="0.0" scale="-0.000001" scaleType="LINEAR" />
-
-                        <adaptor id="grid" class="::scene2D::adaptor::Grid2D" objectId="self">
-                            <config xMin="-1200" xMax="1500" yMin="0.0" yMax="1.0" xSpacing="100" ySpacing="0.1" opacity="0.25" viewportUID="Viewport" color="darkGray" xAxis="xAxis" yAxis="yAxis" zValue="1" />
-                        </adaptor>
-
-                        <adaptor id="abscissa" class="::scene2D::adaptor::Line" objectId="self">
-                            <config x1="-1200" x2="1500" y1="0" y2="0" color="white" xAxis="xAxis" yAxis="yAxis" zValue="2" />
-                        </adaptor>
-
-                        <adaptor id="ordinate" class="::scene2D::adaptor::Line" objectId="self">
-                            <config x1="0" x2="0" y1="-0.1" y2="1.2" color="white" xAxis="xAxis" yAxis="yAxis" zValue="3" />
-                        </adaptor>
-
-                        <adaptor id="maxOpacity" class="::scene2D::adaptor::Line" objectId="self">
-                            <config x1="-1200" x2="1500" y1="1" y2="1" color="red" xAxis="xAxis" yAxis="yAxis" zValue="4" />
-                        </adaptor>
-
-                        <adaptor id="curvedHistogram" class="::scene2D::adaptor::CurvedHistogram" objectId="histogram">
-                            <config xAxis="xAxis" yAxis="axeHistogramY" borderColor="lightGray" innerColor="gray" opacity="0.25" zValue="6" histogramPointUID="histogramPoint" borderWidth="2.0" />
-                        </adaptor>
-
-                        <!-- A graphic cursor that follow histogram's shape according to mouse's cursor -->
-                        <adaptor id="histogramCursor" class="::scene2D::adaptor::HistogramCursor" objectId="histogram">
-                            <config xAxis="xAxis" yAxis="axeHistogramY" color="blue" borderColor="gray" zValue="9" pointSize="16" viewportUID="Viewport" histogramPointUID="histogramPoint" />
-                        </adaptor>
-
-                        <adaptor id="histogramValue" class="::scene2D::adaptor::HistogramValue" objectId="histogram">
-                            <config xAxis="xAxis" yAxis="axeHistogramY" zValue="12" fontSize="6" viewportUID="Viewport" histogramPointUID="histogramPoint" />
-                        </adaptor>
-
-                        <adaptor id="tf2" class="::scene2D::adaptor::TransferFunction" objectId="image">
-                            <config lineColor="lightGray" circleColor="lightGray" xAxis="xAxis" yAxis="yAxis" zValue="7" viewportUID="Viewport" selectedTFKey="SelectedTF" tfSelectionFwID="TFSelections" />
-                        </adaptor>
-
-                        <adaptor id="viewportRangeUpdater" class="::scene2D::adaptor::ViewportUpdater" objectId="viewport">
-                            <config xAxis="xAxis" yAxis="yAxis" zValue="9" />
-                        </adaptor>
-
-                        <adaptor id="scaleValuesLeft" class="::scene2D::adaptor::ScaleValues" objectId="self">
-                            <config min="0.0" max="1.0" interval="0.1" fontSize="7" align="left" unit="%" viewportUID="Viewport" color="darkGray" xAxis="xAxis" yAxis="yAxis" zValue="11" />
-                        </adaptor>
-
-                        <adaptor id="axisLeft" class="::scene2D::adaptor::Axis" objectId="self">
-                            <config min="0.0" max="1.0" interval="0.1" align="left" tickSize="5" viewportUID="Viewport" color="darkGray" xAxis="xAxis" yAxis="yAxis" zValue="11" />
-                        </adaptor>
-
-                        <adaptor id="scaleValuesBottom" class="::scene2D::adaptor::ScaleValues" objectId="self">
-                            <config min="-1024" max="1024" interval="200" fontSize="7" align="bottom" viewportUID="Viewport" color="darkGray" xAxis="xAxis" yAxis="yAxis" zValue="11" />
-                        </adaptor>
-
-                        <adaptor id="axisBottom" class="::scene2D::adaptor::Axis" objectId="self">
-                            <config min="-1024" max="1024" interval="100" align="bottom" tickSize="5" viewportUID="Viewport" color="darkGray" xAxis="xAxis" yAxis="yAxis" zValue="11" />
-                        </adaptor>
-                    </scene>
-                </service>
-
-                <item key="modelSeries">
-                    <object uid="modelSeriesUID" type="::fwMedData::ModelSeries">
-
-                        <service uid="readerPathMeshFile" impl="::uiIO::editor::SIOSelector" type="::gui::editor::IDialogEditor" autoConnect="no">
-                            <type mode="reader" />
-                        </service>
-
-                        <service uid="writerPathMeshFile" impl="::uiIO::editor::SIOSelector" type="::gui::editor::IDialogEditor" autoConnect="no">
-                            <type mode="writer" />
-                        </service>
-
-                        <service uid="cfgOrganManagerConfig"  impl="::fwServices::SConfigController" autoConnect="yes">
-                            <config>
-                                <appConfig id="OgreOrganManagerWithSeries">
-                                    <parameters>
-                                        <parameter replace="ORGAN_MANAGER_MODELSERIES" by="modelSeriesUID" />
-                                        <parameter replace="WID_PARENT" by="${GENERIC_UID}_organView" />
-                                        <parameter replace="ICON_PATH" by="@BUNDLE_PREFIX@/arMedia_0-1/icons/app.ico" />
-                                    </parameters>
-                                </appConfig>
-                            </config>
-                        </service>
-                    </object>
-                </item>
-
-                <item key="TFPoolKey">
-                    <object uid="TFPool" type="::fwData::Composite">
-                        <service uid="tfm" type="::gui::editor::IEditor" impl="::uiTF::TransferFunctionEditor" autoConnect="yes">
-                            <config selectedTFKey="SelectedTF" tfSelectionFwID="TFSelections"/>
-                        </service>
-                    </object>
-                </item>
-
-                <!-- Negato image -->
-                <item key="image">
-                    <object uid="imageUID" type="::fwData::Image">
-                        <service uid="imageReader" impl="::uiIO::editor::SIOSelector" type="::gui::editor::IDialogEditor" autoConnect="no">
-                            <type mode="reader" />
-                        </service>
-
-                        <service uid="medicalImage" impl="::ctrlSelection::MedicalImageSrv" autoConnect="no" />
-
-                        <service uid="computeHistogram" impl="::scene2D::processing::SComputeHistogram" autoConnect="yes" worker="COMPUTING_THREAD">
-                            <histogramId>histogram</histogramId>
-                            <binsWidth>5.0</binsWidth>
-                        </service>
-                    </object>
-                </item>
-
-                <item key="TFSelectionsKey">
-                    <object uid="TFSelections" type="::fwData::Composite" />
-                </item>
-
-                <item key="cameraTF">
-                    <object uid="cameraTF_UID" type="::fwData::TransformationMatrix3D" />
-                </item>
-
-                <item key="viewport">
-                    <object uid="Viewport" type="::scene2D::data::Viewport" />
-                </item>
-
-                <item key="histogram">
-                        <object uid="histogram" type="::fwData::Histogram" />
-                </item>
-                <item key="histogramPoint">
-                    <object uid="histogramPoint" type="::fwData::Point" />
-                </item>
-
-
-                <!-- CompositeVisu description -->
-                <item key="compositeVisu">
-                    <object uid="compositeVisu" type="::fwData::Composite">
-
-                        <service uid="CompositorView" type="::gui::view::IView" impl="::gui::view::SDefaultView" autoConnect="no">
-                            <gui>
-                                <layout type="::fwGui::LineLayoutManager">
-                                    <orientation value="vertical" />
-                                    <view caption="Compositor Selector" />
-                                    <view caption="Compositor parameters"/>
-                                    <view/>
-                                </layout>
-                            </gui>
-                            <registry>
-                                <view sid="compositorSelector" />
-                                <view sid="compositorParameters" />
-                                <view sid="propertiesView" start="yes"/>
-                            </registry>
-                        </service>
-
-                        <service uid="propertiesView" type="::gui::view::IView" impl="::gui::view::SDefaultView" autoConnect="no">
-                            <gui>
-                                <layout type="::fwGui::LineLayoutManager">
-                                    <orientation value="vertical" />
-                                    <view caption="Default compositor parameters" />
-                                </layout>
-                            </gui>
-                            <registry>
-                                <view sid="CoreEditor" />
-                            </registry>
-                        </service>
-
-                        <service uid="compositorSelector" impl="::uiVisuOgre::SCompositorSelector" type="::gui::editor::IEditor" autoConnect="no" />
-
-                        <service uid="compositorParameters" impl="::uiVisuOgre::SCompositorParameterEditor" type="::gui::editor::IEditor" autoConnect="no" >
-                            <render uid="genericSceneUID" />
-                            <layer id="2" />
-                        </service>
-
-                        <service uid="CoreEditor" impl="::uiVisuOgre::SCoreCompositorEditor" type="::gui::editor::IEditor" autoConnect="no" />
-
-                        <service uid="cfgVTKGenericScene" impl="::fwServices::SConfigController" autoConnect="no">
-                            <config>
-                                <appConfig id="VTKGenericScene" >
-                                    <parameters>
-                                        <parameter replace="WID_PARENT" by="${GENERIC_UID}_VTKSceneView" />
-                                        <parameter replace="modelSeriesUID" by="modelSeriesUID" />
-                                    </parameters>
-                                </appConfig>
-                            </config>
-                        </service>
-
-                        <service uid="cfgOgreGenericScene" impl="::fwServices::SConfigController" autoConnect="no">
-                            <config>
-                                <appConfig id="OgreGenericScene">
-                                    <parameters>
-                                        <parameter replace="WID_PARENT" by="${GENERIC_UID}_OgreSceneView" />
-                                        <parameter replace="modelSeriesUID" by="modelSeriesUID" />
-                                        <parameter replace="genericSceneUID" by="genericSceneUID" />
-                                        <parameter replace="cameraTF" by="cameraTF_UID" />
-                                        <parameter replace="imageUID" by="imageUID" />
-                                        <parameter replace="TFSelections" by="TFSelections" />
-                                    </parameters>
-                                </appConfig>
-                            </config>
-                        </service>
-
-                        <service uid="cfgOgreNegato2D" impl="::fwServices::SConfigController" type="::fwServices::IController" autoConnect="no">
-                            <config>
-                                <appConfig id="OgreNegato2D">
-                                    <parameters>
-                                        <parameter replace="WID_PARENT" by="${GENERIC_UID}_OgreNegato2DView" />
-                                        <parameter replace="imageUID" by="imageUID" />
-                                        <parameter replace="TFSelections" by="TFSelections" />
-                                    </parameters>
-                                </appConfig>
-                            </config>
-                        </service>
-
-                        <service uid="cfgOgreVolumeRendering" impl="::fwServices::SConfigController" type="::fwServices::IController" autoConnect="no">
-                            <config>
-                                <appConfig id="OgreVolumeRendering">
-                                    <parameters>
-                                        <parameter replace="WID_PARENT" by="${GENERIC_UID}_OgreVolumeRendering" />
-                                        <parameter replace="imageUID" by="imageUID" />
-                                        <parameter replace="TFSelections" by="TFSelections" />
-                                    </parameters>
-                                </appConfig>
-                            </config>
-                        </service>
-                    </object>
-
-                </item>
-
-                <!-- Start/Stop services -->
-                <start uid="medicalImage" />
-                <start uid="ihm" />
-                <start uid="Scene2D" />
-                <start uid="Scene2D_Shutter" />
-                <start uid="cfgVTKGenericScene" />
-                <start uid="cfgOgreGenericScene" />
-                <start uid="cfgOgreNegato2D" />
-                <start uid="cfgOgreVolumeRendering" />
-                <start uid="cfgOrganManagerConfig" />
-                <start uid="compositorSelector" />
-                <start uid="compositorParameters" />
-                <start uid="CoreEditor" />
-                <start uid="computeHistogram" />
-
-            </object>
-=======
 
             <!-- ******************************* Objects declaration ****************************** -->
 
@@ -783,13 +380,13 @@
             <start uid="cfgVTKGenericScene" />
             <start uid="cfgOgreGenericScene" />
             <start uid="cfgOgreNegato2D" />
+            <start uid="cfgOgreVolumeRendering" />
             <start uid="cfgOrganManagerConfig" />
             <start uid="compositorSelector" />
             <start uid="compositorParameters" />
             <start uid="CoreEditor" />
             <start uid="computeHistogram" />
 
->>>>>>> 7718a39d
         </config>
 
     </extension>
