<?xml version="1.0" encoding="UTF-8"?>

<plugin id="OgreViewer" version="@PROJECT_VERSION@" >

    <requirement id="arDataReg" />
    <requirement id="dataReg" />
    <requirement id="servicesReg" />
    <requirement id="visuOgreQt" />
    <requirement id="visuVTKQt" />
    <requirement id="scene2D" />
    <requirement id="preferences" />

    <xi:include href="configurations/vtkGenericScene.xml" xmlns:xi="http://www.w3.org/2003/XInclude" />
    <xi:include href="configurations/OgreGenericScene.xml" xmlns:xi="http://www.w3.org/2003/XInclude" />
    <xi:include href="configurations/OgreNegato2D.xml" xmlns:xi="http://www.w3.org/2003/XInclude" />
    <xi:include href="configurations/ManageOgreOrganWithSeries.xml" xmlns:xi="http://www.w3.org/2003/XInclude" />

    <extension implements="::fwServices::registry::ServiceConfig">
        <id>LandmarksAtomsConfig</id>
        <desc>Json/Xml Reader (FW4SPL)</desc>
        <config>
            <patcher context="Landmark" version="V2" />
        </config>
    </extension>

    <extension implements="::fwServices::registry::AppConfig">
        <id>OgreViewer_Extension</id>
        <config>

            <!-- ******************************* Objects declaration ****************************** -->

            <object uid="modelSeriesUID" type="::fwMedData::ModelSeries" />
            <object uid="imageUID" type="::fwData::Image" />
            <object uid="maskUID" type="::fwData::Image" />
            <object uid="landmarksUID" type="::fwData::Landmarks" />

            <object uid="cameraTF_UID" type="::fwData::TransformationMatrix3D" />
            <object uid="TF" type="::fwData::TransferFunction" src="deferred" />

            <!-- ******************************* UI declaration *********************************** -->

            <service uid="ihm" type="::gui::frame::SDefaultFrame" >
                <gui>
                    <frame>
                        <name>Ogre Viewer</name>
                        <icon>OgreViewer-@PROJECT_VERSION@/ogre_head.svg</icon>
                        <minSize width="1100" height="700" />
                    </frame>
                    <menuBar />
                </gui>
                <registry>
                    <menuBar sid="menuBar" start="yes" />
                    <view sid="multiView_scene1" start="yes" />
                </registry>
            </service>

            <service uid="menuBar" type="::gui::aspect::SDefaultMenuBar" >
                <gui>
                    <layout>
                        <menu name="File" />
                    </layout>
                </gui>
                <registry>
                    <menu sid="menu_File" start="yes" />
                </registry>
            </service>

            <service uid="multiView_scene1" type="::gui::view::SDefaultView" >
                <gui>
                    <layout type="::fwGui::CardinalLayoutManager">
                        <view align="center" />
                        <view align="right" minWidth="500" />
                    </layout>
                </gui>
                <registry>
                    <view sid="tabView" start="yes" />
                    <view sid="rightView" start="yes" />
                </registry>
            </service>

            <service uid="tabView" type="::gui::view::SDefaultView" >
                <gui>
                    <layout type="::fwGui::TabLayoutManager">
                        <view caption="Ogre" selected="yes" />
                        <view caption="2D Negato Ogre" selected="no" />
                        <view caption="VTK" selected="no" />
                    </layout>
                </gui>
                <registry>
                    <view wid="OgreSceneView" start="yes" />
                    <view wid="OgreNegato2DView" start="yes" />
                    <view wid="VTKSceneView" start="yes" />
                </registry>
            </service>

            <service uid="rightView" type="::gui::view::SDefaultView" >
                <gui>
                    <layout type="::fwGui::TabLayoutManager">
                        <view caption="Compositor" />
                        <view caption="Organ manager" selected="yes" />
                        <view caption="Light manager" />
                        <view caption="Negato histogram" />
                        <view caption="IDVR" />
                    </layout>
                </gui>
                <registry>
                    <view sid="compositorView" start="yes" />
                    <view wid="organView" start="yes" />
                    <view wid="lightView" start="yes" />
                    <view wid="histogramView" start="yes" />
                    <view wid="idvrView" start="yes" />
                </registry>
            </service>

            <service uid="compositorView" type="::gui::view::SDefaultView" >
                <gui>
                    <layout type="::fwGui::ToolboxLayoutManager">
                        <orientation value="vertical" />
                        <view caption="Compositor selector" expanded="true" />
                        <view caption="Compositor parameters" expanded="true" />
                        <view caption="Transparency settings" expanded="true" />
                    </layout>
                </gui>
                <registry>
                    <view sid="compositorSelector" />
                    <view sid="compositorParameters" />
                    <view sid="propertiesView" start="yes"/>
                </registry>
            </service>

            <service uid="propertiesView" type="::gui::view::SDefaultView" >
                <gui>
                    <layout type="::fwGui::LineLayoutManager">
                        <orientation value="vertical" />
                        <view/>
                    </layout>
                </gui>
                <registry>
                    <view sid="CoreEditor" />
                </registry>
            </service>

            <service uid="menu_File" type="::gui::aspect::SDefaultMenu" >
                <gui>
                    <layout>
                        <menuItem name="Open model series..." shortcut="Ctrl+M" />
                        <menuItem name="Open image..." shortcut="Ctrl+O" />
                        <menuItem name="Save model series..." shortcut="Ctrl+S" />
                        <separator />
                        <menuItem name="Load landmarks..." />
                        <separator />
                        <menuItem name="Quit" specialAction="QUIT" shortcut="Ctrl+Q" />
                    </layout>
                </gui>
                <registry>
                    <menuItem sid="action_openMesh" start="yes" />
                    <menuItem sid="action_openNegato" start="yes" />
                    <menuItem sid="action_saveFile" start="yes" />
                    <menuItem sid="action_loadLandmarks" start="yes" />
                    <menuItem sid="action_quit" start="yes" />
                </registry>
            </service>

            <!-- ******************************* Actions ****************************************** -->

            <service uid="action_openMesh" type="::gui::action::SStarter" >
                <start uid="readerPathMeshFile" />
            </service>

            <service uid="action_openNegato" type="::gui::action::SStarter" >
                <start uid="imageReader" />
            </service>

            <service uid="action_saveFile" type="::gui::action::SStarter" >
                <start uid="writerPathMeshFile" />
            </service>

            <service uid="action_loadLandmarks" type="::gui::action::SSlotCaller" >
                <slots>
                    <slot>landmarksReader/update</slot>
                </slots>
            </service>

            <service uid="action_quit" type="::gui::action::SQuit"  />

            <!-- ************************ Configuration launchers ********************************* -->

            <service uid="cfgVTKGenericScene" type="::fwServices::SConfigController" >
                <appConfig id="VTKGenericScene" />
                <inout key="modelSeriesUID" uid="modelSeriesUID" />
                <parameter replace="WID_PARENT" by="VTKSceneView" />
            </service>

            <service uid="cfgOgreGenericScene" type="::fwServices::SConfigController" >
                <appConfig id="OgreGenericScene" />
                <inout key="modelSeriesUID" uid="modelSeriesUID" />
                <inout key="cameraTF" uid="cameraTF_UID" />
                <inout key="imageUID" uid="imageUID" />
                <inout key="TF" uid="TF" optional="yes" />
<<<<<<< HEAD
                <inout key="maskUID" uid="maskUID" />
=======
                <inout key="landmarks" uid="landmarksUID" />
>>>>>>> 3180e8fd
                <parameter replace="WID_PARENT" by="OgreSceneView" />
                <parameter replace="compositorChannel" by="compositorChannel" />
                <parameter replace="idvrEnumParamChannel" by="idvrEnumParamChannel" />
                <parameter replace="idvrBoolParamChannel" by="idvrBoolParamChannel" />
                <parameter replace="idvrDoubleParamChannel" by="idvrDoubleParamChannel" />
                <parameter replace="idvrColorParamChannel" by="idvrColorParamChannel" />
            </service>

            <service uid="cfgOgreNegato2D" type="::fwServices::SConfigController" >
                <appConfig id="OgreNegato2D" />
                <inout key="imageUID" uid="imageUID" />
                <inout key="TF" uid="TF" optional="yes" />
                <parameter replace="WID_PARENT" by="OgreNegato2DView" />
            </service>

            <service uid="cfgOrganManagerConfig"  type="::fwServices::SConfigController">
                <appConfig id="OgreOrganManagerWithSeries" />
                <inout key="ORGAN_MANAGER_MODELSERIES" uid="modelSeriesUID" />
                <parameter replace="WID_PARENT" by="organView" />
                <parameter replace="ICON_PATH" by="arMedia-0.1/icons/app.ico" />
            </service>

            <service uid="cfgLightManager"  type="::fwServices::SConfigController">
                <appConfig id="OgreLightManager" />
                <parameter replace="WID_PARENT" by="lightView" />
            </service>

            <service uid="cfgHistogramManager" type="::fwServices::SConfigController">
                <appConfig id="OgreHistogramManager" />
                <inout key="IMAGE" uid="imageUID" />
                <inout key="TF" uid="TF" optional="yes" />
                <parameter replace="WID_PARENT" by="histogramView" />
            </service>

            <service uid="cfgIDVRManager"  type="::fwServices::SConfigController">
                <appConfig id="OgreIDVRManager" />
                <inout key="MASK" uid="maskUID" />
                <parameter replace="WID_PARENT" by="idvrView" />
                <parameter replace="IDVR_ENUM_PARAM_CHANNEL" by="idvrEnumParamChannel" />
                <parameter replace="IDVR_BOOL_PARAM_CHANNEL" by="idvrBoolParamChannel" />
                <parameter replace="IDVR_DOUBLE_PARAM_CHANNEL" by="idvrDoubleParamChannel" />
                <parameter replace="IDVR_COLOR_PARAM_CHANNEL" by="idvrColorParamChannel" />
            </service>

            <!-- ******************************* Services ***************************************** -->

            <service uid="compositorSelector" type="::uiVisuOgre::SCompositorSelector"  />

            <service uid="compositorParameters" type="::uiVisuOgre::SCompositorParameterEditor"  >
                <layer id="default" />
            </service>

            <service uid="CoreEditor" type="::uiVisuOgre::SCoreCompositorEditor"  />

            <service uid="readerPathMeshFile" type="::uiIO::editor::SIOSelector" >
                <inout key="data" uid="modelSeriesUID" />
                <type mode="reader" />
            </service>

            <service uid="writerPathMeshFile" type="::uiIO::editor::SIOSelector" >
                <inout key="data" uid="modelSeriesUID" />
                <type mode="writer" />
            </service>

            <service uid="imageReader" type="::uiIO::editor::SIOSelector" >
                <inout key="data" uid="imageUID" />
                <type mode="reader" />
            </service>

            <service uid="medicalImage" type="::ctrlSelection::MedicalImageSrv" >
                <inout key="image" uid="imageUID" autoConnect="yes" />
            </service>

            <service uid="landmarksReader" type="::uiIO::editor::SIOSelector" >
                <inout key="data" uid="landmarksUID" />
                <type mode="reader" />
                <selection mode="include" />
                <addSelection service="::ioAtoms::SReader" />
                <config id="LandmarksAtomsConfig" service="::ioAtoms::SReader" />
            </service>

            <!-- Shared channels between OgreVolumeRendering and OgreIDVR configurations -->
            <connect channel="idvrEnumParamChannel" />
            <connect channel="idvrBoolParamChannel" />
            <connect channel="idvrDoubleParamChannel" />
            <connect channel="idvrColorParamChannel" />
            <connect channel="compositorChannel" >
                <slot>compositorParameters/updateCompositor</slot>
            </connect>

            <!-- Start/Stop services -->
            <start uid="medicalImage" />
            <start uid="ihm" />
            <start uid="cfgVTKGenericScene" />
            <start uid="cfgOgreGenericScene" />
            <start uid="cfgOgreNegato2D" />
            <start uid="cfgOrganManagerConfig" />
            <start uid="cfgLightManager" />
            <start uid="cfgHistogramManager" />
            <start uid="cfgIDVRManager" />
            <start uid="compositorSelector" />
            <start uid="compositorParameters" />
            <start uid="CoreEditor" />
            <start uid="landmarksReader" />

        </config>

    </extension>
</plugin><|MERGE_RESOLUTION|>--- conflicted
+++ resolved
@@ -197,11 +197,8 @@
                 <inout key="cameraTF" uid="cameraTF_UID" />
                 <inout key="imageUID" uid="imageUID" />
                 <inout key="TF" uid="TF" optional="yes" />
-<<<<<<< HEAD
                 <inout key="maskUID" uid="maskUID" />
-=======
                 <inout key="landmarks" uid="landmarksUID" />
->>>>>>> 3180e8fd
                 <parameter replace="WID_PARENT" by="OgreSceneView" />
                 <parameter replace="compositorChannel" by="compositorChannel" />
                 <parameter replace="idvrEnumParamChannel" by="idvrEnumParamChannel" />
