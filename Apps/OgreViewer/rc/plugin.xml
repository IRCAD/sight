<?xml version="1.0" encoding="UTF-8"?>

<plugin id="OgreViewer" version="@DASH_VERSION@" >

    <requirement id="dataReg" />
    <requirement id="servicesReg" />
    <requirement id="visuOgreAdaptor" />
    <requirement id="visuOgreQt" />
    <requirement id="visuVTKQt" />
    <requirement id="material" />
    <requirement id="scene2D" />

    <xi:include href="configurations/vtkGenericScene.xml" xmlns:xi="http://www.w3.org/2003/XInclude" />
    <xi:include href="configurations/OgreGenericScene.xml" xmlns:xi="http://www.w3.org/2003/XInclude" />
    <xi:include href="configurations/OgreNegato2D.xml" xmlns:xi="http://www.w3.org/2003/XInclude" />
    <xi:include href="configurations/OgreVolumeRendering.xml" xmlns:xi="http://www.w3.org/2003/XInclude" />
    <xi:include href="configurations/ManageOgreOrganWithSeries.xml" xmlns:xi="http://www.w3.org/2003/XInclude" />

    <extension implements="::fwServices::registry::ServiceConfig">
        <id>MDAtomsConfig</id>
        <desc>reader/writer config to read/write an atom representing a medical data</desc>
        <config>
            <patcher context="MedicalData" version="V09ALA" />
        </config>
    </extension>

    <extension implements="::fwServices::registry::AppConfig">

        <id>OgreViewer_Extension</id>
        <config>
            <object type="::fwData::Composite">

                <service uid="ihm" impl="::gui::frame::SDefaultFrame" type="::fwGui::IFrameSrv" autoConnect="no">
                    <gui>
                        <frame>
                            <name>Ogre Viewer</name>
                            <icon>Bundles/OgreViewer_0-1/ogre_head.svg</icon>
                            <minSize width="1100" height="700" />
                        </frame>
                        <menuBar />
                    </gui>
                    <registry>
                        <menuBar sid="menuBar" start="yes" />
                        <view sid="multiView_scene1" start="yes" />
                    </registry>
                </service>

                <service uid="menuBar" type="::fwGui::IMenuBarSrv" impl="::gui::aspect::SDefaultMenuBar" autoConnect="no">
                    <gui>
                        <layout>
                            <menu name="File" />
                        </layout>
                    </gui>
                    <registry>
                        <menu sid="menu_File" start="yes" />
                    </registry>
                </service>

                <service uid="multiView_scene1" type="::gui::view::IView" impl="::gui::view::SDefaultView" autoConnect="no">
                    <gui>
                        <layout type="::fwGui::CardinalLayoutManager">
                            <view align="center" />
                            <view align="right" minWidth="500" />
                        </layout>
                    </gui>
                    <registry>
                        <view sid="tab_view" start="yes" />
                        <view sid="rightView" start="yes" />
                    </registry>
                </service>

                <service uid="rightView" type="::gui::view::IView" impl="::gui::view::SDefaultView" autoConnect="no">
                    <gui>
                        <layout type="::fwGui::TabLayoutManager">
                            <view caption="Compositor" />
                            <view caption="Organ manager" selected="yes" />
                            <view caption="Negato histogram" />
                        </layout>
                    </gui>
                    <registry>
                        <view sid="CompositorView" start="yes" />
                        <view wid="${GENERIC_UID}_organView" start="yes" />
                        <view sid="histogramView" start="yes" />
                    </registry>
                </service>

                <service uid="tab_view" type="::gui::view::IView" impl="::gui::view::SDefaultView" autoConnect="no">
                    <gui>
                        <layout type="::fwGui::TabLayoutManager">
                            <view caption="VTK" selected="no" />
                            <view caption="Ogre" selected="no" />
                            <view caption="2D Negato Ogre" selected="no" />
                            <view caption="Ogre VR" selected="yes" />
                        </layout>
                    </gui>
                    <registry>
                        <view wid="${GENERIC_UID}_VTKSceneView" start="yes" />
                        <view wid="${GENERIC_UID}_OgreSceneView" start="yes" />
                        <view wid="${GENERIC_UID}_OgreNegato2DView" start="yes" />
                        <view wid="${GENERIC_UID}_OgreVolumeRendering" start="yes" />
                    </registry>
                </service>

                <service uid="menu_File" type="::fwGui::IMenuSrv" impl="::gui::aspect::SDefaultMenu" autoConnect="no">
                    <gui>
                        <layout>
                            <menuItem name="Open model series..." shortcut="Ctrl+M" />
                            <menuItem name="Open image..." shortcut="Ctrl+O" />
                            <menuItem name="Save model series..." shortcut="Ctrl+S" />
                            <separator />
                            <menuItem name="Quit" specialAction="QUIT" shortcut="Ctrl+Q" />
                        </layout>
                    </gui>
                    <registry>
                        <menuItem sid="action_openMesh" start="yes" />
                        <menuItem sid="action_openNegato" start="yes" />
                        <menuItem sid="action_saveFile" start="yes" />
                        <menuItem sid="action_quit" start="yes" />
                    </registry>
                </service>

                <service uid="action_openMesh" impl="::gui::action::SStarter" type="::fwGui::IActionSrv" autoConnect="no">
                    <start uid="readerPathMeshFile" />
                </service>

                <service uid="action_openNegato" impl="::gui::action::SStarter" type="::fwGui::IActionSrv" autoConnect="no">
                    <start uid="imageReader" />
                </service>

                <service uid="action_saveFile" impl="::gui::action::SStarter" type="::fwGui::IActionSrv" autoConnect="no">
                    <start uid="writerPathMeshFile" />
                </service>

                <service uid="action_quit" type="::fwGui::IActionSrv" impl="::gui::action::SQuit" autoConnect="no">
                    <scene>
                        <viewport id="view1" x="-1100" y="-1.1" width="2400" height="1.2" />

                        <axis id="xAxis" origin="0.0" scale="1.0" scaleType="LINEAR" />
                        <axis id="yAxis" origin="0.0" scale="-1.0" scaleType="LINEAR" />

                        <axis id="axeHistogramY" origin="0.0" scale="-0.000001" scaleType="LINEAR" />

                        <adaptor id="shutterGrid" class="::scene2D::adaptor::Grid2D" objectId="self">
                            <config xMin="-1200" xMax="1400" yMin="-0.7" yMax="1.7" xSpacing="200" ySpacing="0.2" viewportUID="Viewport" color="darkGray" xAxis="xAxis" yAxis="yAxis" zValue="1" />
                        </adaptor>

                        <adaptor id="shutterAbscissa" class="::scene2D::adaptor::Line" objectId="self">
                            <config x1="-1200" x2="1400" y1="0" y2="0" color="white" xAxis="xAxis" yAxis="yAxis" zValue="2" />
                        </adaptor>

                        <adaptor id="shutterOrdinate" class="::scene2D::adaptor::Line" objectId="self">
                            <config x1="0" x2="0" y1="-0.1" y2="1.2" color="white" xAxis="xAxis" yAxis="yAxis" zValue="3" />
                        </adaptor>

                        <adaptor id="shutterHistogram" class="::scene2D::adaptor::Histogram" objectId="histogram">
                            <config color="green" xAxis="xAxis" yAxis="axeHistogramY" zValue="4" />
                        </adaptor>

                        <adaptor id="viewportRangeSelector" class="::scene2D::adaptor::ViewportRangeSelector" objectId="viewport">
                            <config xAxis="xAxis" yAxis="yAxis" zValue="5" initialWidth="1200" initialPos="-700" />
                        </adaptor>

                    </scene>
                </service>

                <!-- Negato histogram -->
                <service uid="histogramView" type="::gui::view::IView" impl="::gui::view::SDefaultView" autoConnect="no">
                    <gui>
                        <layout type="::fwGui::LineLayoutManager">
                            <orientation value="vertical" />
                            <view proportion="0" minHeight="30" />
                            <view proportion="0" minHeight="100" />
                            <view proportion="1" />
                        </layout>
                    </gui>
                    <registry>
                        <view sid="tfm" start="yes" />
                        <view sid="Scene2D_Shutter" start="no" />
                        <view sid="Scene2D" start="no" />
                    </registry>
                </service>

                <service uid="Scene2D_Shutter" impl="::scene2D::Render" type="::fwRender::IRender" autoConnect="yes">
                    <scene>
                        <scene x="-1100" y="-1.1" width="2400" height="1.2" />

                        <viewport id="view1" x="-1100" y="-1.1" width="2400" height="1.2" />

                        <axis id="xAxis" origin="0.0" scale="1.0" scaleType="LINEAR" />
                        <axis id="yAxis" origin="0.0" scale="-1.0" scaleType="LINEAR" />

                        <axis id="axeHistogramY" origin="0.0" scale="-0.000001" scaleType="LINEAR" />

                        <adaptor id="shutterGrid" class="::scene2D::adaptor::Grid2D" objectId="self">
                            <config xMin="-1200" xMax="1400" yMin="-0.7" yMax="1.7" xSpacing="200" ySpacing="0.2" viewportUID="Viewport" color="darkGray" xAxis="xAxis" yAxis="yAxis" zValue="1" />
                        </adaptor>

                        <adaptor id="shutterAbscissa" class="::scene2D::adaptor::Line" objectId="self">
                            <config x1="-1200" x2="1400" y1="0" y2="0" color="white" xAxis="xAxis" yAxis="yAxis" zValue="2" />
                        </adaptor>

                        <adaptor id="shutterOrdinate" class="::scene2D::adaptor::Line" objectId="self">
                            <config x1="0" x2="0" y1="-0.1" y2="1.2" color="white" xAxis="xAxis" yAxis="yAxis" zValue="3" />
                        </adaptor>

                        <adaptor id="shutterHistogram" class="::scene2D::adaptor::Histogram" objectId="histogram">
                            <config color="green" xAxis="xAxis" yAxis="axeHistogramY" zValue="4" />
                        </adaptor>

                        <adaptor id="viewportRangeSelector" class="::scene2D::adaptor::ViewportRangeSelector" objectId="viewport">
                            <config xAxis="xAxis" yAxis="yAxis" zValue="5" initialWidth="1200" initialPos="-700" />
                        </adaptor>

                    </scene>
                </service>

                <!-- Negato histogram -->
                <service uid="Scene2D" impl="::scene2D::Render" type="::fwRender::IRender" autoConnect="yes">
                    <scene>
                        <scene x="-1100" y="-1.1" width="2400" height="1.2" antialiasing="true" />

                        <viewport id="view1" x="-500" y="-1.1" width="500" height="1.2" />

                        <axis id="xAxis" origin="0.0" scale="1.0" scaleType="LINEAR" />
                        <axis id="yAxis" origin="0.0" scale="-1.0" scaleType="LINEAR" />

                        <axis id="axeHistogramY" origin="0.0" scale="-0.000001" scaleType="LINEAR" />

                        <adaptor id="grid" class="::scene2D::adaptor::Grid2D" objectId="self">
                            <config xMin="-1200" xMax="1500" yMin="0.0" yMax="1.0" xSpacing="100" ySpacing="0.1" opacity="0.25" viewportUID="Viewport" color="darkGray" xAxis="xAxis" yAxis="yAxis" zValue="1" />
                        </adaptor>

                        <adaptor id="abscissa" class="::scene2D::adaptor::Line" objectId="self">
                            <config x1="-1200" x2="1500" y1="0" y2="0" color="white" xAxis="xAxis" yAxis="yAxis" zValue="2" />
                        </adaptor>

                        <adaptor id="ordinate" class="::scene2D::adaptor::Line" objectId="self">
                            <config x1="0" x2="0" y1="-0.1" y2="1.2" color="white" xAxis="xAxis" yAxis="yAxis" zValue="3" />
                        </adaptor>

                        <adaptor id="maxOpacity" class="::scene2D::adaptor::Line" objectId="self">
                            <config x1="-1200" x2="1500" y1="1" y2="1" color="red" xAxis="xAxis" yAxis="yAxis" zValue="4" />
                        </adaptor>

                        <adaptor id="curvedHistogram" class="::scene2D::adaptor::CurvedHistogram" objectId="histogram">
                            <config xAxis="xAxis" yAxis="axeHistogramY" borderColor="lightGray" innerColor="gray" opacity="0.25" zValue="6" histogramPointUID="histogramPoint" borderWidth="2.0" />
                        </adaptor>

                        <!-- A graphic cursor that follow histogram's shape according to mouse's cursor -->
                        <adaptor id="histogramCursor" class="::scene2D::adaptor::HistogramCursor" objectId="histogram">
                            <config xAxis="xAxis" yAxis="axeHistogramY" color="blue" borderColor="gray" zValue="9" pointSize="16" viewportUID="Viewport" histogramPointUID="histogramPoint" />
                        </adaptor>

                        <adaptor id="histogramValue" class="::scene2D::adaptor::HistogramValue" objectId="histogram">
                            <config xAxis="xAxis" yAxis="axeHistogramY" zValue="12" fontSize="6" viewportUID="Viewport" histogramPointUID="histogramPoint" />
                        </adaptor>

                        <adaptor id="tf2" class="::scene2D::adaptor::TransferFunction" objectId="image">
                            <config lineColor="lightGray" circleColor="lightGray" xAxis="xAxis" yAxis="yAxis" zValue="7" viewportUID="Viewport" selectedTFKey="SelectedTF" tfSelectionFwID="TFSelections" />
                        </adaptor>

                        <adaptor id="viewportRangeUpdater" class="::scene2D::adaptor::ViewportUpdater" objectId="viewport">
                            <config xAxis="xAxis" yAxis="yAxis" zValue="9" />
                        </adaptor>

                        <adaptor id="scaleValuesLeft" class="::scene2D::adaptor::ScaleValues" objectId="self">
                            <config min="0.0" max="1.0" interval="0.1" fontSize="7" align="left" unit="%" viewportUID="Viewport" color="darkGray" xAxis="xAxis" yAxis="yAxis" zValue="11" />
                        </adaptor>

                        <adaptor id="axisLeft" class="::scene2D::adaptor::Axis" objectId="self">
                            <config min="0.0" max="1.0" interval="0.1" align="left" tickSize="5" viewportUID="Viewport" color="darkGray" xAxis="xAxis" yAxis="yAxis" zValue="11" />
                        </adaptor>

                        <adaptor id="scaleValuesBottom" class="::scene2D::adaptor::ScaleValues" objectId="self">
                            <config min="-1024" max="1024" interval="200" fontSize="7" align="bottom" viewportUID="Viewport" color="darkGray" xAxis="xAxis" yAxis="yAxis" zValue="11" />
                        </adaptor>

                        <adaptor id="axisBottom" class="::scene2D::adaptor::Axis" objectId="self">
                            <config min="-1024" max="1024" interval="100" align="bottom" tickSize="5" viewportUID="Viewport" color="darkGray" xAxis="xAxis" yAxis="yAxis" zValue="11" />
                        </adaptor>
                    </scene>
                </service>

                <item key="modelSeries">
                    <object uid="modelSeriesUID" type="::fwMedData::ModelSeries">

                        <service uid="readerPathMeshFile" impl="::uiIO::editor::SIOSelector" type="::gui::editor::IDialogEditor" autoConnect="no">
                            <type mode="reader" />
                        </service>

                        <service uid="writerPathMeshFile" impl="::uiIO::editor::SIOSelector" type="::gui::editor::IDialogEditor" autoConnect="no">
                            <type mode="writer" />
                        </service>

                        <service uid="cfgOrganManagerConfig"  impl="::fwServices::SConfigController" autoConnect="yes">
                            <config>
                                <appConfig id="OgreOrganManagerWithSeries">
                                    <parameters>
                                        <parameter replace="ORGAN_MANAGER_MODELSERIES" by="modelSeriesUID" />
                                        <parameter replace="WID_PARENT" by="${GENERIC_UID}_organView" />
                                        <parameter replace="ICON_PATH" by="Bundles/arMedia_0-1/icons/app.ico" />
                                    </parameters>
                                </appConfig>
                            </config>
                        </service>
                    </object>
                </item>

                <item key="TFPoolKey">
                    <object uid="TFPool" type="::fwData::Composite">
                        <service uid="tfm" type="::gui::editor::IEditor" impl="::uiTF::TransferFunctionEditor" autoConnect="yes">
                            <config selectedTFKey="SelectedTF" tfSelectionFwID="TFSelections"/>
                        </service>
                    </object>
                </item>

                <!-- Negato image -->
                <item key="image">
                    <object uid="imageUID" type="::fwData::Image">
                        <service uid="imageReader" impl="::uiIO::editor::SIOSelector" type="::gui::editor::IDialogEditor" autoConnect="no">
                            <type mode="reader" />
                        </service>

                        <service uid="medicalImage" impl="::ctrlSelection::MedicalImageSrv" autoConnect="no" />

                    </object>
                </item>

                <item key="TFSelectionsKey">
                    <object uid="TFSelections" type="::fwData::Composite" />
                </item>

                <item key="cameraTF">
                    <object uid="cameraTF_UID" type="::fwData::TransformationMatrix3D" />
                </item>

                <item key="viewport">
                    <object uid="Viewport" type="::scene2D::data::Viewport" />
                </item>

                <item key="histogram">
                        <object uid="histogram" type="::fwData::Histogram" />
                </item>
                <item key="histogramPoint">
                    <object uid="histogramPoint" type="::fwData::Point" />
                </item>

                <!-- CompositeVisu description -->
                <item key="compositeVisu">
                    <object uid="compositeVisu" type="::fwData::Composite">

                        <service uid="CompositorView" type="::gui::view::IView" impl="::gui::view::SDefaultView" autoConnect="no">
                            <gui>
                                <layout type="::fwGui::LineLayoutManager">
                                    <orientation value="vertical" />
                                    <view caption="Compositor Selector" />
                                    <view/>
                                </layout>
                            </gui>
                            <registry>
                                <view sid="compositorSelector" />
                                <view sid="propertiesView" start="yes"/>
                            </registry>
                        </service>

                        <service uid="propertiesView" type="::gui::view::IView" impl="::gui::view::SDefaultView" autoConnect="no">
                            <gui>
                                <layout type="::fwGui::LineLayoutManager">
                                    <orientation value="vertical" />
                                    <view caption="Default compositor parameters" />
                                </layout>
                            </gui>
                            <registry>
                                <view sid="CoreEditor" />
                            </registry>
                        </service>

                        <service uid="compositorSelector" impl="::uiVisuOgre::SCompositorSelector" type="::gui::editor::IEditor" autoConnect="no" />

                        <service uid="CoreEditor" impl="::uiVisuOgre::SCoreCompositorEditor" type="::gui::editor::IEditor" autoConnect="no" />

                        <service uid="cfgVTKGenericScene" impl="::fwServices::SConfigController" autoConnect="no">
                            <config>
                                <appConfig id="VTKGenericScene" >
                                    <parameters>
                                        <parameter replace="WID_PARENT" by="${GENERIC_UID}_VTKSceneView" />
                                        <parameter replace="modelSeriesUID" by="modelSeriesUID" />
                                    </parameters>
                                </appConfig>
                            </config>
                        </service>

                        <service uid="cfgOgreGenericScene" impl="::fwServices::SConfigController" autoConnect="no">
                            <config>
                                <appConfig id="OgreGenericScene">
                                    <parameters>
                                        <parameter replace="WID_PARENT" by="${GENERIC_UID}_OgreSceneView" />
                                        <parameter replace="modelSeriesUID" by="modelSeriesUID" />
                                        <parameter replace="cameraTF" by="cameraTF_UID" />
                                        <parameter replace="imageUID" by="imageUID" />
                                        <parameter replace="TFSelections" by="TFSelections" />
                                    </parameters>
                                </appConfig>
                            </config>
                        </service>

                        <service uid="cfgOgreNegato2D" impl="::fwServices::SConfigController" type="::fwServices::IController" autoConnect="no">
                            <config>
                                <appConfig id="OgreNegato2D">
                                    <parameters>
                                        <parameter replace="WID_PARENT" by="${GENERIC_UID}_OgreNegato2DView" />
                                        <parameter replace="imageUID" by="imageUID" />
                                        <parameter replace="TFSelections" by="TFSelections" />
                                    </parameters>
                                </appConfig>
                            </config>
                        </service>

                        <service uid="cfgOgreVolumeRendering" impl="::fwServices::SConfigController" type="::fwServices::IController" autoConnect="no">
                            <config>
                                <appConfig id="OgreVolumeRendering">
                                    <parameters>
                                        <parameter replace="WID_PARENT" by="${GENERIC_UID}_OgreVolumeRendering" />
                                        <parameter replace="imageUID" by="imageUID" />
                                        <parameter replace="TFSelections" by="TFSelections" />
                                    </parameters>
                                </appConfig>
                            </config>
                        </service>

                    </object>

                </item>

<<<<<<< HEAD
=======
                <!-- Start/Stop services -->
>>>>>>> 30c79b95
                <start uid="medicalImage" />
                <start uid="ihm" />
                <start uid="Scene2D" />
                <start uid="Scene2D_Shutter" />
                <start uid="cfgVTKGenericScene" />
                <start uid="cfgOgreGenericScene" />
                <start uid="cfgOgreNegato2D" />
                <start uid="cfgOgreVolumeRendering" />
                <start uid="cfgOrganManagerConfig" />
                <start uid="compositorSelector" />
                <start uid="CoreEditor" />

            </object>
        </config>

    </extension>
</plugin><|MERGE_RESOLUTION|>--- conflicted
+++ resolved
@@ -88,7 +88,7 @@
                     <gui>
                         <layout type="::fwGui::TabLayoutManager">
                             <view caption="VTK" selected="no" />
-                            <view caption="Ogre" selected="no" />
+                            <view caption="Ogre" selected="yes" />
                             <view caption="2D Negato Ogre" selected="no" />
                             <view caption="Ogre VR" selected="yes" />
                         </layout>
@@ -131,37 +131,7 @@
                     <start uid="writerPathMeshFile" />
                 </service>
 
-                <service uid="action_quit" type="::fwGui::IActionSrv" impl="::gui::action::SQuit" autoConnect="no">
-                    <scene>
-                        <viewport id="view1" x="-1100" y="-1.1" width="2400" height="1.2" />
-
-                        <axis id="xAxis" origin="0.0" scale="1.0" scaleType="LINEAR" />
-                        <axis id="yAxis" origin="0.0" scale="-1.0" scaleType="LINEAR" />
-
-                        <axis id="axeHistogramY" origin="0.0" scale="-0.000001" scaleType="LINEAR" />
-
-                        <adaptor id="shutterGrid" class="::scene2D::adaptor::Grid2D" objectId="self">
-                            <config xMin="-1200" xMax="1400" yMin="-0.7" yMax="1.7" xSpacing="200" ySpacing="0.2" viewportUID="Viewport" color="darkGray" xAxis="xAxis" yAxis="yAxis" zValue="1" />
-                        </adaptor>
-
-                        <adaptor id="shutterAbscissa" class="::scene2D::adaptor::Line" objectId="self">
-                            <config x1="-1200" x2="1400" y1="0" y2="0" color="white" xAxis="xAxis" yAxis="yAxis" zValue="2" />
-                        </adaptor>
-
-                        <adaptor id="shutterOrdinate" class="::scene2D::adaptor::Line" objectId="self">
-                            <config x1="0" x2="0" y1="-0.1" y2="1.2" color="white" xAxis="xAxis" yAxis="yAxis" zValue="3" />
-                        </adaptor>
-
-                        <adaptor id="shutterHistogram" class="::scene2D::adaptor::Histogram" objectId="histogram">
-                            <config color="green" xAxis="xAxis" yAxis="axeHistogramY" zValue="4" />
-                        </adaptor>
-
-                        <adaptor id="viewportRangeSelector" class="::scene2D::adaptor::ViewportRangeSelector" objectId="viewport">
-                            <config xAxis="xAxis" yAxis="yAxis" zValue="5" initialWidth="1200" initialPos="-700" />
-                        </adaptor>
-
-                    </scene>
-                </service>
+                <service uid="action_quit" type="::fwGui::IActionSrv" impl="::gui::action::SQuit" />
 
                 <!-- Negato histogram -->
                 <service uid="histogramView" type="::gui::view::IView" impl="::gui::view::SDefaultView" autoConnect="no">
@@ -432,10 +402,7 @@
 
                 </item>
 
-<<<<<<< HEAD
-=======
                 <!-- Start/Stop services -->
->>>>>>> 30c79b95
                 <start uid="medicalImage" />
                 <start uid="ihm" />
                 <start uid="Scene2D" />
@@ -443,7 +410,6 @@
                 <start uid="cfgVTKGenericScene" />
                 <start uid="cfgOgreGenericScene" />
                 <start uid="cfgOgreNegato2D" />
-                <start uid="cfgOgreVolumeRendering" />
                 <start uid="cfgOrganManagerConfig" />
                 <start uid="compositorSelector" />
                 <start uid="CoreEditor" />
