--- conflicted
+++ resolved
@@ -132,11 +132,7 @@
                     <start uid="writerPathMeshFile" />
                 </service>
 
-<<<<<<< HEAD
                 <service uid="action_quit" type="::fwGui::IActionSrv" impl="::gui::action::SQuit" />
-=======
-                <service uid="action_quit" type="::fwGui::IActionSrv" impl="::gui::action::SQuit" autoConnect="no" />
->>>>>>> 0e7d0f9b
 
                 <!-- Negato histogram -->
                 <service uid="histogramView" type="::gui::view::IView" impl="::gui::view::SDefaultView" autoConnect="no">
