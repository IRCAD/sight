<profile name="VRRender" version="0.9.0">

    <activate id="dataReg" version="0-1" />
    <activate id="servicesReg" version="0-1" />

    <activate id="gui" version="0-1" />
    <activate id="guiQt" version="0-1" />

    <activate id="io" version="0-1" />
    <activate id="ioAtoms" version="0-1" />
    <activate id="patchMedicalData" version="0-1" />
    
    <activate id="ioITK" version="0-1" />
    <activate id="ioVTK" version="0-1" />
    <activate id="ioVtkGdcm" version="0-1" />
    <activate id="uiIO" version="0-1" />
    <activate id="uiGenericQt" version="0-1" />
    <activate id="uiMedDataQt" version="0-1" />
    <activate id="uiImageQt" version="0-1" />
    <activate id="uiReconstructionQt" version="0-1" />
    <activate id="uiMeasurement" version="0-1" />
    <activate id="uiMeasurementQt" version="0-1" />
    <activate id="uiVisu" version="0-1" />
    <activate id="uiVisuQt" version="0-1" />
    <activate id="uiTF" version="0-1" />

    <activate id="ctrlMemory" version="0-1" />
    <activate id="monitor" version="0-1" />
    <activate id="memory" version="0-1" />
    <activate id="monitorQt" version="0-1" />

<<<<<<< HEAD
    <activate id="media" version="0-1" />

    <activate id="scene2D" version="0-1" />

    <activate id="visu" version="0-1" />
    <activate id="visuVTK" version="0-1" />
    <activate id="visuVTKQt" version="0-1" />
    <activate id="visuVTKAdaptor" version="0-1" />
    <activate id="visuVTKVRAdaptor" version="0-1" />

    <activate id="activities" version="0-1" />
    <activate id="ctrlSelection" version="0-1" />

    <activate id="VRRender" />
    <activate id="appXml" version="0-1" >
        <param id="config" value="VRRenderBase" />
        <param id="parameters" value="VRRenderAppBase" />
    </activate>

    <activate id="2DVisualizationActivity" version="0-1" />
    <activate id="3DVisualizationActivity" version="0-1" />
    <activate id="blendActivity"           version="0-1" />
    <activate id="volumeRenderingActivity" version="0-1" />

=======
    <activate id="filterVRRender" version="0-1" />

    <start id="filterVRRender" />
>>>>>>> 34e0fe96
    <start id="memory" />
    <start id="patchMedicalData"/>
    <start id="scene2D" />
    <start id="visuVTK" />
    <start id="visuVTKQt" />
    <start id="guiQt" />
    <start id="activities" />
    <start id="appXml" />

</profile><|MERGE_RESOLUTION|>--- conflicted
+++ resolved
@@ -29,7 +29,6 @@
     <activate id="memory" version="0-1" />
     <activate id="monitorQt" version="0-1" />
 
-<<<<<<< HEAD
     <activate id="media" version="0-1" />
 
     <activate id="scene2D" version="0-1" />
@@ -53,12 +52,10 @@
     <activate id="3DVisualizationActivity" version="0-1" />
     <activate id="blendActivity"           version="0-1" />
     <activate id="volumeRenderingActivity" version="0-1" />
-
-=======
+    
     <activate id="filterVRRender" version="0-1" />
 
     <start id="filterVRRender" />
->>>>>>> 34e0fe96
     <start id="memory" />
     <start id="patchMedicalData"/>
     <start id="scene2D" />
