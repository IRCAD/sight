--- conflicted
+++ resolved
@@ -4,13 +4,10 @@
 cmake_policy(SET CMP0068 NEW)
 # Use new policy for `FindOpenGL` to prefer GLVND by default when available on linux (use `cmake --help-policy CMP0072` for details).
 cmake_policy(SET CMP0072 NEW)
-<<<<<<< HEAD
 # Use new policy for 'Honor visibility properties for all target types.' (use `cmake --help-policy CMP0063` for details)
 cmake_policy(SET CMP0063 NEW)
-=======
 # Adds support for the new IN_LIST operator.
 cmake_policy(SET CMP0057 NEW)
->>>>>>> 845b119b
 
 # On Windows, if the user doesn't specify a value,
 # 'CMAKE_BUILD_TYPE' is automatically initialized to 'Debug' after 'project()'.
@@ -353,13 +350,6 @@
 # Second projects scan where we actually perform the add_subdirectory() for each project and its dependencies
 ########################################################################################################################
 
-<<<<<<< HEAD
-# Define the path 'FW_EXTERNAL_LIBRARIES_DIR' used to find external libraries required by our applications
-setExternalLibrariesDir()
-
-unset(APP_TO_BUILD)
-=======
->>>>>>> 845b119b
 foreach(PROJECT ${PROJECT_LIST})
     addProject(${PROJECT})
 endforeach()
