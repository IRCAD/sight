<extension implements="::sight::service::extension::AppConfig">
    <id>2DDicomWebPreviewConfig</id>
    <parameters>
        <param name="WID_PARENT" />
        <param name="objectID" />
    </parameters>
    <config>
        <object uid="${objectID}" type="sight::data::DicomSeries" src="ref" />
        <object uid="image" type="sight::data::Image" src="deferred" />
        <service uid="mainview" type="sight::module::ui::base::SView">
            <gui>
                <layout type="sight::ui::base::CardinalLayoutManager">
                    <view align="center" />
                    <view align="bottom" minWidth="200" minHeight="40" resizable="no" />
                </layout>
            </gui>
            <registry>
                <parent wid="${WID_PARENT}" />
                <view sid="gs" start="yes" />
                <view sid="sliderIndexDicomPullerEditor" start="yes" />
            </registry>
        </service>

        <!-- *************************** Begin generic scene *************************** -->

        <service uid="gs" type="sight::viz::scene3d::SRender" >
            <scene>
                <background topColor="#000000" bottomColor="#000000" />

                <layer id="defaultLayer" order="1" />
                <adaptor uid="pNegatoAdp" />
                <adaptor uid="pNegatoCameraAdp" />
            </scene>
        </service>

<<<<<<< HEAD
        <service uid="imageText" type="visuVTKAdaptor::SImageText" autoConnect="true">
=======
        <service uid="pNegatoAdp" type="sight::module::viz::scene3d::adaptor::SNegato2D" autoConnect="yes" >
>>>>>>> 750dccf2
            <inout key="image" uid="image" />
            <config layer="defaultLayer" sliceIndex="axial" filtering="anisotropic" />
        </service>

<<<<<<< HEAD
        <service uid="seriesAdaptor" type="visuVTKAdaptor::SNegatoMPR" autoConnect="true">
=======
        <service uid="pNegatoCameraAdp" type="sight::module::viz::scene3d::adaptor::SNegato2DCamera" autoConnect="yes" >
>>>>>>> 750dccf2
            <inout key="image" uid="image" />
            <config layer="defaultLayer" priority="0" orientation="axial" />
        </service>
<<<<<<< HEAD

        <service uid="nameAdaptor" type="visuVTKAdaptor::SText" autoConnect="true">
            <in key="object" uid="${objectID}" />
            <config renderer="default" text="@patient.name" fontSize="15" hAlign="right" vAlign="top" />
        </service>

=======
        
>>>>>>> 750dccf2
        <!-- *************************** End generic scene *************************** -->

        <service uid="imageDumpLocker" type="sight::module::memory::LockDumpSrv">
            <inout key="target" uid="image" />
        </service>

        <service uid="medicalImgConverter" type="sight::module::data::MedicalImageSrv">
            <inout key="image" uid="image" />
        </service>

        <service uid="sliderIndexDicomPullerEditor" type="sight::module::io::dicomweb::SSliceIndexDicomPullerEditor">
            <inout key="series" uid="${objectID}" />
            <out key="image" uid="image" />
            <server>%PACS_SERVER_HOSTNAME%:%PACS_SERVER_PORT%</server>
            <config dicomReader="::sight::module::io::dicom::SSeriesDBReader">
                <dicomReaderConfig>
                    <config>
                        <showLogDialog>no</showLogDialog>
                        <enableBufferRotation>no</enableBufferRotation>
                        <dicomdirSupport>never</dicomdirSupport>
                    </config>
                </dicomReaderConfig>
            </config>
        </service>

        <start uid="mainview" />
        <!-- Deferred start -->
        <start uid="medicalImgConverter" />
        <start uid="imageDumpLocker" />
        <!-- 3D scene 'gs' -->
        <start uid="pNegatoAdp" />
        <start uid="pNegatoCameraAdp" />
    </config>
</extension><|MERGE_RESOLUTION|>--- conflicted
+++ resolved
@@ -33,33 +33,16 @@
             </scene>
         </service>
 
-<<<<<<< HEAD
-        <service uid="imageText" type="visuVTKAdaptor::SImageText" autoConnect="true">
-=======
-        <service uid="pNegatoAdp" type="sight::module::viz::scene3d::adaptor::SNegato2D" autoConnect="yes" >
->>>>>>> 750dccf2
+        <service uid="pNegatoAdp" type="sight::module::viz::scene3d::adaptor::SNegato2D" autoConnect="true" >
             <inout key="image" uid="image" />
             <config layer="defaultLayer" sliceIndex="axial" filtering="anisotropic" />
         </service>
 
-<<<<<<< HEAD
-        <service uid="seriesAdaptor" type="visuVTKAdaptor::SNegatoMPR" autoConnect="true">
-=======
-        <service uid="pNegatoCameraAdp" type="sight::module::viz::scene3d::adaptor::SNegato2DCamera" autoConnect="yes" >
->>>>>>> 750dccf2
+        <service uid="pNegatoCameraAdp" type="sight::module::viz::scene3d::adaptor::SNegato2DCamera" autoConnect="true" >
             <inout key="image" uid="image" />
             <config layer="defaultLayer" priority="0" orientation="axial" />
         </service>
-<<<<<<< HEAD
-
-        <service uid="nameAdaptor" type="visuVTKAdaptor::SText" autoConnect="true">
-            <in key="object" uid="${objectID}" />
-            <config renderer="default" text="@patient.name" fontSize="15" hAlign="right" vAlign="top" />
-        </service>
-
-=======
         
->>>>>>> 750dccf2
         <!-- *************************** End generic scene *************************** -->
 
         <service uid="imageDumpLocker" type="sight::module::memory::LockDumpSrv">
