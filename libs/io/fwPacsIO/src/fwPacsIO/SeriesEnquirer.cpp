/************************************************************************
 *
 * Copyright (C) 2009-2020 IRCAD France
 * Copyright (C) 2012-2020 IHU Strasbourg
 *
 * This file is part of Sight.
 *
 * Sight is free software: you can redistribute it and/or modify it under
 * the terms of the GNU Lesser General Public License as published by
 * the Free Software Foundation, either version 3 of the License, or
 * (at your option) any later version.
 *
 * Sight is distributed in the hope that it will be useful,
 * but WITHOUT ANY WARRANTY; without even the implied warranty of
 * MERCHANTABILITY or FITNESS FOR A PARTICULAR PURPOSE.  See the
 * GNU Lesser General Public License for more details.
 *
 * You should have received a copy of the GNU Lesser General Public
 * License along with Sight. If not, see <https://www.gnu.org/licenses/>.
 *
 ***********************************************************************/

#include "fwPacsIO/SeriesEnquirer.hpp"

#include "fwPacsIO/exceptions/NegociateAssociationFailure.hpp"
#include "fwPacsIO/exceptions/NetworkInitializationFailure.hpp"
#include "fwPacsIO/exceptions/PresentationContextMissing.hpp"
#include "fwPacsIO/exceptions/RequestFailure.hpp"
#include "fwPacsIO/exceptions/TagMissing.hpp"

#include <fwTools/System.hpp>

#include <boost/foreach.hpp>

#include <dcmtk/config/osconfig.h>
#include <dcmtk/dcmdata/dcfilefo.h>
#include <dcmtk/dcmnet/diutil.h>

#include <filesystem>

namespace fwPacsIO
{

const ::fwCom::Slots::SlotKeyType SeriesEnquirer::s_PROGRESS_CALLBACK_SLOT = "CGetProgressCallback";

//------------------------------------------------------------------------------

SeriesEnquirer::SeriesEnquirer() :
    m_progressCallback(ProgressCallbackSlotType::sptr())
{

}

//------------------------------------------------------------------------------

SeriesEnquirer::~SeriesEnquirer()
{
}

//------------------------------------------------------------------------------

void SeriesEnquirer::initialize(const std::string& _applicationTitle,
                                const std::string& _peerHostName,
                                unsigned short _peerPort,
                                const std::string& _peerApplicationTitle,
                                const std::string& _moveApplicationTitle,
                                ProgressCallbackSlotType::sptr _progressCallback)
{
    // Save move application title for move requests.
    m_moveApplicationTitle = _moveApplicationTitle;

    // Store Callback.
    m_progressCallback = _progressCallback;

    // Creating folder.
    m_path = ::fwTools::System::getTemporaryFolder() / "dicom/";
    if (!m_path.empty() && !std::filesystem::exists(m_path))
    {
        std::filesystem::create_directories(m_path);
    }

    // Configure network connection.
    this->setAETitle(_applicationTitle.c_str());
    this->setPeerHostName(_peerHostName.c_str());
    this->setPeerPort(_peerPort);
    this->setPeerAETitle(_peerApplicationTitle.c_str());

    SLM_INFO("Initialize connection to (" +
             std::string(this->getPeerAETitle().c_str()) + ") " +
             std::string(this->getPeerHostName().c_str()) + ":" +
             std::to_string(this->getPeerPort()))

    // Clear presentation context.
    this->clearPresentationContexts();

    // Use presentation context for C-FIND/C-MOVE in study root, propose all uncompressed transfer syntaxes.
    OFList < OFString > transferSyntaxes;
    transferSyntaxes.push_back(UID_LittleEndianImplicitTransferSyntax);
    transferSyntaxes.push_back(UID_LittleEndianExplicitTransferSyntax);
    transferSyntaxes.push_back(UID_BigEndianExplicitTransferSyntax);
    transferSyntaxes.push_back(UID_JPEGProcess1TransferSyntax);
    transferSyntaxes.push_back(UID_JPEGProcess2_4TransferSyntax);
    transferSyntaxes.push_back(UID_JPEGProcess3_5TransferSyntax);
    transferSyntaxes.push_back(UID_JPEGProcess6_8TransferSyntax);
    transferSyntaxes.push_back(UID_JPEGProcess7_9TransferSyntax);
    transferSyntaxes.push_back(UID_JPEGProcess10_12TransferSyntax);
    transferSyntaxes.push_back(UID_JPEGProcess11_13TransferSyntax);
    transferSyntaxes.push_back(UID_JPEGProcess14TransferSyntax);
    transferSyntaxes.push_back(UID_JPEGProcess15TransferSyntax);
    transferSyntaxes.push_back(UID_JPEGProcess16_18TransferSyntax);
    transferSyntaxes.push_back(UID_JPEGProcess17_19TransferSyntax);
    transferSyntaxes.push_back(UID_JPEGProcess20_22TransferSyntax);
    transferSyntaxes.push_back(UID_JPEGProcess21_23TransferSyntax);
    transferSyntaxes.push_back(UID_JPEGProcess24_26TransferSyntax);
    transferSyntaxes.push_back(UID_JPEGProcess25_27TransferSyntax);
    transferSyntaxes.push_back(UID_JPEGProcess28TransferSyntax);
    transferSyntaxes.push_back(UID_JPEGProcess29TransferSyntax);
    transferSyntaxes.push_back(UID_JPEGProcess14SV1TransferSyntax);
    transferSyntaxes.push_back(UID_JPEGLSLosslessTransferSyntax);
    transferSyntaxes.push_back(UID_JPEGLSLossyTransferSyntax);
    transferSyntaxes.push_back(UID_RLELosslessTransferSyntax);
    transferSyntaxes.push_back(UID_DeflatedExplicitVRLittleEndianTransferSyntax);
    transferSyntaxes.push_back(UID_JPEG2000LosslessOnlyTransferSyntax);
    transferSyntaxes.push_back(UID_JPEG2000TransferSyntax);
    transferSyntaxes.push_back(UID_MPEG2MainProfileAtMainLevelTransferSyntax);
    transferSyntaxes.push_back(UID_MPEG2MainProfileAtHighLevelTransferSyntax);
    transferSyntaxes.push_back(UID_JPEG2000Part2MulticomponentImageCompressionLosslessOnlyTransferSyntax);
    transferSyntaxes.push_back(UID_JPEG2000Part2MulticomponentImageCompressionTransferSyntax);
    transferSyntaxes.push_back(UID_JPIPReferencedTransferSyntax);
    transferSyntaxes.push_back(UID_JPIPReferencedDeflateTransferSyntax);
    transferSyntaxes.push_back(UID_RFC2557MIMEEncapsulationTransferSyntax);
    transferSyntaxes.push_back(UID_XMLEncodingTransferSyntax);

    // Add Verification SOP Class presentation context.
    this->addPresentationContext(UID_VerificationSOPClass, transferSyntaxes);

    // Add study presentation context.
    this->addPresentationContext(UID_FINDStudyRootQueryRetrieveInformationModel, transferSyntaxes);
    this->addPresentationContext(UID_MOVEStudyRootQueryRetrieveInformationModel, transferSyntaxes);
    this->addPresentationContext(UID_GETStudyRootQueryRetrieveInformationModel, transferSyntaxes);

    // Add presentation context for C-GET store requests.
    for (Uint16 j = 0; j < numberOfDcmLongSCUStorageSOPClassUIDs; j++)
    {
        this->addPresentationContext(dcmLongSCUStorageSOPClassUIDs[j], transferSyntaxes, ASC_SC_ROLE_SCP);
    }
}

//------------------------------------------------------------------------------

bool SeriesEnquirer::connect()
{
    SLM_INFO("Connect to (" +
             std::string(this->getPeerAETitle().c_str()) + ") " +
             std::string(this->getPeerHostName().c_str()) + ":" +
             std::to_string(this->getPeerPort()))

    // Initialize network.
    OFCondition result = this->initNetwork();
    if (result.bad())
    {
        const std::string msg = "Unable to set up the network: " + std::string(result.text());
        throw ::fwPacsIO::exceptions::NetworkInitializationFailure(msg);
    }

    // Negotiate association.
    result = this->negotiateAssociation();
    if (result.bad())
    {
        const std::string msg = "Unable to negotiate association: " + std::string(result.text());
        throw ::fwPacsIO::exceptions::NegociateAssociationFailure(msg);
    }

    return true;

}

//------------------------------------------------------------------------------

bool SeriesEnquirer::isConnectedToPacs() const
{
    return this->isConnected();
}

//------------------------------------------------------------------------------

bool SeriesEnquirer::pingPacs()
{
    SLM_INFO("Send C-ECHO request")
    return this->sendECHORequest(0).good();
}

//------------------------------------------------------------------------------

void SeriesEnquirer::disconnect()
{
    SLM_INFO("Disconnect from (" +
             std::string(this->getPeerAETitle().c_str()) + ") " +
             std::string(this->getPeerHostName().c_str()) + ":" +
             std::to_string(this->getPeerPort()))
    this->releaseAssociation();
}

//------------------------------------------------------------------------------

OFList< QRResponse* > SeriesEnquirer::sendFindRequest(DcmDataset _dataset)
{
    OFList< QRResponse* > findResponses;

    // Try to find a presentation context.
    T_ASC_PresentationContextID presID = this->findUncompressedPC(UID_FINDStudyRootQueryRetrieveInformationModel);
    if (presID == 0)
    {
        const std::string msg = "There is no uncompressed presentation context for Study Root FIND";
        throw ::fwPacsIO::exceptions::PresentationContextMissing(msg);
    }

    // Send the request
    std::ostringstream stream;
    _dataset.print(stream);
    SLM_INFO("Send C-FIND request : " + stream.str())
    this->sendFINDRequest(presID, &_dataset, &findResponses);

    return findResponses;
}

//------------------------------------------------------------------------------

OFCondition SeriesEnquirer::sendMoveRequest(DcmDataset _dataset)
{
    // Be sure that the needed informations are set.
    SLM_ASSERT("The path where to store the series is not set.", !m_path.empty());
    SLM_ASSERT("The move application title is not set.", !m_moveApplicationTitle.empty());

    // Try to find a presentation context.
    T_ASC_PresentationContextID presID = this->findUncompressedPC(UID_MOVEStudyRootQueryRetrieveInformationModel);
    SLM_WARN_IF("There is no uncompressed presentation context for Study Root MOVE", presID == 0);

    // Fetches all images of this particular study.
    OFList< RetrieveResponse* > dataResponse;
    std::ostringstream stream;
    _dataset.print(stream);
    SLM_INFO("Send C-MOVE request : " + stream.str())
    return this->sendMOVERequest(presID, m_moveApplicationTitle.c_str(), &_dataset, &dataResponse);
}

//------------------------------------------------------------------------------

OFCondition SeriesEnquirer::sendGetRequest(DcmDataset _dataset)
{
    // Be sure that the needed informations are set.
    SLM_ASSERT("The path where to store the series is not set.", !m_path.empty());

    // Try to find a presentation context.
    T_ASC_PresentationContextID presID = this->findUncompressedPC(UID_GETStudyRootQueryRetrieveInformationModel);

    if (presID == 0)
    {
        SLM_WARN("There is no uncompressed presentation context for Study Root GET");
    }

    // Fetches all images of this particular study.
    OFList< RetrieveResponse* > dataResponse;
    std::ostringstream stream;
    _dataset.print(stream);
    SLM_INFO("Send C-GET request : " + stream.str())
    return this->sendCGETRequest(presID, &_dataset, &dataResponse);
}

//------------------------------------------------------------------------------

OFCondition SeriesEnquirer::sendStoreRequest(const std::filesystem::path& _path)
{
    // Try to find a presentation context.
    T_ASC_PresentationContextID presID = this->findUncompressedPC(UID_MOVEStudyRootQueryRetrieveInformationModel);

    if (presID == 0)
    {
        SLM_WARN("There is no uncompressed presentation context for Study Root GET");
    }

    Uint16 rspStatusCode;
    SLM_INFO("Send C-STORE request")
    OFCondition result = this->sendSTORERequest(presID, OFString(_path.string().c_str()), 0, rspStatusCode);
<<<<<<< HEAD
    SLM_WARN("PACS RESPONSE :" << rspStatusCode);
=======
>>>>>>> 2f3cbc33
    return result;
}

//------------------------------------------------------------------------------

OFCondition SeriesEnquirer::sendStoreRequest(const CSPTR(DcmDataset)& _dataset)
{
    // Try to find a presentation context.
    T_ASC_PresentationContextID presID = this->findUncompressedPC(UID_MOVEStudyRootQueryRetrieveInformationModel);

    if (presID == 0)
    {
        SLM_WARN("There is no uncompressed presentation context for Study Root GET");
    }

    Uint16 rspStatusCode;
    // const_cast required to use bad DCMTK sendSTORERequest API
    DcmDataset* datasetPtr = const_cast<DcmDataset*>(_dataset.get());
<<<<<<< HEAD
    OFCondition result     = this->sendSTORERequest(presID, OFString(""), datasetPtr, rspStatusCode);
    SLM_WARN("PACS RESPONSE :" << rspStatusCode);
=======
    SLM_INFO("Send C-STORE request")
    OFCondition result = this->sendSTORERequest(presID, OFString(""), datasetPtr, rspStatusCode);
>>>>>>> 2f3cbc33
    return result;
}

//------------------------------------------------------------------------------

OFList< QRResponse* > SeriesEnquirer::findSeriesByPatientName(const std::string& _name)
{
    // Dataset used to store query informations.
    DcmDataset dataset;
    dataset.putAndInsertOFStringArray(DCM_QueryRetrieveLevel, "SERIES");

    // Search by series UID.
    const std::string searchString = "*" + _name + "*";
    dataset.putAndInsertOFStringArray(DCM_PatientName, searchString.c_str());

    // Fields needed by Series.
    dataset.putAndInsertOFStringArray(DCM_Modality, "");
    dataset.putAndInsertOFStringArray(DCM_SeriesInstanceUID, "");
    dataset.putAndInsertOFStringArray(DCM_SeriesNumber, "");
    dataset.putAndInsertOFStringArray(DCM_Laterality, "");
    dataset.putAndInsertOFStringArray(DCM_SeriesDate, "");
    dataset.putAndInsertOFStringArray(DCM_SeriesTime, "");
    dataset.putAndInsertOFStringArray(DCM_PerformingPhysicianName, "");
    dataset.putAndInsertOFStringArray(DCM_ProtocolName, "");
    dataset.putAndInsertOFStringArray(DCM_SeriesDescription, "");
    dataset.putAndInsertOFStringArray(DCM_BodyPartExamined, "");
    dataset.putAndInsertOFStringArray(DCM_PatientPosition, "");
    dataset.putAndInsertOFStringArray(DCM_AnatomicalOrientationType, "");
    dataset.putAndInsertOFStringArray(DCM_PerformedProcedureStepID, "");
    dataset.putAndInsertOFStringArray(DCM_PerformedProcedureStepStartDate, "");
    dataset.putAndInsertOFStringArray(DCM_PerformedProcedureStepStartTime, "");
    dataset.putAndInsertOFStringArray(DCM_PerformedProcedureStepEndDate, "");
    dataset.putAndInsertOFStringArray(DCM_PerformedProcedureStepEndTime, "");
    dataset.putAndInsertOFStringArray(DCM_PerformedProcedureStepDescription, "");
    dataset.putAndInsertOFStringArray(DCM_CommentsOnThePerformedProcedureStep, "");

    // Fields needed by Study.
    dataset.putAndInsertOFStringArray(DCM_StudyInstanceUID, "");
    dataset.putAndInsertOFStringArray(DCM_StudyID, "");
    dataset.putAndInsertOFStringArray(DCM_StudyDate, "");
    dataset.putAndInsertOFStringArray(DCM_StudyTime, "");
    dataset.putAndInsertOFStringArray(DCM_ReferringPhysicianName, "");
    dataset.putAndInsertOFStringArray(DCM_ConsultingPhysicianName, "");
    dataset.putAndInsertOFStringArray(DCM_StudyDescription, "");
    dataset.putAndInsertOFStringArray(DCM_PatientAge, "");
    dataset.putAndInsertOFStringArray(DCM_PatientSize, "");
    dataset.putAndInsertOFStringArray(DCM_PatientWeight, "");
    dataset.putAndInsertOFStringArray(DCM_PatientBodyMassIndex, "");

    // Fields needed by Patient.
    dataset.putAndInsertOFStringArray(DCM_PatientID, "");
    dataset.putAndInsertOFStringArray(DCM_PatientBirthDate, "");
    dataset.putAndInsertOFStringArray(DCM_PatientSex, "");

    // Fields needed by Equipment.
    dataset.putAndInsertOFStringArray(DCM_InstitutionName, "");

    // Number of instances.
    dataset.putAndInsertOFStringArray(DCM_NumberOfSeriesRelatedInstances, "");

    return this->sendFindRequest(dataset);
}

//------------------------------------------------------------------------------

OFList< QRResponse* > SeriesEnquirer::findSeriesByPatientUID(const std::string& _uid)
{
    // Dataset used to store query informations.
    DcmDataset dataset;
    dataset.putAndInsertOFStringArray(DCM_QueryRetrieveLevel, "SERIES");

    // Search by series UID.
    const std::string searchString = "*" + _uid + "*";
    dataset.putAndInsertOFStringArray(DCM_PatientID, searchString.c_str());

    // Fields needed by Series.
    dataset.putAndInsertOFStringArray(DCM_Modality, "");
    dataset.putAndInsertOFStringArray(DCM_SeriesInstanceUID, "");
    dataset.putAndInsertOFStringArray(DCM_SeriesNumber, "");
    dataset.putAndInsertOFStringArray(DCM_Laterality, "");
    dataset.putAndInsertOFStringArray(DCM_SeriesDate, "");
    dataset.putAndInsertOFStringArray(DCM_SeriesTime, "");
    dataset.putAndInsertOFStringArray(DCM_PerformingPhysicianName, "");
    dataset.putAndInsertOFStringArray(DCM_ProtocolName, "");
    dataset.putAndInsertOFStringArray(DCM_SeriesDescription, "");
    dataset.putAndInsertOFStringArray(DCM_BodyPartExamined, "");
    dataset.putAndInsertOFStringArray(DCM_PatientPosition, "");
    dataset.putAndInsertOFStringArray(DCM_AnatomicalOrientationType, "");
    dataset.putAndInsertOFStringArray(DCM_PerformedProcedureStepID, "");
    dataset.putAndInsertOFStringArray(DCM_PerformedProcedureStepStartDate, "");
    dataset.putAndInsertOFStringArray(DCM_PerformedProcedureStepStartTime, "");
    dataset.putAndInsertOFStringArray(DCM_PerformedProcedureStepEndDate, "");
    dataset.putAndInsertOFStringArray(DCM_PerformedProcedureStepEndTime, "");
    dataset.putAndInsertOFStringArray(DCM_PerformedProcedureStepDescription, "");
    dataset.putAndInsertOFStringArray(DCM_CommentsOnThePerformedProcedureStep, "");

    // Fields needed by Study.
    dataset.putAndInsertOFStringArray(DCM_StudyInstanceUID, "");
    dataset.putAndInsertOFStringArray(DCM_StudyID, "");
    dataset.putAndInsertOFStringArray(DCM_StudyDate, "");
    dataset.putAndInsertOFStringArray(DCM_StudyTime, "");
    dataset.putAndInsertOFStringArray(DCM_ReferringPhysicianName, "");
    dataset.putAndInsertOFStringArray(DCM_ConsultingPhysicianName, "");
    dataset.putAndInsertOFStringArray(DCM_StudyDescription, "");
    dataset.putAndInsertOFStringArray(DCM_PatientAge, "");
    dataset.putAndInsertOFStringArray(DCM_PatientSize, "");
    dataset.putAndInsertOFStringArray(DCM_PatientWeight, "");
    dataset.putAndInsertOFStringArray(DCM_PatientBodyMassIndex, "");

    // Fields needed by Patient.
    dataset.putAndInsertOFStringArray(DCM_PatientName, "");
    dataset.putAndInsertOFStringArray(DCM_PatientBirthDate, "");
    dataset.putAndInsertOFStringArray(DCM_PatientSex, "");

    // Fields needed by Equipment.
    dataset.putAndInsertOFStringArray(DCM_InstitutionName, "");

    // Number of instances.
    dataset.putAndInsertOFStringArray(DCM_NumberOfSeriesRelatedInstances, "");

    return this->sendFindRequest(dataset);
}

//------------------------------------------------------------------------------

OFList< QRResponse* > SeriesEnquirer::findSeriesByPatientBirthDate(const std::string& _birthDate)
{
    // Dataset used to store query informations.
    DcmDataset dataset;
    dataset.putAndInsertOFStringArray(DCM_QueryRetrieveLevel, "SERIES");

    // Search by series birthdate.
    dataset.putAndInsertOFStringArray(DCM_PatientBirthDate, _birthDate.c_str());

    // Fields needed by Series.
    dataset.putAndInsertOFStringArray(DCM_Modality, "");
    dataset.putAndInsertOFStringArray(DCM_SeriesInstanceUID, "");
    dataset.putAndInsertOFStringArray(DCM_SeriesNumber, "");
    dataset.putAndInsertOFStringArray(DCM_Laterality, "");
    dataset.putAndInsertOFStringArray(DCM_SeriesDate, "");
    dataset.putAndInsertOFStringArray(DCM_SeriesTime, "");
    dataset.putAndInsertOFStringArray(DCM_PerformingPhysicianName, "");
    dataset.putAndInsertOFStringArray(DCM_ProtocolName, "");
    dataset.putAndInsertOFStringArray(DCM_SeriesDescription, "");
    dataset.putAndInsertOFStringArray(DCM_BodyPartExamined, "");
    dataset.putAndInsertOFStringArray(DCM_PatientPosition, "");
    dataset.putAndInsertOFStringArray(DCM_AnatomicalOrientationType, "");
    dataset.putAndInsertOFStringArray(DCM_PerformedProcedureStepID, "");
    dataset.putAndInsertOFStringArray(DCM_PerformedProcedureStepStartDate, "");
    dataset.putAndInsertOFStringArray(DCM_PerformedProcedureStepStartTime, "");
    dataset.putAndInsertOFStringArray(DCM_PerformedProcedureStepEndDate, "");
    dataset.putAndInsertOFStringArray(DCM_PerformedProcedureStepEndTime, "");
    dataset.putAndInsertOFStringArray(DCM_PerformedProcedureStepDescription, "");
    dataset.putAndInsertOFStringArray(DCM_CommentsOnThePerformedProcedureStep, "");

    // Fields needed by Study.
    dataset.putAndInsertOFStringArray(DCM_StudyInstanceUID, "");
    dataset.putAndInsertOFStringArray(DCM_StudyID, "");
    dataset.putAndInsertOFStringArray(DCM_StudyDate, "");
    dataset.putAndInsertOFStringArray(DCM_StudyTime, "");
    dataset.putAndInsertOFStringArray(DCM_ReferringPhysicianName, "");
    dataset.putAndInsertOFStringArray(DCM_ConsultingPhysicianName, "");
    dataset.putAndInsertOFStringArray(DCM_StudyDescription, "");
    dataset.putAndInsertOFStringArray(DCM_PatientAge, "");
    dataset.putAndInsertOFStringArray(DCM_PatientSize, "");
    dataset.putAndInsertOFStringArray(DCM_PatientWeight, "");
    dataset.putAndInsertOFStringArray(DCM_PatientBodyMassIndex, "");

    // Fields needed by Patient.
    dataset.putAndInsertOFStringArray(DCM_PatientName, "");
    dataset.putAndInsertOFStringArray(DCM_PatientID, "");
    dataset.putAndInsertOFStringArray(DCM_PatientSex, "");

    // Fields needed by Equipment.
    dataset.putAndInsertOFStringArray(DCM_InstitutionName, "");

    // Number of instances.
    dataset.putAndInsertOFStringArray(DCM_NumberOfSeriesRelatedInstances, "");

    return this->sendFindRequest(dataset);
}

//------------------------------------------------------------------------------

OFList< QRResponse* > SeriesEnquirer::findSeriesByDate(const std::string& _fromDate, const std::string& _toDate)
{
    // Dataset used to store query informations.
    DcmDataset dataset;
    dataset.putAndInsertOFStringArray(DCM_QueryRetrieveLevel, "SERIES");

    // Search by series UID.
    const std::string searchString = _fromDate +"-" + _toDate;
    dataset.putAndInsertOFStringArray(DCM_SeriesDate, searchString.c_str());

    // Fields needed by Series.
    dataset.putAndInsertOFStringArray(DCM_Modality, "");
    dataset.putAndInsertOFStringArray(DCM_SeriesInstanceUID, "");
    dataset.putAndInsertOFStringArray(DCM_SeriesNumber, "");
    dataset.putAndInsertOFStringArray(DCM_Laterality, "");
    dataset.putAndInsertOFStringArray(DCM_SeriesTime, "");
    dataset.putAndInsertOFStringArray(DCM_PerformingPhysicianName, "");
    dataset.putAndInsertOFStringArray(DCM_ProtocolName, "");
    dataset.putAndInsertOFStringArray(DCM_SeriesDescription, "");
    dataset.putAndInsertOFStringArray(DCM_BodyPartExamined, "");
    dataset.putAndInsertOFStringArray(DCM_PatientPosition, "");
    dataset.putAndInsertOFStringArray(DCM_AnatomicalOrientationType, "");
    dataset.putAndInsertOFStringArray(DCM_PerformedProcedureStepID, "");
    dataset.putAndInsertOFStringArray(DCM_PerformedProcedureStepStartDate, "");
    dataset.putAndInsertOFStringArray(DCM_PerformedProcedureStepStartTime, "");
    dataset.putAndInsertOFStringArray(DCM_PerformedProcedureStepEndDate, "");
    dataset.putAndInsertOFStringArray(DCM_PerformedProcedureStepEndTime, "");
    dataset.putAndInsertOFStringArray(DCM_PerformedProcedureStepDescription, "");
    dataset.putAndInsertOFStringArray(DCM_CommentsOnThePerformedProcedureStep, "");

    // Fields needed by Study.
    dataset.putAndInsertOFStringArray(DCM_StudyInstanceUID, "");
    dataset.putAndInsertOFStringArray(DCM_StudyID, "");
    dataset.putAndInsertOFStringArray(DCM_StudyDate, "");
    dataset.putAndInsertOFStringArray(DCM_StudyTime, "");
    dataset.putAndInsertOFStringArray(DCM_ReferringPhysicianName, "");
    dataset.putAndInsertOFStringArray(DCM_ConsultingPhysicianName, "");
    dataset.putAndInsertOFStringArray(DCM_StudyDescription, "");
    dataset.putAndInsertOFStringArray(DCM_PatientAge, "");
    dataset.putAndInsertOFStringArray(DCM_PatientSize, "");
    dataset.putAndInsertOFStringArray(DCM_PatientWeight, "");
    dataset.putAndInsertOFStringArray(DCM_PatientBodyMassIndex, "");

    // Fields needed by Patient.
    dataset.putAndInsertOFStringArray(DCM_PatientName, "");
    dataset.putAndInsertOFStringArray(DCM_PatientID, "");
    dataset.putAndInsertOFStringArray(DCM_PatientBirthDate, "");
    dataset.putAndInsertOFStringArray(DCM_PatientSex, "");

    // Fields needed by Equipment.
    dataset.putAndInsertOFStringArray(DCM_InstitutionName, "");

    // Number of instances.
    dataset.putAndInsertOFStringArray(DCM_NumberOfSeriesRelatedInstances, "");

    return this->sendFindRequest(dataset);
}

//------------------------------------------------------------------------------

OFList< QRResponse* > SeriesEnquirer::findSeriesByUID(const std::string& _uid)
{
    // Dataset used to store query informations.
    DcmDataset dataset;
    dataset.putAndInsertOFStringArray(DCM_QueryRetrieveLevel, "SERIES");

    // Search by series UID.
    const std::string searchString = "*" + _uid + "*";
    dataset.putAndInsertOFStringArray(DCM_SeriesInstanceUID, searchString.c_str());

    // Fields needed by Series.
    dataset.putAndInsertOFStringArray(DCM_Modality, "");
    dataset.putAndInsertOFStringArray(DCM_SeriesNumber, "");
    dataset.putAndInsertOFStringArray(DCM_Laterality, "");
    dataset.putAndInsertOFStringArray(DCM_SeriesDate, "");
    dataset.putAndInsertOFStringArray(DCM_SeriesTime, "");
    dataset.putAndInsertOFStringArray(DCM_PerformingPhysicianName, "");
    dataset.putAndInsertOFStringArray(DCM_ProtocolName, "");
    dataset.putAndInsertOFStringArray(DCM_SeriesDescription, "");
    dataset.putAndInsertOFStringArray(DCM_BodyPartExamined, "");
    dataset.putAndInsertOFStringArray(DCM_PatientPosition, "");
    dataset.putAndInsertOFStringArray(DCM_AnatomicalOrientationType, "");
    dataset.putAndInsertOFStringArray(DCM_PerformedProcedureStepID, "");
    dataset.putAndInsertOFStringArray(DCM_PerformedProcedureStepStartDate, "");
    dataset.putAndInsertOFStringArray(DCM_PerformedProcedureStepStartTime, "");
    dataset.putAndInsertOFStringArray(DCM_PerformedProcedureStepEndDate, "");
    dataset.putAndInsertOFStringArray(DCM_PerformedProcedureStepEndTime, "");
    dataset.putAndInsertOFStringArray(DCM_PerformedProcedureStepDescription, "");
    dataset.putAndInsertOFStringArray(DCM_CommentsOnThePerformedProcedureStep, "");

    // Fields needed by Study.
    dataset.putAndInsertOFStringArray(DCM_StudyInstanceUID, "");
    dataset.putAndInsertOFStringArray(DCM_StudyID, "");
    dataset.putAndInsertOFStringArray(DCM_StudyDate, "");
    dataset.putAndInsertOFStringArray(DCM_StudyTime, "");
    dataset.putAndInsertOFStringArray(DCM_ReferringPhysicianName, "");
    dataset.putAndInsertOFStringArray(DCM_ConsultingPhysicianName, "");
    dataset.putAndInsertOFStringArray(DCM_StudyDescription, "");
    dataset.putAndInsertOFStringArray(DCM_PatientAge, "");
    dataset.putAndInsertOFStringArray(DCM_PatientSize, "");
    dataset.putAndInsertOFStringArray(DCM_PatientWeight, "");
    dataset.putAndInsertOFStringArray(DCM_PatientBodyMassIndex, "");

    // Fields needed by Patient.
    dataset.putAndInsertOFStringArray(DCM_PatientName, "");
    dataset.putAndInsertOFStringArray(DCM_PatientID, "");
    dataset.putAndInsertOFStringArray(DCM_PatientBirthDate, "");
    dataset.putAndInsertOFStringArray(DCM_PatientSex, "");

    // Fields needed by Equipment.
    dataset.putAndInsertOFStringArray(DCM_InstitutionName, "");

    // Number of instances.
    dataset.putAndInsertOFStringArray(DCM_NumberOfSeriesRelatedInstances, "");

    return this->sendFindRequest(dataset);
}

//------------------------------------------------------------------------------

OFList< QRResponse* > SeriesEnquirer::findSeriesByModality(const std::string& _modality)
{
    // Dataset used to store query informations.
    DcmDataset dataset;
    dataset.putAndInsertOFStringArray(DCM_QueryRetrieveLevel, "SERIES");

    // Search by series UID.
    const std::string searchString = "*" + _modality + "*";
    dataset.putAndInsertOFStringArray(DCM_Modality, searchString.c_str());

    // Fields needed by Series.
    dataset.putAndInsertOFStringArray(DCM_SeriesInstanceUID, "");
    dataset.putAndInsertOFStringArray(DCM_SeriesNumber, "");
    dataset.putAndInsertOFStringArray(DCM_Laterality, "");
    dataset.putAndInsertOFStringArray(DCM_SeriesDate, "");
    dataset.putAndInsertOFStringArray(DCM_SeriesTime, "");
    dataset.putAndInsertOFStringArray(DCM_PerformingPhysicianName, "");
    dataset.putAndInsertOFStringArray(DCM_ProtocolName, "");
    dataset.putAndInsertOFStringArray(DCM_SeriesDescription, "");
    dataset.putAndInsertOFStringArray(DCM_BodyPartExamined, "");
    dataset.putAndInsertOFStringArray(DCM_PatientPosition, "");
    dataset.putAndInsertOFStringArray(DCM_AnatomicalOrientationType, "");
    dataset.putAndInsertOFStringArray(DCM_PerformedProcedureStepID, "");
    dataset.putAndInsertOFStringArray(DCM_PerformedProcedureStepStartDate, "");
    dataset.putAndInsertOFStringArray(DCM_PerformedProcedureStepStartTime, "");
    dataset.putAndInsertOFStringArray(DCM_PerformedProcedureStepEndDate, "");
    dataset.putAndInsertOFStringArray(DCM_PerformedProcedureStepEndTime, "");
    dataset.putAndInsertOFStringArray(DCM_PerformedProcedureStepDescription, "");
    dataset.putAndInsertOFStringArray(DCM_CommentsOnThePerformedProcedureStep, "");

    // Fields needed by Study.
    dataset.putAndInsertOFStringArray(DCM_StudyInstanceUID, "");
    dataset.putAndInsertOFStringArray(DCM_StudyID, "");
    dataset.putAndInsertOFStringArray(DCM_StudyDate, "");
    dataset.putAndInsertOFStringArray(DCM_StudyTime, "");
    dataset.putAndInsertOFStringArray(DCM_ReferringPhysicianName, "");
    dataset.putAndInsertOFStringArray(DCM_ConsultingPhysicianName, "");
    dataset.putAndInsertOFStringArray(DCM_StudyDescription, "");
    dataset.putAndInsertOFStringArray(DCM_PatientAge, "");
    dataset.putAndInsertOFStringArray(DCM_PatientSize, "");
    dataset.putAndInsertOFStringArray(DCM_PatientWeight, "");
    dataset.putAndInsertOFStringArray(DCM_PatientBodyMassIndex, "");

    // Fields needed by Patient.
    dataset.putAndInsertOFStringArray(DCM_PatientName, "");
    dataset.putAndInsertOFStringArray(DCM_PatientID, "");
    dataset.putAndInsertOFStringArray(DCM_PatientBirthDate, "");
    dataset.putAndInsertOFStringArray(DCM_PatientSex, "");

    // Fields needed by Equipment.
    dataset.putAndInsertOFStringArray(DCM_InstitutionName, "");

    // Number of instances.
    dataset.putAndInsertOFStringArray(DCM_NumberOfSeriesRelatedInstances, "");

    return this->sendFindRequest(dataset);
}

//------------------------------------------------------------------------------

OFList< QRResponse* > SeriesEnquirer::findSeriesByDescription(const std::string& _description)
{
    // Dataset used to store query informations.
    DcmDataset dataset;
    dataset.putAndInsertOFStringArray(DCM_QueryRetrieveLevel, "SERIES");

    // Search by series UID.
    const std::string searchString = "*" + _description + "*";
    dataset.putAndInsertOFStringArray(DCM_SeriesDescription, searchString.c_str());

    // Fields needed by Series.
    dataset.putAndInsertOFStringArray(DCM_Modality, "");
    dataset.putAndInsertOFStringArray(DCM_SeriesInstanceUID, "");
    dataset.putAndInsertOFStringArray(DCM_SeriesNumber, "");
    dataset.putAndInsertOFStringArray(DCM_Laterality, "");
    dataset.putAndInsertOFStringArray(DCM_SeriesDate, "");
    dataset.putAndInsertOFStringArray(DCM_SeriesTime, "");
    dataset.putAndInsertOFStringArray(DCM_PerformingPhysicianName, "");
    dataset.putAndInsertOFStringArray(DCM_ProtocolName, "");
    dataset.putAndInsertOFStringArray(DCM_BodyPartExamined, "");
    dataset.putAndInsertOFStringArray(DCM_PatientPosition, "");
    dataset.putAndInsertOFStringArray(DCM_AnatomicalOrientationType, "");
    dataset.putAndInsertOFStringArray(DCM_PerformedProcedureStepID, "");
    dataset.putAndInsertOFStringArray(DCM_PerformedProcedureStepStartDate, "");
    dataset.putAndInsertOFStringArray(DCM_PerformedProcedureStepStartTime, "");
    dataset.putAndInsertOFStringArray(DCM_PerformedProcedureStepEndDate, "");
    dataset.putAndInsertOFStringArray(DCM_PerformedProcedureStepEndTime, "");
    dataset.putAndInsertOFStringArray(DCM_PerformedProcedureStepDescription, "");
    dataset.putAndInsertOFStringArray(DCM_CommentsOnThePerformedProcedureStep, "");

    // Fields needed by Study.
    dataset.putAndInsertOFStringArray(DCM_StudyInstanceUID, "");
    dataset.putAndInsertOFStringArray(DCM_StudyID, "");
    dataset.putAndInsertOFStringArray(DCM_StudyDate, "");
    dataset.putAndInsertOFStringArray(DCM_StudyTime, "");
    dataset.putAndInsertOFStringArray(DCM_ReferringPhysicianName, "");
    dataset.putAndInsertOFStringArray(DCM_ConsultingPhysicianName, "");
    dataset.putAndInsertOFStringArray(DCM_StudyDescription, "");
    dataset.putAndInsertOFStringArray(DCM_PatientAge, "");
    dataset.putAndInsertOFStringArray(DCM_PatientSize, "");
    dataset.putAndInsertOFStringArray(DCM_PatientWeight, "");
    dataset.putAndInsertOFStringArray(DCM_PatientBodyMassIndex, "");

    // Fields needed by Patient.
    dataset.putAndInsertOFStringArray(DCM_PatientName, "");
    dataset.putAndInsertOFStringArray(DCM_PatientID, "");
    dataset.putAndInsertOFStringArray(DCM_PatientBirthDate, "");
    dataset.putAndInsertOFStringArray(DCM_PatientSex, "");

    // Fields needed by Equipment.
    dataset.putAndInsertOFStringArray(DCM_InstitutionName, "");

    // Number of instances.
    dataset.putAndInsertOFStringArray(DCM_NumberOfSeriesRelatedInstances, "");

    return this->sendFindRequest(dataset);
}

//------------------------------------------------------------------------------

std::string SeriesEnquirer::findSOPInstanceUID(const std::string& _seriesInstanceUID, unsigned int _instanceNumber)
{
    // Dataset used to store query informations.
    DcmDataset dataset;
    dataset.putAndInsertOFStringArray(DCM_QueryRetrieveLevel, "IMAGE");
    dataset.putAndInsertOFStringArray(DCM_SeriesInstanceUID, _seriesInstanceUID.c_str());
    dataset.putAndInsertOFStringArray(DCM_SOPInstanceUID, "");
    std::stringstream ss;
    ss << _instanceNumber;
    dataset.putAndInsertOFStringArray(DCM_InstanceNumber, ss.str().c_str());

    OFList< QRResponse* > responses = this->sendFindRequest(dataset);
    OFIterator< QRResponse* > it    = responses.begin();
    std::string sopInstanceUID      = "";
    if(it != responses.end() && (*it)->m_dataset)
    {
        OFString sop;
        (*it)->m_dataset->findAndGetOFStringArray(DCM_SOPInstanceUID, sop);
        sopInstanceUID = sop.c_str();
    }

    //Release responses.
    while (!responses.empty())
    {
        delete responses.front();
        responses.pop_front();
    }

    return sopInstanceUID;

}

//------------------------------------------------------------------------------

void SeriesEnquirer::pullSeriesUsingMoveRetrieveMethod(InstanceUIDContainer _instanceUIDContainer)
{
    // Reset instance count.
    m_instanceIndex = 0;

    DcmDataset dataset;
    OFCondition result;

    for( std::string seriesInstanceUID: _instanceUIDContainer )
    {
        dataset.putAndInsertOFStringArray(DCM_QueryRetrieveLevel, "SERIES");
        dataset.putAndInsertOFStringArray(DCM_SeriesInstanceUID, seriesInstanceUID.c_str());

        // Fetches all images of this particular study.
        result = this->sendMoveRequest(dataset);

        if (result.good())
        {
        }
        else
        {
            const std::string msg = "Unable to send a C-MOVE request to the server. "
                                    "(Series instance UID =" + std::string(seriesInstanceUID.c_str()) +") : "
                                    + std::string(result.text());
            throw ::fwPacsIO::exceptions::RequestFailure(msg);
        }
    }

}

//------------------------------------------------------------------------------

void SeriesEnquirer::pullSeriesUsingGetRetrieveMethod(InstanceUIDContainer _instanceUIDContainer)
{
    // Reset instance count.
    m_instanceIndex = 0;

    DcmDataset dataset;
    OFCondition result;

    for( std::string seriesInstanceUID: _instanceUIDContainer )
    {
        dataset.putAndInsertOFStringArray(DCM_QueryRetrieveLevel, "SERIES");
        dataset.putAndInsertOFStringArray(DCM_SeriesInstanceUID, seriesInstanceUID.c_str());

        // Fetches all images of this particular study.
        result = this->sendGetRequest(dataset);

        if (result.good())
        {
        }
        else
        {
            const std::string msg = "Unable to send a C-GET request to the server. "
                                    "(Series instance UID =" + std::string(seriesInstanceUID.c_str()) +") : "
                                    + std::string(result.text());
            throw ::fwPacsIO::exceptions::RequestFailure(msg);
        }
    }
}

//------------------------------------------------------------------------------

void SeriesEnquirer::pullInstanceUsingMoveRetrieveMethod(const std::string& _seriesInstanceUID,
                                                         const std::string& _sopInstanceUID)
{
    // Reset instance count.
    m_instanceIndex = 0;

    DcmDataset dataset;
    OFCondition result;
    dataset.putAndInsertOFStringArray(DCM_QueryRetrieveLevel, "IMAGE");
    dataset.putAndInsertOFStringArray(DCM_SeriesInstanceUID, _seriesInstanceUID.c_str());

    dataset.putAndInsertOFStringArray(DCM_SOPInstanceUID, _sopInstanceUID.c_str());
    dataset.putAndInsertOFStringArray(DCM_InstanceNumber, "");

    // Fetches all images of this particular study.
    result = this->sendMoveRequest(dataset);

    if (result.good())
    {
    }
    else
    {
        const std::string msg = "Unable to send a C-MOVE request to the server. "
                                "(Series instance UID =" + std::string(_seriesInstanceUID.c_str()) +") : "
                                + std::string(result.text());
        throw ::fwPacsIO::exceptions::RequestFailure(msg);
    }
}

//------------------------------------------------------------------------------

void SeriesEnquirer::pullInstanceUsingGetRetrieveMethod(const std::string& _seriesInstanceUID,
                                                        const std::string& _sopInstanceUID)
{
    // Reset instance count.
    m_instanceIndex = 0;

    DcmDataset dataset;
    OFCondition result;
    dataset.putAndInsertOFStringArray(DCM_QueryRetrieveLevel, "IMAGE");
    dataset.putAndInsertOFStringArray(DCM_SeriesInstanceUID, _seriesInstanceUID.c_str());

    dataset.putAndInsertOFStringArray(DCM_SOPInstanceUID, _sopInstanceUID.c_str());
    dataset.putAndInsertOFStringArray(DCM_InstanceNumber, "");

    // Fetches all images of this particular study.
    result = this->sendGetRequest(dataset);

    if (result.good())
    {
    }
    else
    {
        const std::string msg = "Unable to send a C-GET request to the server. "
                                "(Series instance UID =" + std::string(_seriesInstanceUID.c_str()) +") : "
                                + std::string(result.text());
        throw ::fwPacsIO::exceptions::RequestFailure(msg);
    }
}

//------------------------------------------------------------------------------

void SeriesEnquirer::pushSeries(const InstancePathContainer& _pathContainer)
{
    // Reset instance count.
    m_instanceIndex = 0;

    OFCondition result;

    // Send images to pacs.
    for(const std::filesystem::path& path: _pathContainer)
    {
        result = this->sendStoreRequest(path);

        if (result.good())
        {
        }
        else
        {
            const std::string msg = "Unable to send a C-STORE request to the server : " + std::string(result.text());
            throw ::fwPacsIO::exceptions::RequestFailure(msg);
        }

        // Notify callback.
        if(m_progressCallback)
        {
            m_progressCallback->asyncRun("", ++m_instanceIndex, path.string());
        }

    }
}

//------------------------------------------------------------------------------

void SeriesEnquirer::pushSeries(const DatasetContainer& _datasetContainer)
{
    // Reset instance count.
    m_instanceIndex = 0;
    OFCondition result;
    // Send images to pacs.
    for(const auto& dataset : _datasetContainer)
    {
        result = this->sendStoreRequest(dataset);

        if (result.good())
        {
        }
        else
        {
            const std::string msg = "Unable to send a C-STORE request to the server : " + std::string(result.text());
            throw ::fwPacsIO::exceptions::RequestFailure(msg);
        }

        // Notify callback.
        if(m_progressCallback)
        {
            m_progressCallback->asyncRun("", ++m_instanceIndex, "");
        }
    }
}

//------------------------------------------------------------------------------

OFCondition SeriesEnquirer::handleMOVEResponse(const T_ASC_PresentationContextID _presID,
                                               RetrieveResponse* _response,
                                               OFBool& _waitForNextResponse)
{
    OFCondition result = DcmSCU::handleMOVEResponse(_presID, _response, _waitForNextResponse);

    // Check error status.
    const bool error = (_response->m_status != STATUS_Success) && (_response->m_status != STATUS_Pending);

    // Notify error.
    if(error)
    {
        const std::string msg = "Unable to perform a C-MOVE operation.";
        throw ::fwPacsIO::exceptions::RequestFailure(msg);
    }

    return result;
}

//------------------------------------------------------------------------------

OFCondition SeriesEnquirer::handleSTORERequest(const T_ASC_PresentationContextID,
                                               DcmDataset* _incomingObject,
                                               OFBool&,
                                               Uint16&)
{
    OFCondition result;

    if(_incomingObject != NULL)
    {
        // Find the series UID.
        OFString seriesID;
        if(_incomingObject->findAndGetOFStringArray(DCM_SeriesInstanceUID, seriesID).good())
        {
        }

        // Find the instance UID.
        OFString iname;
        if(_incomingObject->findAndGetOFStringArray(DCM_SOPInstanceUID, iname).good())
        {
        }

        // Create Folder.
        std::filesystem::path seriesPath = std::filesystem::path(m_path.string() + seriesID.c_str() + "/");
        if(!std::filesystem::exists(seriesPath))
        {
            std::filesystem::create_directories(seriesPath);
        }

        // Save the file in the specified folder (Create new meta header for gdcm reader).
        std::string filePath = seriesPath.string() + iname.c_str();
        DcmFileFormat fileFormat(_incomingObject);
        fileFormat.saveFile(filePath.c_str(), EXS_Unknown, EET_UndefinedLength,
                            EGL_recalcGL, EPD_noChange, 0, 0, EWM_createNewMeta);

        // Notify callback.
        if(m_progressCallback)
        {
            m_progressCallback->asyncRun(seriesID.c_str(), ++m_instanceIndex, filePath);
        }
    }

    return result;
}

//------------------------------------------------------------------------------

Uint8 SeriesEnquirer::findUncompressedPC(const OFString& sopClass)
{
    Uint8 pc;
    pc = this->findPresentationContextID(sopClass, UID_LittleEndianExplicitTransferSyntax);
    if (pc == 0)
    {
        pc = this->findPresentationContextID(sopClass, UID_BigEndianExplicitTransferSyntax);
    }
    if (pc == 0)
    {
        pc = this->findPresentationContextID(sopClass, UID_LittleEndianImplicitTransferSyntax);
    }
    return pc;
}

} // namespace fwPacsIO.<|MERGE_RESOLUTION|>--- conflicted
+++ resolved
@@ -282,10 +282,6 @@
     Uint16 rspStatusCode;
     SLM_INFO("Send C-STORE request")
     OFCondition result = this->sendSTORERequest(presID, OFString(_path.string().c_str()), 0, rspStatusCode);
-<<<<<<< HEAD
-    SLM_WARN("PACS RESPONSE :" << rspStatusCode);
-=======
->>>>>>> 2f3cbc33
     return result;
 }
 
@@ -304,13 +300,8 @@
     Uint16 rspStatusCode;
     // const_cast required to use bad DCMTK sendSTORERequest API
     DcmDataset* datasetPtr = const_cast<DcmDataset*>(_dataset.get());
-<<<<<<< HEAD
-    OFCondition result     = this->sendSTORERequest(presID, OFString(""), datasetPtr, rspStatusCode);
-    SLM_WARN("PACS RESPONSE :" << rspStatusCode);
-=======
     SLM_INFO("Send C-STORE request")
     OFCondition result = this->sendSTORERequest(presID, OFString(""), datasetPtr, rspStatusCode);
->>>>>>> 2f3cbc33
     return result;
 }
 
