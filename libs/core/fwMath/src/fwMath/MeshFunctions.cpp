/************************************************************************
 *
 * Copyright (C) 2009-2020 IRCAD France
 * Copyright (C) 2012-2020 IHU Strasbourg
 *
 * This file is part of Sight.
 *
 * Sight is free software: you can redistribute it and/or modify it under
 * the terms of the GNU Lesser General Public License as published by
 * the Free Software Foundation, either version 3 of the License, or
 * (at your option) any later version.
 *
 * Sight is distributed in the hope that it will be useful,
 * but WITHOUT ANY WARRANTY; without even the implied warranty of
 * MERCHANTABILITY or FITNESS FOR A PARTICULAR PURPOSE.  See the
 * GNU Lesser General Public License for more details.
 *
 * You should have received a copy of the GNU Lesser General Public
 * License along with Sight. If not, see <https://www.gnu.org/licenses/>.
 *
 ***********************************************************************/

#include "fwMath/MeshFunctions.hpp"

#include "fwMath/VectorFunctions.hpp"

#include <boost/unordered_map.hpp>

#include <glm/glm.hpp>

#include <list>
#include <map>
#include <set>

namespace fwMath
{

//-----------------------------------------------------------------------------

bool intersect_triangle(fwVec3d _orig, fwVec3d _dir, fwVec3d _vert0,
                        fwVec3d _vert1, fwVec3d _vert2,
                        double& _t, double& _u, double& _v)
{
    const double Epsilon = 0.000001;

    fwVec3d edge1, edge2, tvec, pvec, qvec;

    /* find vectors for two edges sharing vert0 */
    edge1 = _vert1 - _vert0;
    edge2 = _vert2 - _vert0;

    /* begin calculating determinant - also used to calculate U parameter */
    pvec = ::fwMath::cross(_dir, edge2);

    /* if determinant is near zero, ray lies in plane of triangle */
    const double Det = ::fwMath::dot(edge1, pvec);

    if (Det > -Epsilon && Det < Epsilon)
    {
        return false;
    }
    const double Inv_det = 1.0 / Det;

    /* calculate distance from vert0 to ray origin */
    tvec = _orig - _vert0;

    /* calculate U parameter and test bounds */
    _u = Inv_det * ::fwMath::dot(tvec, pvec);
    if (_u < 0.0 || _u > 1.0)
    {
        return false;
    }

    /* prepare to test V parameter */
    qvec = ::fwMath::cross(tvec, edge1);

    /* calculate V parameter and test bounds */
    _v = Inv_det * ::fwMath::dot(_dir, qvec);
    if (_v < 0.0 || _u + _v > 1.0)
    {
        return false;
    }

    /* calculate t, ray intersects triangle */
    _t = Inv_det * ::fwMath::dot(edge2, qvec);
    return true;
}

//------------------------------------------------------------------------------

bool IsInclosedVolume(const fwVertexPosition& _vertex, const fwVertexIndex& _vertexIndex, const fwVec3d& _p)
{
    const unsigned int X = 0, Y = 1, Z = 2;
    const size_t ElementNbr = _vertexIndex.size();
    if ( ElementNbr == 0 )
    {
        return false;
    }

    // on regarde tous les triangles du maillage
    unsigned int intersectionNbr = 0;
    for ( size_t i = 0; i < ElementNbr; ++i )
    {
        //recuperation des trois sommets du triangle
        const fwVec3d P1 =
        {_vertex[ _vertexIndex[i][0] ][0], _vertex[ _vertexIndex[i][0] ][1], _vertex[ _vertexIndex[i][0] ][2]};
        const fwVec3d P2 =
        {_vertex[ _vertexIndex[i][1] ][0], _vertex[ _vertexIndex[i][1] ][1], _vertex[ _vertexIndex[i][1] ][2]};
        const fwVec3d P3 =
        {_vertex[ _vertexIndex[i][2] ][0], _vertex[ _vertexIndex[i][2] ][1], _vertex[ _vertexIndex[i][2] ][2]};

        //on enleve les triangles s'ils sont situes au dessus du point
        OSLM_TRACE(
            "Trg : " << i << " with Z = [" << P1[Z]  << "][" << P2[Z]  << "][" << P3[Z]  << "] compare with " <<
                _p[Z] );

        if ( !(P1[Z] > _p[Z] && P2[Z] > _p[Z] && P3[Z] > _p[Z] ) ) //trianglePotentiallyWellPositionned
        {
            //on teste la presence des vertex de part et d'autre des 3 axes.
            //Si P1[X] > P[X] alors il faut necessairement P2[X] < P[X] ou P3[X] < P[X], idem pour les 2 autres axes
            //En outre cela permet d'exclure les points qui sont situes sur les axes
            bool stop = false;
            for ( unsigned int axe = X; axe <= Y && !stop; ++axe )
            {
                const double Delta1 = P1[axe] - _p[axe];
                const double Delta2 = P2[axe] - _p[axe];
                const double Delta3 = P3[axe] - _p[axe];

                OSLM_TRACE("d1 : " << Delta1 << "d2 : " << Delta2 << "d3 : " << Delta3 );

                if ( Delta1 >= 0.f && Delta2 >= 0.f && Delta3 >= 0.f )
                {
                    stop = true; break;
                }
                if ( Delta1 < 0.f && Delta2 < 0.f && Delta3 < 0.f )
                {
                    stop = true; break;
                }
            }
            if ( !stop )
            {
                OSLM_TRACE("The face(" << i << ") is interesting to find a point in volume");

                fwVec3d orig = {_p[0], _p[1], _p[2]};

                fwVec3d dir = { 0.f, 0.f, 1.f};
                fwVec3d vert0 = { P1[0], P1[1], P1[2]};
                fwVec3d vert1 = { P2[0], P2[1], P2[2]};
                fwVec3d vert2 = { P3[0], P3[1], P3[2]};
                double t, u, v;
                if ( intersect_triangle(orig, dir, vert0, vert1, vert2, t, u, v) )
                {
                    //on ne garde que les points situes en dessous du point _p selon l'axe (Oz)
                    if (t < 0.f)
                    {
                        OSLM_TRACE(" t = " << t << " u = " << u << " v = " << v);
                        ++intersectionNbr;
                    }
                }
            }
        }
    }
    OSLM_TRACE("Nb intersection : " << intersectionNbr);
    return ( intersectionNbr%2 == 1 );
}

//-----------------------------------------------------------------------------

bool isBorderlessSurface(const fwVertexIndex& _vertexIndex)
{
    typedef std::pair< int, int >  Edge; // always Edge.first < Edge.second !!
    typedef ::boost::unordered_map< Edge, int >  EdgeHistogram;
    EdgeHistogram edgesHistogram;
    bool isBorderless = true;

    for(const fwVertexIndex::value_type& vertex :  _vertexIndex)
    {
        OSLM_ASSERT("Invalid vertex size: "<< vertex.size(), vertex.size() > 2 );
        ++edgesHistogram[std::make_pair(std::min(vertex[0], vertex[1]), std::max(vertex[0], vertex[1]) )];
        ++edgesHistogram[std::make_pair(std::min(vertex[0], vertex[2]), std::max(vertex[0], vertex[2]) )];
        ++edgesHistogram[std::make_pair(std::min(vertex[2], vertex[1]), std::max(vertex[2], vertex[1]) )];
    }

    for(const EdgeHistogram::value_type& histo :  edgesHistogram)
    {
        if (histo.second < 2)
        {
            isBorderless = false;
            break;
        }
    }

    return isBorderless;
}

//-----------------------------------------------------------------------------

// container of connected component
void findBorderEdges( const fwVertexIndex& _vertexIndex,
                      std::vector< std::vector<  std::pair< int, int  > > >& contours)
{
    typedef std::pair< int, int  >  Edge;
    typedef std::vector< Edge > Contour; // at Border
    typedef std::vector< Contour> Contours;

    std::map< Edge, int > edgesHistogram;
    for ( fwVertexIndex::value_type vertex : _vertexIndex)
    {
        assert(vertex.size() > 2 );
        int i1 = vertex[0];
        int i2 = vertex[1];
        int i3 = vertex[2];
        edgesHistogram[std::make_pair(std::min(i1, i2), std::max(i1, i2) )]++;
        edgesHistogram[std::make_pair(std::min(i1, i3), std::max(i1, i3) )]++;
        edgesHistogram[std::make_pair(std::min(i3, i2), std::max(i3, i2) )]++;
    }

    for ( const std::map< Edge, int >::value_type& elt1 : edgesHistogram )
    {
        if (elt1.second < 2) // an orphan found
        {
            Contour contour;
            contour.reserve(1000);
            std::list< Edge > fifo;
            Edge orphan = elt1.first;

            fifo.push_back(orphan);
            while( !fifo.empty() )
            {
                Edge current = fifo.front();
                contour.push_back( current );
                fifo.pop_front();
                edgesHistogram[current] = 2; // to mark it processed;

                // search neighbor at border and insert in fifo
                for ( const std::map< Edge, int >::value_type& elt2 : edgesHistogram )
                {
                    Edge candidate = elt2.first;
                    if ( elt2.second < 2 ) // at border
                    {
                        if ( candidate.first == current.first ||  candidate.second == current.second || // neighbor
                             candidate.first == current.second ||  candidate.second == current.first
                             )
                        {
                            edgesHistogram[candidate] = 2; // mark processed;
                            fifo.push_back( candidate );
                        }
                    }
                }
            }
            // all neighbor processed
            contours.push_back( contour );
        }
    }
}

//-----------------------------------------------------------------------------

bool closeSurface(  fwVertexPosition& _vertex, fwVertexIndex& _vertexIndex )
{
    typedef std::pair< int, int  >  Edge;
    typedef std::vector< Edge > Contour; // at Border
    typedef std::vector< Contour> Contours;

    Contours contours;
    findBorderEdges( _vertexIndex, contours);
    bool closurePerformed = !contours.empty();
    // close each hole
    for( const Contours::value_type& contour : contours )
    {
        size_t newVertexIndex = _vertex.size();
        // create gravity point & insert new triangle
        std::vector< float > massCenter(3, 0);

        for ( const Contour::value_type& edge : contour )
        {
            for (int i = 0; i < 3; ++i )
            {
                massCenter[i] += _vertex[edge.first][i];
                massCenter[i] += _vertex[edge.second][i];
            }
            // create new Triangle
            std::vector< int > triangleIndex(3);
            triangleIndex[0] = edge.first;
            triangleIndex[1] = edge.second;
            triangleIndex[2] = newVertexIndex;
            _vertexIndex.push_back( triangleIndex ); // TEST
        }
        for (int i = 0; i < 3; ++i )
        {
            massCenter[i] /= contour.size()*2;
        }
        _vertex.push_back( massCenter ); // normalize barycenter
    }
    return closurePerformed;
}

//-----------------------------------------------------------------------------

bool removeOrphanVertices( fwVertexPosition& _vertex, fwVertexIndex& _vertexIndex )
{
    fwVertexPosition newVertex;
    newVertex.reserve(  _vertex.size() );

    std::set< int > indexPointToKeep;

    for( const fwVertexIndex::value_type& vertex : _vertexIndex )
    {
        indexPointToKeep.insert( vertex[0] );
        indexPointToKeep.insert( vertex[1] );
        indexPointToKeep.insert( vertex[2] );
    }

    bool orphanFound = indexPointToKeep.size() != _vertex.size();

    if (orphanFound)
    {
        // rebuild index table according to element suppression
        int idx = 0;
        std::map< int, int > translate; // map oldIndex -> newIndex (to take into account removal
        std::set< int >::iterator idxIter;
        for (int indexPt : indexPointToKeep )
        {
            translate[ indexPt ] = idx++;
            newVertex.push_back(  _vertex[ indexPt ] );
        }

        for (fwVertexIndex::value_type& vertex : _vertexIndex )
        {
            vertex[0] = translate[ vertex[0]  ];
            vertex[1] = translate[ vertex[1]  ];
            vertex[2] = translate[ vertex[2]  ];
        }
        _vertex.swap(newVertex);
    }
    return orphanFound;
}

//-----------------------------------------------------------------------------

::glm::dvec3 toBarycentricCoord(const glm::dvec3& _P, const glm::dvec3& _A, const glm::dvec3& _B, const glm::dvec3& _C)
{
    ::glm::dvec3 baryCoord;

    const ::glm::dvec3 v0 = _B - _A; // AB Vector
    const ::glm::dvec3 v1 = _C - _A; // AC Vector
    const ::glm::dvec3 v2 = _P - _A; // AP Vector

    // Precompute some dot products.
    const double d00 = ::glm::dot(v0, v0);
    const double d01 = ::glm::dot(v0, v1);
    const double d11 = ::glm::dot(v1, v1);
    const double d20 = ::glm::dot(v2, v0);
    const double d21 = ::glm::dot(v2, v1);

    const double div = ((d00 * d11) - (d01 * d01));

    // Don't test the case in release to avoid performance issue.
    SLM_ASSERT("Degenerate triangle case leads to zero division.", !(div >= -10e-16 && div <= 10e-16));

    // Inverse the denominator to speed up computation of v & w.
    const double invdenom = 1. / div;

    // Barycentric coordinates
    const double v = ((d11 * d20) - (d01* d21)) * invdenom;
    const double w = ((d00 * d21) - (d01 * d20)) * invdenom;
    const double u = 1. - v - w; // deduce last coordinate from the two others.

    baryCoord.x = u;
    baryCoord.y = v;
    baryCoord.z = w;

    return baryCoord;
}

//-----------------------------------------------------------------------------

<<<<<<< HEAD
::glm::dvec4 toBarycentricCoord(const ::glm::dvec3& _P, const ::glm::dvec3& _A, const ::glm::dvec3& _B,
                                const ::glm::dvec3& _C,
                                const ::glm::dvec3& _D)
{

    /*
       In general, a point with barycentric coordinates (u, v, w,h) is inside (or on) the tetrahedron(ABCD)
          if and only if 0 ≤ u, v, w, h ≤ 1, or alternatively
          if and only if 0 ≤ v ≤ 1, 0 ≤ w ≤ 1, 0 ≤ h ≤ 1, and v + w + h ≤ 1.

       The main idea of the volumic baricentric coordinate is a proportionality with the sub-tetrahedron volumes ratio
          over the whole volume. Considering one of the four vertex (_A, _B, _C, _D), the associated baricentric
          coordinate are equal to the volume of the tetrahedron build with the three other vertexes and P,
          divided by the total tetrahedron volume.

       As a result, the principle in the present algorithm, is to compute the three tetrahedron (_A,_B,_C,_P)
          (_A,_B,_D_P) (_A,_C,_D,_P) volume and the (_A,_B,_C,_D) volume. Then the ratio for respectivemy,
          _D, _C, _B vertexes are computed, and the last baricentric coordinate is obtained by the formula
          u + v + w + h = 1
     */

    ::glm::dvec4 baryCoord;

    const ::glm::dvec3 vab = _B - _A; // AB Vector
    const ::glm::dvec3 vac = _C - _A; // AC Vector
    const ::glm::dvec3 vad = _D - _A; // AD Vector

    const ::glm::dvec3 vap = _P - _A; // AP Vector

    const double volumeB = ::glm::dot(vap, ::glm::cross(vac, vad));
    const double volumeC = ::glm::dot(vap, ::glm::cross(vad, vab));
    const double volumeD = ::glm::dot(vap, ::glm::cross(vab, vac));

    const double volumeTot = ::glm::dot(vab, ::glm::cross(vac, vad));

    // Don't test the case in release to avoid performance issue.
    SLM_ASSERT("Degenerate triangle case leads to zero division.", volumeTot != 0.);

    // Inverse the denominator to speed up computation of v & w.
    const double invdenom = 1. / volumeTot;

    // Barycentric coordinates
    const double v = volumeB * invdenom;
    const double w = volumeC * invdenom;
    const double h = volumeD * invdenom;
    const double u = 1. - v - w - h; // deduce last coordinate from the two others.

    baryCoord[0] = u;
    baryCoord[1] = v;
    baryCoord[2] = w;
    baryCoord[3] = h;

    return baryCoord;

}

//-----------------------------------------------------------------------------

fwVec3d fromBarycentricCoord(const fwVec3d& _baryCoord, const fwVec3d& _A, const fwVec3d& _B, const fwVec3d& _C)
=======
::glm::dvec3 fromBarycentricCoord(const ::glm::dvec3& _baryCoord, const ::glm::dvec3& _A, const ::glm::dvec3& _B,
                                  const ::glm::dvec3& _C)
>>>>>>> 23ce34e5
{
    ::glm::dvec3 worldCoordinates;

    // Use standard notation for clarity.
    const double u = _baryCoord[0];
    const double v = _baryCoord[1];
    const double w = _baryCoord[2];

    [[maybe_unused]] const double sum = u + v + w; // Only used in the following assertion.

    // Don't test in release to avoid performance issue.
    SLM_ASSERT("Wrong barycentric coordinates.(u + v + w = " + std::to_string( sum ) + ")"
               , sum < 1. + 10e-9 && sum > 1. - 10e-9);

    worldCoordinates = u * _A + v * _B + w * _C;

    return worldCoordinates;
}

//-----------------------------------------------------------------------------

::glm::dvec3 fromBarycentricCoord(const ::glm::dvec4& _baryCoord, const ::glm::dvec3& _A, const ::glm::dvec3& _B,
                                  const ::glm::dvec3& _C,
                                  const ::glm::dvec3& _D)
{
    /*
       General formula (if [u, v, w, h] is normalized).
       x = (u * _A.x + v * _B.x + w * _C.x + h * _D.x)
       y = (u * _A.y + v * _B.y + w * _C.y + h * _D.y)
       z = (u * _A.z + v * _B.z + w * _C.z + h * _D.z)
     */

    // Use standard notation for clarity.
    const double u = _baryCoord[0];
    const double v = _baryCoord[1];
    const double w = _baryCoord[2];
    const double h = _baryCoord[3];

    [[maybe_unused]] const double sum = u + v + w + h; // Only used in the following assertion.

    // Don't test in release to avoid performance issue.
    SLM_ASSERT("Wrong barycentric coordinates.(u + v + w = " + std::to_string( sum ) + ")"
               , sum < 1. + 10e-9 && sum > 1. - 10e-9);

    return u * _A + v * _B + w * _C + h * _D;

}

//------------------------------------------------------------------------------

bool isInsideThetrahedron(const ::glm::dvec3& _P, const ::glm::dvec3& _A,
                          const ::glm::dvec3& _B, const ::glm::dvec3& _C, const ::glm::dvec3& _D)
{

    /*
       There are several ways to determine if a point is inside a tetrahedron.
       The present algorithm make use of the barycentric coordinates.
       It first the baricentric coordinate of the point inside the tetrahedron, and then checks if all of them are
          in between 0 and 1.
     */
    const ::glm::dvec4 barycentricCoord = toBarycentricCoord(_P, _A, _B, _C, _D);
    return 0 <= barycentricCoord[0] &&  barycentricCoord[0] <= 1
           &&  0 <= barycentricCoord[1] &&  barycentricCoord[1] <= 1
           &&  0 <= barycentricCoord[2] &&  barycentricCoord[2] <= 1
           &&  0 <= barycentricCoord[3] &&  barycentricCoord[3] <= 1;
}

//-----------------------------------------------------------------------------

} // namespace fwMath<|MERGE_RESOLUTION|>--- conflicted
+++ resolved
@@ -375,7 +375,6 @@
 
 //-----------------------------------------------------------------------------
 
-<<<<<<< HEAD
 ::glm::dvec4 toBarycentricCoord(const ::glm::dvec3& _P, const ::glm::dvec3& _A, const ::glm::dvec3& _B,
                                 const ::glm::dvec3& _C,
                                 const ::glm::dvec3& _D)
@@ -434,11 +433,8 @@
 
 //-----------------------------------------------------------------------------
 
-fwVec3d fromBarycentricCoord(const fwVec3d& _baryCoord, const fwVec3d& _A, const fwVec3d& _B, const fwVec3d& _C)
-=======
 ::glm::dvec3 fromBarycentricCoord(const ::glm::dvec3& _baryCoord, const ::glm::dvec3& _A, const ::glm::dvec3& _B,
                                   const ::glm::dvec3& _C)
->>>>>>> 23ce34e5
 {
     ::glm::dvec3 worldCoordinates;
 
