/************************************************************************
 *
 * Copyright (C) 2020 IRCAD France
 * Copyright (C) 2020 IHU Strasbourg
 *
 * This file is part of Sight.
 *
 * Sight is free software: you can redistribute it and/or modify it under
 * the terms of the GNU Lesser General Public License as published by
 * the Free Software Foundation, either version 3 of the License, or
 * (at your option) any later version.
 *
 * Sight is distributed in the hope that it will be useful,
 * but WITHOUT ANY WARRANTY; without even the implied warranty of
 * MERCHANTABILITY or FITNESS FOR A PARTICULAR PURPOSE.  See the
 * GNU Lesser General Public License for more details.
 *
 * You should have received a copy of the GNU Lesser General Public
 * License along with Sight. If not, see <https://www.gnu.org/licenses/>.
 *
 ***********************************************************************/

#pragma once

#include <fwMath/IntrasecTypes.hpp>

#include <cppunit/extensions/HelperMacros.h>

<<<<<<< HEAD
#include <glm/gtc/type_ptr.hpp>
=======
#include <glm/glm.hpp>
>>>>>>> 23ce34e5

namespace fwMath
{
namespace ut
{

class MeshFunctionsTest : public CPPUNIT_NS::TestFixture
{
private:
    CPPUNIT_TEST_SUITE( MeshFunctionsTest );
    CPPUNIT_TEST( computeBarycenterABC2D);
    CPPUNIT_TEST( computeBarycenterABC3D);
    CPPUNIT_TEST( computeBarycenterOutsideABC);
<<<<<<< HEAD
    CPPUNIT_TEST( computeBarycenterTetrahedron);
    CPPUNIT_TEST( computeBarycenterOutsideTetrahedron);
    CPPUNIT_TEST_SUITE_END();

    /// Compare value of 2 fwVec3d.
    void compare(const fwVec3d& _expected, const fwVec3d& _actual);
=======
    CPPUNIT_TEST( computeBarycenterABCRealCoords);
    CPPUNIT_TEST_SUITE_END();

>>>>>>> 23ce34e5
    /// Compare value of 2 ::glm::dvec3.
    void compare(const ::glm::dvec3& _expected, const ::glm::dvec3& _actual);

public:

    void setUp();
    void tearDown();

    void checkBarycentricCoords();
    /// Computes barrycentric coordinates on a point inside a ABC triangle in 2D (same value for Z).
    void computeBarycenterABC2D();
    /// Computes barrycentric coordinates on a point inside a ABC triangle in 3D.
    void computeBarycenterABC3D();
    /// Computes barrycentric coordinates on a point inside a ABC triangle in 3D (real case).
    void computeBarycenterABCRealCoords();
    /// Computes barrycentric coordinates on a point outside a ABC triangle.
    void computeBarycenterOutsideABC();
    /// Computes barycentric coordinates on a point inside a ABCD Tetrahedron in 3D.
    void computeBarycenterTetrahedron();
    /// Computes barycentric coordinates on a point outside a ABCD Tetrahedron.
    void computeBarycenterOutsideTetrahedron();

};

} // namespace ut
} // namespace fwMath<|MERGE_RESOLUTION|>--- conflicted
+++ resolved
@@ -26,11 +26,7 @@
 
 #include <cppunit/extensions/HelperMacros.h>
 
-<<<<<<< HEAD
-#include <glm/gtc/type_ptr.hpp>
-=======
 #include <glm/glm.hpp>
->>>>>>> 23ce34e5
 
 namespace fwMath
 {
@@ -44,18 +40,11 @@
     CPPUNIT_TEST( computeBarycenterABC2D);
     CPPUNIT_TEST( computeBarycenterABC3D);
     CPPUNIT_TEST( computeBarycenterOutsideABC);
-<<<<<<< HEAD
+    CPPUNIT_TEST( computeBarycenterABCRealCoords);
     CPPUNIT_TEST( computeBarycenterTetrahedron);
     CPPUNIT_TEST( computeBarycenterOutsideTetrahedron);
     CPPUNIT_TEST_SUITE_END();
 
-    /// Compare value of 2 fwVec3d.
-    void compare(const fwVec3d& _expected, const fwVec3d& _actual);
-=======
-    CPPUNIT_TEST( computeBarycenterABCRealCoords);
-    CPPUNIT_TEST_SUITE_END();
-
->>>>>>> 23ce34e5
     /// Compare value of 2 ::glm::dvec3.
     void compare(const ::glm::dvec3& _expected, const ::glm::dvec3& _actual);
 
