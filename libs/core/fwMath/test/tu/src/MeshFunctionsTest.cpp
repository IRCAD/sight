--- conflicted
+++ resolved
@@ -179,11 +179,6 @@
     CPPUNIT_ASSERT_DOUBLES_EQUAL_MESSAGE("u + v + w = 1", 1., sum, s_EPSILON);
 
     // Test if 0 ≤ v ≤ 1, 0 ≤ w ≤ 1, and v + w ≤ 1
-<<<<<<< HEAD
-    CPPUNIT_ASSERT_MESSAGE("0 ≤ v ≤ 1", (barycentric[V] >= 0. && barycentric[V] <= 1.));
-    CPPUNIT_ASSERT_MESSAGE("0 ≤ w ≤ 1", !(barycentric[W] >= 0. && barycentric[W] <= 1. ));
-    CPPUNIT_ASSERT_MESSAGE("v + w ≤ 1", !((barycentric[V] + barycentric[W]) <= 1.) );
-=======
 
     CPPUNIT_ASSERT_MESSAGE("0 ≤ v ≤ 1", std::isgreaterequal(barycentric[V], 0.) &&  std::islessequal(barycentric[V],
                                                                                                      1. ));
@@ -221,7 +216,6 @@
 
     CPPUNIT_ASSERT_MESSAGE("0 ≤ v ≤ 1", barycentric[V] > 1.); // v = 20
     CPPUNIT_ASSERT_MESSAGE("0 ≤ w ≤ 1", barycentric[W] > 1. ); //w = 20
->>>>>>> 23ce34e5
 
 }
 
