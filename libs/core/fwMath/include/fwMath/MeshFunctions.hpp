/************************************************************************
 *
 * Copyright (C) 2009-2020 IRCAD France
 * Copyright (C) 2012-2020 IHU Strasbourg
 *
 * This file is part of Sight.
 *
 * Sight is free software: you can redistribute it and/or modify it under
 * the terms of the GNU Lesser General Public License as published by
 * the Free Software Foundation, either version 3 of the License, or
 * (at your option) any later version.
 *
 * Sight is distributed in the hope that it will be useful,
 * but WITHOUT ANY WARRANTY; without even the implied warranty of
 * MERCHANTABILITY or FITNESS FOR A PARTICULAR PURPOSE.  See the
 * GNU Lesser General Public License for more details.
 *
 * You should have received a copy of the GNU Lesser General Public
 * License along with Sight. If not, see <https://www.gnu.org/licenses/>.
 *
 ***********************************************************************/

#pragma once

#include "fwMath/config.hpp"
#include "fwMath/IntrasecTypes.hpp"

#include <boost/unordered_map.hpp>

#include <fwCore/base.hpp>

<<<<<<< HEAD
#include <glm/gtc/type_ptr.hpp>
=======
#include <glm/glm.hpp>
>>>>>>> 23ce34e5

#include <cmath>
#include <utility>
#include <vector>

namespace fwMath
{

/**
 * @brief
 */
FWMATH_API bool IsInclosedVolume(const fwVertexPosition& _vertex, const fwVertexIndex& _vertexIndex,
                                 const fwVec3d& _p );

/**
 * @brief Compute the intersection between triangle(defined by three vertices vert1, vert2, vert3) and the Oz parallel
 * line and cross by the point P.
 * The function return true if intersection is found (false otherwise).
 * t is the oriented distance of P to the intersection point.
 * u and v is the coordinate of the intersection point in the (O, u, v) triangle coordinate system with :
 * O = vert1. u =  vert2 - O. v =  vert3 - O.
 * "Fast, Minimum Storage Ray/Triangle Intersection", Tomas Muller, Ben Trumbore.
 *
 */
FWMATH_API bool intersect_triangle(fwVec3d _orig, fwVec3d _dir, fwVec3d _vert0, fwVec3d _vert1, fwVec3d _vert2,
                                   double& _t, double& _u, double& _v);

/// test whatever a vertex is duplicated or not
FWMATH_API bool isBorderlessSurface( const fwVertexIndex& _vertexIndex);

FWMATH_API void findBorderEdges( const fwVertexIndex& _vertexIndex, std::vector< std::vector<  std::pair< int,
                                                                                                          int  > > >& contours);

/**
 * @brief Closes the surface if necessary
 * @return True if container mesh is changed
 */
FWMATH_API bool closeSurface( fwVertexPosition& _vertex, fwVertexIndex& _vertexIndex );

/**
 * remove orphan vertices (i.e not used in _vertexIndex), _vertexIndex is reordered according to vertex suppressions
 */
FWMATH_API bool removeOrphanVertices( fwVertexPosition& _vertex, fwVertexIndex& _vertexIndex );

/**
 * @brief Converts an intersection point with a triangle from world coordinates to barycentric coordinates.
 * Assert if the _A_B_C triangle is flat to avoid zero division.
 * Note: no tests are performed in release mode to avoid performance issue.
 * @param _P world coordinates of the point (x, y, z), need to belongs to the ABC triangle.
 * @param _A first vertex of the triangle (_Ax, _Ay, _Az) (can also be called v1).
 * @param _B second vertex of the triangle (_Bx, _By, _Bz) (can also be called v2).
 * @param _C third vertex of the triangle (_Cx, _Cy, _Cz) (can also be called v3).
 * @return barycentric coordinates (u, v, w).
 */
FWMATH_API ::glm::dvec3 toBarycentricCoord(const ::glm::dvec3& _P, const ::glm::dvec3& _A,
                                           const ::glm::dvec3& _B, const ::glm::dvec3& _C);

/**
 * @brief Converts from barycentric coordinates to world coordinates, assert if u+v+w isn't equal to 1.
 * Note: no tests are performed in release mode to avoid performance issue.
 * @param _baryCoord barycentric coordinates (u, v, w) that belongs to the _A_B_C triangle.
 * @param _A first vertex of the triangle (_Ax, _Ay, _Az) (can also be called v1).
 * @param _B second vertex of the triangle (_Bx, _By, _Bz) (can also be called v2).
 * @param _C third vertex of the triangle (_Cx, _Cy, _Cz) (can also be called v3).
 * @return world coordinates (x, y, z).
 */
FWMATH_API ::glm::dvec3 fromBarycentricCoord(const ::glm::dvec3& _baryCoord, const ::glm::dvec3& _A,
                                             const ::glm::dvec3& _B, const ::glm::dvec3& _C);

/**
 * @brief Converts the barycentric coordinates of a point inside a tetrahedron, from the world coordinates.
 * Assert if the _A_B_C_D triangle is flat to avoid zero division.
 * @note no tests are performed in release mode to avoid performance issue.
 * @param _P world coordinates of the point (x, y, z).
 * @param _A first vertex of the tetrahedron (_Ax, _Ay, _Az) (can also be called v1).
 * @param _B second vertex of the tetrahedron (_Bx, _By, _Bz) (can also be called v2).
 * @param _C third vertex of the tetrahedron (_Cx, _Cy, _Cz) (can also be called v3).
 * @param _D fourth vertex of the tetrahedron (_Dx, _Dy, _Dz) (can also be called v4).
 * @return barycentric coordinates (u, v, w, h).
 */
FWMATH_API ::glm::dvec4 toBarycentricCoord(const ::glm::dvec3& _P, const ::glm::dvec3& _A,
                                           const ::glm::dvec3& _B, const ::glm::dvec3& _C, const ::glm::dvec3& _D);

/**
 * @brief Converts from barycentric coordinates to world coordinates, assert if u+v+w+h isn't equal to 1.
 * @note no tests are performed in release mode to avoid performance issue.
 * @param _baryCoord barycentric coordinates (u, v, w, h) that belongs to the _A_B_C_D tetrahedron.
 * @param _A first vertex of the tetrahedron (_Ax, _Ay, _Az) (can also be called v1).
 * @param _B second vertex of the tetrahedron (_Bx, _By, _Bz) (can also be called v2).
 * @param _C third vertex of the tetrahedron (_Cx, _Cy, _Cz) (can also be called v3).
 * @param _C fourth vertex of the tetrahedron (_Dx, _Dy, _Dz) (can also be called v4).
 * @return world coordinates (x, y, z).
 */
FWMATH_API ::glm::dvec3 fromBarycentricCoord(const ::glm::dvec4& _baryCoord, const ::glm::dvec3& _A,
                                             const ::glm::dvec3& _B, const ::glm::dvec3& _C, const ::glm::dvec3& _D);

/**
 * @brief Determine if the point _P is inside the tetrahedron made of (ABCD).
 * @param _P world coordinates of the point (x, y, z).
 * @param _A first vertex of the tetrahedron (_Ax, _Ay, _Az).
 * @param _B second vertex of the tetrahedron (_Bx, _By, _Bz).
 * @param _C third vertex of the tetrahedron (_Cx, _Cy, _Cz).
 * @param _D fourth vertex of the tetrahedron (_Dx, _Dy, _Dz).
 * @return true if the point _P is inside the tetrahedron (ABCD) false otherwise.
 */
FWMATH_API bool isInsideThetrahedron(const ::glm::dvec3& _P, const ::glm::dvec3& _A,
                                     const ::glm::dvec3& _B, const ::glm::dvec3& _C, const ::glm::dvec3& _D);

//-----------------------------------------------------------------------------

template <typename T, typename U>
std::pair< T, U > makeOrderedPair(const T first, const U second)
{
    if (first < second)
    {
        return std::pair< T, U >(first, second);
    }
    else
    {
        return std::pair< T, U >(second, first);
    }
}

//-----------------------------------------------------------------------------

template <typename T, typename U, typename V>
bool isBorderlessSurface(T* cellDataBegin, T* cellDataEnd, U* cellDataOffsetsBegin, U* cellDataOffsetsEnd,
                         V* cellTypesBegin)
{
    typedef std::pair< T, T >  Edge; // always Edge.first < Edge.second !!
    typedef ::boost::unordered_map< Edge, int >  EdgeHistogram;
    EdgeHistogram edgesHistogram;
    bool isBorderless = true;

    size_t dataLen   = 0;
    U* iter          = cellDataOffsetsBegin;
    U* iter2         = cellDataOffsetsBegin + 1;
    const U* iterEnd = cellDataOffsetsEnd - 1;
    V* iterTypes     = cellTypesBegin;

    dataLen = *iter2 - *iter;
    for (
        ;
        iter < iterEnd || ( iter < cellDataOffsetsEnd && (dataLen = (cellDataEnd - cellDataBegin) - *iter) );
        dataLen = *++iter2 - *++iter, ++iterTypes
        )
    {
        if(*iterTypes == 0)
        {
            continue;
        }
        T* iterCell          = cellDataBegin + *iter;
        T* iterCell2         = iterCell + 1;
        T* beginCell         = iterCell;
        const T* iterCellEnd = beginCell + dataLen - 1;
        for (
            ;
            iterCell < iterCellEnd || ( iterCell < (beginCell + dataLen) && (iterCell2 = beginCell) );
            ++iterCell, ++iterCell2
            )
        {
            ++edgesHistogram[makeOrderedPair(*iterCell, *(iterCell2))];
        }
    }

    for(const typename EdgeHistogram::value_type& histo : edgesHistogram)
    {
        if (histo.second != 2)
        {
            isBorderless = false;
            break;
        }
    }

    return isBorderless;
}

}<|MERGE_RESOLUTION|>--- conflicted
+++ resolved
@@ -29,11 +29,7 @@
 
 #include <fwCore/base.hpp>
 
-<<<<<<< HEAD
-#include <glm/gtc/type_ptr.hpp>
-=======
 #include <glm/glm.hpp>
->>>>>>> 23ce34e5
 
 #include <cmath>
 #include <utility>
