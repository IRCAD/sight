--- conflicted
+++ resolved
@@ -82,13 +82,8 @@
             </service>
 
             <service uid="progress_statusbar" type="::gui::editor::SJobBar" />
-<<<<<<< HEAD
-            <service uid="snapshotScene1Editor" type="::uiVisu::SnapshotEditor" />
-=======
-
             <service uid="snapshotScene1Editor" type="::uiVisuQt::SnapshotEditor" />
 
->>>>>>> a3de5634
             <service uid="menu_File" type="::gui::aspect::SDefaultMenu">
                 <gui>
                     <layout>
