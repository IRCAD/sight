--- conflicted
+++ resolved
@@ -9,11 +9,7 @@
         <id>tutoScene2DConfig</id>
         <config>
             <!-- ***************************************** Begin Objects declaration ***************************************** -->
-<<<<<<< HEAD
-            <object uid="floatData" type="::fwData::Float" />
-=======
             <object uid="Float" type="::fwData::Float" />
->>>>>>> 5fd76bed
             <!-- ***************************************** End Objects declaration ******************************************* -->
 
             <!-- ***************************************** Begin layouts declaration ***************************************** -->
@@ -35,29 +31,20 @@
                     <layout type="::fwGui::LineLayoutManager">
                         <orientation value="vertical" />
                         <view caption="Scene2D" />
-<<<<<<< HEAD
-                        <view caption="FloatEditor" proportion="0" />
-=======
                         <view caption="X Spacing" proportion="0" />
->>>>>>> 5fd76bed
                     </layout>
                 </gui>
                 <registry>
                     <view sid="Scene2D" start="no" />
-<<<<<<< HEAD
-                    <view sid="FloatEditor" start="no" />
-=======
                     <view sid="XSpacingEditor" start="no" />
->>>>>>> 5fd76bed
                 </registry>
             </service>
             <!-- ***************************************** End layouts declaration ***************************************** -->
 
             <!-- ***************************************** Begin services declarations  ************************************ -->
 
-<<<<<<< HEAD
-            <service uid="FloatEditor" type="::uiVisu::BasicFloatEditor" autoConnect="yes" >
-                <inout key="float" uid="floatData" />
+            <service uid="XSpacingEditor" type="::uiVisu::BasicFloatEditor" autoConnect="yes" >
+                <inout key="float" uid="Float" />
             </service>
 
             <!-- ***************************************** Begin render scenes declarations  ***************************************** -->
@@ -75,7 +62,7 @@
             </service>
             
             <service uid="gridFromFloat" type="::scene2D::adaptor::SGridFromFloat" autoConnect="yes" >
-                <in key="float" uid="floatData" />
+                <in key="float" uid="Float" />
                 <config xMin="-150" xMax="150" yMin="-150" yMax="150" xSpacing="10" ySpacing="10" color="green" zValue="2" xAxis="axe1" yAxis="axe1" />
             </service>
 
@@ -94,58 +81,19 @@
             <service uid="ordinate" type="::scene2D::adaptor::SLine" >
                 <config x1="0" x2="0" y1="-100" y2="100" color="red" zValue="6" />
             </service>
+            <!-- ***************************************** End render scenes declaration ***************************************** -->
                     
-=======
-            <service uid="XSpacingEditor" type="::uiVisu::BasicFloatEditor" autoConnect="yes" >
-                <inout key="float" uid="Float" />
-            </service>
-
-            <!-- ***************************************** Begin render scenes declarations  ***************************************** -->
-            <service uid="Scene2D" type="::scene2D::Render" autoConnect="yes">
-                <inout key="floatID" uid="Float" />
-                <scene>
-                    <viewport id="view1" x="-100" y="-100" width="200" height="200" />
-                    <axis id="axe1" origin="0.0" scale="1.0" scaleType="LINEAR" />
-                    <adaptor id="gridFromFloat" class="::scene2D::adaptor::GridFromFloat" objectId="floatID">
-                        <config xMin="-150" xMax="150" yMin="-150" yMax="150" xSpacing="10" ySpacing="10" color="green" zValue="2" xAxis="axe1" yAxis="axe1" />
-                    </adaptor>
-
-                    <adaptor id="square1" class="::scene2D::adaptor::Square" objectId="self">
-                        <config x="0" y="0" size="15" color="red" zValue="4" />
-                    </adaptor>
-
-                    <adaptor id="square2" class="::scene2D::adaptor::Square" objectId="self">
-                        <config x="20" y="20" size="30" color="blue" zValue="3" />
-                    </adaptor>
-
-                    <adaptor id="abscissa" class="::scene2D::adaptor::Line" objectId="self">
-                        <config x1="-100" x2="100" y1="0" y2="0" color="red" zValue="5" />
-                    </adaptor>
-
-                    <adaptor id="ordinate" class="::scene2D::adaptor::Line" objectId="self">
-                        <config x1="0" x2="0" y1="-100" y2="100" color="red" zValue="6" />
-                    </adaptor>
-                </scene>
-            </service>
->>>>>>> 5fd76bed
-            <!-- ***************************************** End render scenes declaration ***************************************** -->
-
             <!-- ***************************************** End services declarations  ************************************************ -->
 
             <start uid="mainFrame" />
             <start uid="Scene2D" />
-<<<<<<< HEAD
-            <start uid="FloatEditor" />
+            <start uid="XSpacingEditor" />
 
             <start uid="gridFromFloat" />
             <start uid="square1" />
             <start uid="square2" />
             <start uid="abscissa" />
             <start uid="ordinate" />
-
-=======
-            <start uid="XSpacingEditor" />
->>>>>>> 5fd76bed
         </config>
     </extension>
 </plugin>