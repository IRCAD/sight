<!--
    This tutorial shows a VTK scene containing a 3D image and a textured mesh.
    To use this application, you should open a 3D image, a mesh and/or a 2D texture image.
-->
<plugin id="Tuto08GenericScene" version="@DASH_VERSION@">
    <requirement id="dataReg" />
    <requirement id="servicesReg" />
    <requirement id="visuVTKQt" />
    <extension implements="::fwServices::registry::AppConfig2">
        <id>Tuto08GenericScene</id>
        <config>
            <object uid="imageUID" type="::fwData::Image" />
            <object uid="meshUID" type="::fwData::Mesh" />
            <object uid="textureUID" type="::fwData::Image" />
            <service uid="ihm" type="::gui::frame::SDefaultFrame">
                <gui>
                    <frame>
                        <name>Tuto08GenericScene</name>
                        <icon>@BUNDLE_PREFIX@/Tuto08GenericScene_0-1/tuto.ico</icon>
                    </frame>
                    <menuBar/>
                </gui>
                <registry>
                    <menuBar sid="menuBar" start="yes" />
                    <view sid="mainView" start="yes" />
                </registry>
            </service>

            <!-- Status bar used to display the progress bar for reading -->
            <service uid="progressBar" type="::gui::editor::SJobBar" />
            <service uid="menuBar" type="::gui::aspect::SDefaultMenuBar">
                <gui>
                    <layout>
                        <menu name="File" />
                    </layout>
                </gui>
                <registry>
                    <menu sid="menuFile" start="yes" />
                </registry>
            </service>

            <service uid="menuFile" type="::gui::aspect::SDefaultMenu">
                <gui>
                    <layout>
                        <menuItem name="Open image" shortcut="Ctrl+I" />
                        <menuItem name="Open mesh" shortcut="Ctrl+M" />
                        <menuItem name="Open texture" shortcut="Ctrl+T" />
                        <separator/>
                        <menuItem name="Quit" specialAction="QUIT" shortcut="Ctrl+Q" />
                    </layout>
                </gui>
                <registry>
                    <menuItem sid="actionOpenImage" start="yes" />
                    <menuItem sid="actionOpenMesh" start="yes" />
                    <menuItem sid="actionOpenTexture" start="yes" />
                    <menuItem sid="actionQuit" start="yes" />
                </registry>
            </service>

            <!-- Actions to call readers -->
            <service uid="actionOpenImage" type="::gui::action::SStarter">
                <start uid="imageReader" />
            </service>

            <service uid="actionOpenMesh" type="::gui::action::SStarter">
                <start uid="meshReader" />
            </service>

            <service uid="actionOpenTexture" type="::gui::action::SStarter">
                <start uid="textureReader" />
            </service>

            <!-- Quit action -->
            <service uid="actionQuit" type="::gui::action::SQuit" />
            <!-- main view -->
            <service uid="mainView" type="::gui::view::SDefaultView">
                <gui>
                    <layout type="::fwGui::CardinalLayoutManager">
                        <view align="center" />
                        <view align="bottom" minWidth="400" minHeight="30" resizable="no" />
                    </layout>
                </gui>
                <registry>
                    <view sid="genericScene" start="yes" />
                    <view sid="editorsView" start="yes" />
                </registry>
            </service>

            <!-- View for editors to update image visualization -->
            <service uid="editorsView" type="::gui::view::SDefaultView">
                <gui>
                    <layout type="::fwGui::LineLayoutManager">
                        <orientation value="horizontal" />
                        <view proportion="0" minWidth="30" />
                        <view proportion="0" minWidth="50" />
                        <view proportion="1" />
                        <view proportion="0" minWidth="30" />
                    </layout>
                </gui>
                <registry>
                    <view sid="sliceListEditor" start="yes" />
                    <view sid="showScanEditor" start="yes" />
                    <view sid="sliderIndexEditor" start="yes" />
                    <view sid="snapshotScene1Editor" start="yes" />
                </registry>
            </service>

            <!--
                Editor used for scene snapshot:
                It allows to select the snapshot filename and emits a "snapped" signal with this path.
            -->
<<<<<<< HEAD
            <service uid="snapshotScene1Editor" type="::uiVisu::SnapshotEditor" />
=======
            <service uid="snapshotScene1Editor" type="::uiVisuQt::SnapshotEditor" />

>>>>>>> a3de5634
            <!--
                Generic scene:
                This scene display a 3D image and a textured mesh.
            -->
            <!-- *************************** Begin generic scene *************************** -->

            <service uid="genericScene" type="::fwRenderVTK::SRender" autoConnect="yes">
                <scene>
                    <!-- Image picker -->
                    <picker id="myPicker" vtkclass="fwVtkCellPicker" />
                    <!-- Renderer -->
                    <renderer id="default" background="0.0" />

                    <adaptor uid="meshAdaptor" start="yes" />
                    <adaptor uid="textureAdaptor" start="yes" />
                    <adaptor uid="imageAdaptor" start="yes" />
                    <adaptor uid="snapshotAdaptor" start="yes" />
                </scene>
            </service>

            <!-- Mesh adaptor -->
            <service uid="meshAdaptor" type="::visuVTKAdaptor::SMesh" autoConnect="yes">
                <in key="mesh" uid="meshUID" />
                <config renderer="default" picker="" uvgen="sphere" />
            </service>

            <!-- Texture adaptor, used by mesh adaptor -->
            <service uid="textureAdaptor" type="::visuVTKAdaptor::STexture" autoConnect="yes">
                <inout key="texture" uid="textureUID" />
                <config renderer="default" picker="" filtering="linear" wrapping="repeat" />
            </service>

            <!-- 3D image negatoscope adaptor -->
            <service uid="imageAdaptor" type="::visuVTKAdaptor::SNegatoMPR" autoConnect="yes">
                <inout key="image" uid="imageUID" />
                <config renderer="default" picker="myPicker" mode="3d" slices="3" sliceIndex="axial" />
            </service>

            <!-- Snapshot adaptor: create a snapshot of the scene. It has a slot "snap" that receives a path -->
            <service uid="snapshotAdaptor" type="::visuVTKAdaptor::SSnapshot">
                <config renderer="default" />
            </service>

            <!-- *************************** End generic scene *************************** -->

            <!-- ************************************************
                                Displayed objects
                ************************************************* -->
            <!-- Image displayed in the scene -->
            <service uid="imageReader" type="::uiIO::editor::SIOSelector">
                <inout key="target" uid="imageUID" />
                <type mode="reader" />
            </service>

            <!--
                Generic editor representing a menu button.
                It send signal with the current selected item.
            -->
            <service uid="sliceListEditor" type="::guiQt::editor::SSelectionMenuButton">
                <toolTip>Manage slice visibility</toolTip><!-- button tooltip -->
                <selected>3</selected><!-- Default selection -->
                <items>
                    <item text="One slice" value="1" /><!-- first item, if selected the emitted value is "1" -->
                    <item text="three slices" value="3" /><!-- second item, if selected the emitted value is "1" -->
                </items>
            </service>
            <!--
                Generic editor representing a simple button with an icon.
                The button can be checkable. In this case it can have a second icon.
                - It emits a signal "clicked" when it is clicked.
                - It emits a signal "toggled" when it is checked/unchecked.

                Here, this editor is used to show or hide the image. It is connected to the image adaptor.
            -->
            <service uid="showScanEditor" type="::guiQt::editor::SSignalButton">
                <config>
                    <checkable>true</checkable>
                    <icon>@BUNDLE_PREFIX@/media_0-1/icons/sliceHide.png</icon>
                    <icon2>@BUNDLE_PREFIX@/media_0-1/icons/sliceShow.png</icon2>
                    <iconWidth>40</iconWidth>
                    <iconHeight>16</iconHeight>
                    <checked>true</checked>
                </config>
            </service>

            <!-- Editor representing a slider to navigate into image slices -->
            <service uid="sliderIndexEditor" type="::uiImageQt::SliceIndexPositionEditor" autoConnect="yes">
                <inout key="image" uid="imageUID" />
                <sliceIndex>axial</sliceIndex>
            </service>

            <!-- texture reader -->
            <service uid="textureReader" type="::uiIO::editor::SIOSelector">
                <inout key="target" uid="textureUID" />
                <type mode="reader" />
            </service>

            <!-- Mesh reader -->
            <service uid="meshReader" type="::uiIO::editor::SIOSelector">
                <inout key="target" uid="meshUID" />
                <type mode="reader" />
            </service>

            <!-- Connects readers to status bar service -->
            <connect>
                <signal>meshReader/jobCreated</signal>
                <slot>progressBar/showJob</slot>
            </connect>

            <connect>
                <signal>imageReader/jobCreated</signal>
                <slot>progressBar/showJob</slot>
            </connect>

            <connect>
                <signal>textureReader/jobCreated</signal>
                <slot>progressBar/showJob</slot>
            </connect>

            <!--
                Connects showScanEditor signal "toggled" to sliceListEditor slot "setEnable", this signal and slot
                contains a boolean, so the sliceListEditor can be disabled when the image is not displayed.
            -->
            <connect>
                <signal>showScanEditor/toggled</signal>
                <slot>sliceListEditor/setEnabled</slot>
            </connect>

            <!--
                Connection for snapshot:
                connect the editor signal "snapped" to the adaptor slot "snap"
            -->
            <connect>
                <signal>snapshotScene1Editor/snapped</signal>
                <slot>snapshotAdaptor/snap</slot>
            </connect>

            <!--
                Connection for 3D image slice:
                Connect the button (showScanEditor) signal "toggled" to the image adaptor (MPRNegatoScene3D)
                slot "showSlice", this signals/slots contains a boolean.
                The image slices will be show or hide when the button is checked/unchecked.

                The "waitForKey" attribut means that the signal and slot are connected only if the key
                "image" is present in the scene composite. It is recommanded to used because the adaptors
                exists only if the object is present.
            -->
            <connect>
                <signal>showScanEditor/toggled</signal>
                <slot>imageAdaptor/showSlice</slot>
            </connect>

            <!--
                Connection for 3D image slice:
                Connect the menu button (sliceListEditor) signal "selected" to the image adaptor
                (MPRNegatoScene3D) slot "updateSliceMode", this signals/slots contains an integer.
                This integer defines the number of slice to show (0, 1 or 3).
            -->
            <connect>
                <signal>sliceListEditor/selected</signal>
                <slot>imageAdaptor/updateSliceMode</slot>
            </connect>

            <!--
                Connection for texture:
                The texture will be applied on the mesh when the mesh adaptor is started.
            -->
            <connect>
                <signal>meshAdaptor/textureApplied</signal>
                <slot>textureAdaptor/applySTexture</slot>
            </connect>

            <start uid="ihm" />
            <start uid="progressBar" />
        </config>
    </extension>
</plugin><|MERGE_RESOLUTION|>--- conflicted
+++ resolved
@@ -109,12 +109,8 @@
                 Editor used for scene snapshot:
                 It allows to select the snapshot filename and emits a "snapped" signal with this path.
             -->
-<<<<<<< HEAD
-            <service uid="snapshotScene1Editor" type="::uiVisu::SnapshotEditor" />
-=======
             <service uid="snapshotScene1Editor" type="::uiVisuQt::SnapshotEditor" />
 
->>>>>>> a3de5634
             <!--
                 Generic scene:
                 This scene display a 3D image and a textured mesh.
