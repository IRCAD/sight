--- conflicted
+++ resolved
@@ -120,14 +120,9 @@
                 </config>
             </service>
 
-<<<<<<< HEAD
-            <service uid="snapshotScene1Editor" type="::uiVisu::SnapshotEditor" />
-            <service uid="sliderIndexEditor" type="::uiImage::SliceIndexPositionEditor" autoConnect="yes">
-=======
             <service uid="snapshotScene1Editor" type="::uiVisuQt::SnapshotEditor"  />
 
             <service uid="sliderIndexEditor" type="::uiImageQt::SliceIndexPositionEditor" autoConnect="yes">
->>>>>>> a3de5634
                 <inout key="image" uid="image" />
                 <sliceIndex>axial</sliceIndex>
             </service>
