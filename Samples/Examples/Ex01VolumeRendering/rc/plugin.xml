--- conflicted
+++ resolved
@@ -41,14 +41,8 @@
             <object uid="imageUID" type="::fwData::Image" />
             <object uid="TFSet" type="::fwData::Composite" src="deferred" />
             <object uid="TFSelectionsUID" type="::fwData::Composite" />
-<<<<<<< HEAD
-            <object uid="Viewport" type="::scene2D::data::Viewport" />
+            <object uid="viewportUID" type="::fwRenderQt::data::Viewport" />
             <!-- Service entrance point for interface creation -->
-=======
-            <object uid="viewportUID" type="::fwRenderQt::data::Viewport" />
-
-            <!--  Service entrance point for interface creation -->
->>>>>>> dd9ce8db
             <service uid="IHM" type="::gui::frame::SDefaultFrame">
                 <gui>
                     <frame>
@@ -350,62 +344,12 @@
             <!-- End negato2 -->
 
             <!-- Declaration of the 2D scene service uses to create the TF editor which draw the range of transfer function define by the Scene2D_Shutter -->
-<<<<<<< HEAD
-            <service uid="Scene2D" type="::scene2D::Render" autoConnect="yes">
-                <in key="image" uid="imageUID" />
-                <inout key="viewport" uid="Viewport" />
-                <inout key="TFSelections" uid="TFSelectionsUID" />
-                <scene>
-                    <scene x="-1100" y="-1.1" width="2100" height="1.2" antialiasing="true" />
-                    <viewport id="view1" x="-500" y="-1.1" width="500" height="1.2" />
-                    <axis id="xAxis" origin="0.0" scale="1.0" scaleType="LINEAR" />
-                    <axis id="yAxis" origin="0.0" scale="-1.0" scaleType="LINEAR" />
-                    <axis id="axeHistogramY" origin="0.0" scale="-0.0000025" scaleType="LINEAR" />
-                    <adaptor id="grid1" class="::scene2D::adaptor::Grid2D" objectId="self">
-                        <config xMin="-1000" xMax="1000" yMin="0" yMax="1" xSpacing="100" ySpacing="0.1" opacity="0.4" color="lightGray" xAxis="xAxis" yAxis="yAxis" zValue="2" viewportUID="viewport" />
-                    </adaptor>
-                    <adaptor id="tf2" class="::scene2D::adaptor::TransferFunction" objectId="image">
-                        <config lineColor="lightGray" circleColor="lightGray" xAxis="xAxis" yAxis="yAxis" zValue="5" pointSize="12" viewportUID="viewport" selectedTFKey="SelectedTF" tfSelectionFwID="TFSelections" />
-                    </adaptor>
-                    <adaptor id="axisLeft" class="::scene2D::adaptor::Axis" objectId="self">
-                        <config xAxis="xAxis" yAxis="yAxis" zValue="4" color="cyan" unit="%" align="left" min="0" max="1" step="0.1" viewportUID="viewport" />
-                    </adaptor>
-                    <adaptor id="scaleValuesBottom" class="::scene2D::adaptor::ScaleValues" objectId="self">
-                        <config min="-900" max="1500" interval="100" fontSize="6" align="bottom" unit="Hfd." viewportUID="viewport" color="darkGray" xAxis="xAxis" yAxis="yAxis" zValue="10" />
-                    </adaptor>
-                    <adaptor id="scaleValuesLeft" class="::scene2D::adaptor::ScaleValues" objectId="self">
-                        <config min="0.0" max="1.0" interval="0.1" fontSize="6" align="left" unit="%" viewportUID="viewport" color="cyan" xAxis="xAxis" yAxis="yAxis" zValue="10" />
-                    </adaptor>
-                    <adaptor id="scaleValuesTop" class="::scene2D::adaptor::ScaleValues" objectId="self">
-                        <config min="-900" max="1500" interval="100" fontSize="6" align="top" unit="Hfd." viewportUID="viewport" color="red" xAxis="xAxis" yAxis="yAxis" zValue="10" />
-                    </adaptor>
-                    <adaptor id="scaleValuesRight" class="::scene2D::adaptor::ScaleValues" objectId="self">
-                        <config min="0.0" max="1.0" interval="0.1" fontSize="6" align="right" unit="%" viewportUID="viewport" color="yellow" xAxis="xAxis" yAxis="yAxis" zValue="10" />
-                    </adaptor>
-                    <adaptor id="axisTestBottom" class="::scene2D::adaptor::Axis" objectId="self">
-                        <config xAxis="xAxis" yAxis="yAxis" zValue="11" min="-900.0" max="1500" align="bottom" color="red" tickSize="5" interval="100" viewportUID="viewport" />
-                    </adaptor>
-                    <adaptor id="axisTestTop" class="::scene2D::adaptor::Axis" objectId="self">
-                        <config xAxis="xAxis" yAxis="yAxis" zValue="11" min="-900.0" max="1500" align="top" color="green" tickSize="5" interval="100" viewportUID="viewport" />
-                    </adaptor>
-                    <adaptor id="axisTestLeft" class="::scene2D::adaptor::Axis" objectId="self">
-                        <config xAxis="xAxis" yAxis="yAxis" zValue="11" min="0" max="1.0" align="left" color="cyan" tickSize="5" interval="0.1" viewportUID="viewport" />
-                    </adaptor>
-                    <adaptor id="axisTestRight" class="::scene2D::adaptor::Axis" objectId="self">
-                        <config xAxis="xAxis" yAxis="yAxis" zValue="12" min="0" max="1.0" align="right" color="yellow" tickSize="5" interval="0.1" viewportUID="viewport" />
-                    </adaptor>
-                    <adaptor id="viewportUpdater" class="::scene2D::adaptor::ViewportUpdater" objectId="viewport">
-                        <config xAxis="xAxis" yAxis="yAxis" zValue="9" />
-                    </adaptor>
-                </scene>
-=======
             <service uid="Scene2D" type="::fwRenderQt::SRender" >
                 <scene>
                     <viewport x="-500" y="-1.1" width="500" height="1.2" />
                     <scene x="-1100" y="-1.1" width="2100" height="1.2" antialiasing="true" />
                     <axis id="xAxis" origin="0.0" scale="1.0" scaleType="LINEAR" />
                     <axis id="yAxis" origin="0.0" scale="-1.0" scaleType="LINEAR" />
-                    
                     <adaptor uid="grid1" />
                     <adaptor uid="tf2" />
                     <adaptor uid="axisLeft" />
@@ -420,99 +364,63 @@
                     <adaptor uid="viewportUpdater" />
                 </scene>
             </service>
-            
             <service uid="grid1" type="::scene2D::adaptor::SGrid2D" >
                 <config xMin="-1000" xMax="1000" yMin="0" yMax="1" xSpacing="100" ySpacing="0.1" opacity="0.4" color="lightGray" xAxis="xAxis" yAxis="yAxis" zValue="2" />
             </service>
-
             <service uid="tf2" type="::scene2D::adaptor::STransferFunction" autoConnect="yes" >
                 <in key="viewport" uid="viewportUID" />
                 <inout key="image" uid="imageUID" />
                 <inout key="tfSelection" uid="TFSelectionsUID" />
                 <config lineColor="lightGray" circleColor="lightGray" xAxis="xAxis" yAxis="yAxis" zValue="5" pointSize="12" selectedTFKey="SelectedTF" />
             </service>
-
             <service uid="axisLeft" type="::scene2D::adaptor::SAxis" autoConnect="yes">
                 <in key="viewport" uid="viewportUID" />
                 <config xAxis="xAxis" yAxis="yAxis" zValue="4" color="cyan" unit="%" align="left" min="0" max="1" step="0.1" />
             </service>
-
             <service uid="scaleValuesBottom" type="::scene2D::adaptor::SScaleValues" autoConnect="yes">
                 <in key="viewport" uid="viewportUID" />
                 <config min="-900" max="1500" interval="100" fontSize="6" align="bottom" unit="Hfd." color="darkGray" xAxis="xAxis" yAxis="yAxis" zValue="10" />
             </service>
-
             <service uid="scaleValuesLeft" type="::scene2D::adaptor::SScaleValues" autoConnect="yes">
                 <in key="viewport" uid="viewportUID" />
                 <config min="0.0" max="1.0" interval="0.1" fontSize="6" align="left" unit="%" color="cyan" xAxis="xAxis" yAxis="yAxis" zValue="10" />
             </service>
-
             <service uid="scaleValuesTop" type="::scene2D::adaptor::SScaleValues" autoConnect="yes">
                 <in key="viewport" uid="viewportUID" />
                 <config min="-900" max="1500" interval="100" fontSize="6" align="top" unit="Hfd." color="red" xAxis="xAxis" yAxis="yAxis" zValue="10" />
             </service>
-
             <service uid="scaleValuesRight" type="::scene2D::adaptor::SScaleValues" autoConnect="yes">
                 <in key="viewport" uid="viewportUID" />
                 <config min="0.0" max="1.0" interval="0.1" fontSize="6" align="right" unit="%" color="yellow" xAxis="xAxis" yAxis="yAxis" zValue="10" />
             </service>
-
             <service uid="axisTestBottom" type="::scene2D::adaptor::SAxis" autoConnect="yes">
                 <in key="viewport" uid="viewportUID" />
                 <config xAxis="xAxis" yAxis="yAxis" zValue="11" min="-900.0" max="1500" align="bottom" color="red" tickSize="5" interval="100" />
             </service>
-
             <service uid="axisTestTop" type="::scene2D::adaptor::SAxis" autoConnect="yes" >
                 <in key="viewport" uid="viewportUID" />
                 <config xAxis="xAxis" yAxis="yAxis" zValue="11" min="-900.0" max="1500" align="top" color="green" tickSize="5" interval="100" />
             </service>
-
             <service uid="axisTestLeft" type="::scene2D::adaptor::SAxis" autoConnect="yes" >
                 <in key="viewport" uid="viewportUID" />
                 <config xAxis="xAxis" yAxis="yAxis" zValue="11" min="0" max="1.0" align="left" color="cyan" tickSize="5" interval="0.1" />
->>>>>>> dd9ce8db
-            </service>
-
+            </service>
             <service uid="axisTestRight" type="::scene2D::adaptor::SAxis" autoConnect="yes" >
                 <in key="viewport" uid="viewportUID" />
                 <config xAxis="xAxis" yAxis="yAxis" zValue="12" min="0" max="1.0" align="right" color="yellow" tickSize="5" interval="0.1" />
             </service>
-            
             <service uid="viewportUpdater" type="::scene2D::adaptor::SViewportUpdater" autoConnect="yes" >
                 <in key="viewport" uid="viewportUID" />
                 <config xAxis="xAxis" yAxis="yAxis" zValue="9" />
             </service>
                     
             <!-- Declaration of the shutter service uses to focus a range of the transfer function which will be draw by the Scene2D service. -->
-<<<<<<< HEAD
-            <service uid="Scene2D_Shutter" type="::scene2D::Render" autoConnect="yes">
-                <in key="image" uid="imageUID" />
-                <inout key="viewport" uid="Viewport" />
-                <inout key="TFSelections" uid="TFSelectionsUID" />
-                <scene>
-                    <scene x="-1100" y="-1.1" width="2100" height="1.2" />
-                    <viewport id="view1" x="-1100" y="-1.1" width="2100" height="1.2" />
-                    <axis id="xAxis" origin="0.0" scale="1.0" scaleType="LINEAR" />
-                    <axis id="yAxis" origin="0.0" scale="-1.0" scaleType="LINEAR" />
-                    <adaptor id="grid1" class="::scene2D::adaptor::Grid2D" objectId="self">
-                        <config xMin="-1100" xMax="3000" yMin="0.1" yMax="1.7" xSpacing="500" ySpacing="0.2" color="lightGray" xAxis="xAxis" yAxis="yAxis" zValue="1" viewportUID="viewport" />
-                    </adaptor>
-                    <axis id="axeHistogramY" origin="0.0" scale="-0.000005" scaleType="LINEAR" />
-                    <adaptor id="tf2" class="::scene2D::adaptor::TransferFunction" objectId="image">
-                        <config lineColor="lightGray" circleColor="lightGray" xAxis="xAxis" yAxis="yAxis" zValue="5" pointSize="12" viewportUID="viewport" selectedTFKey="SelectedTF" tfSelectionFwID="TFSelections" />
-                    </adaptor>
-                    <adaptor id="viewportRangeSelector" class="::scene2D::adaptor::ViewportRangeSelector" objectId="viewport">
-                        <config xAxis="xAxis" yAxis="yAxis" zValue="3" initialWidth="1000" initialPos="-100" />
-                    </adaptor>
-                </scene>
-=======
             <service uid="Scene2D_Shutter" type="::fwRenderQt::SRender" >
                 <scene>
                     <scene x="-1100" y="-1.1" width="2100" height="1.2" />
                     <viewport x="-1100" y="-1.1" width="2100" height="1.2" />
                     <axis id="xAxis" origin="0.0" scale="1.0" scaleType="LINEAR" />
                     <axis id="yAxis" origin="0.0" scale="-1.0" scaleType="LINEAR" />
-
                     <adaptor uid="grid1_Shutter" />                   
                     <adaptor uid="tf2_Shutter" />
                     <adaptor uid="viewportRangeSelector_Shutter" />
@@ -521,18 +429,15 @@
             <service uid="grid1_Shutter" type="::scene2D::adaptor::SGrid2D" >
                 <config xMin="-1100" xMax="3000" yMin="0.1" yMax="1.7" xSpacing="500" ySpacing="0.2" color="lightGray" xAxis="xAxis" yAxis="yAxis" zValue="1"/>
             </service>
-
             <service uid="tf2_Shutter" type="::scene2D::adaptor::STransferFunction" autoConnect="yes" >
                 <inout key="image" uid="imageUID" />
                 <inout key="tfSelection" uid="TFSelectionsUID" />
                 <in key="viewport" uid="viewportUID" />
                 <config lineColor="lightGray" circleColor="lightGray" xAxis="xAxis" yAxis="yAxis" zValue="5" pointSize="12" selectedTFKey="SelectedTF" />
             </service>
-
             <service uid="viewportRangeSelector_Shutter" type="::scene2D::adaptor::SViewportRangeSelector" autoConnect="yes" >
                 <inout key="viewport"  uid="viewportUID" />
                 <config xAxis="xAxis" yAxis="yAxis" zValue="3" initialWidth="1000" initialPos="-100" />
->>>>>>> dd9ce8db
             </service>
 
             <service uid="imageEditorsManager" type="::fwServices::SConfigController">
@@ -566,9 +471,6 @@
             <start uid="fieldMgr" />
             <start uid="IHM" />
             <start uid="imageEditorsManager" />
-<<<<<<< HEAD
-=======
-
             <!-- Scene2D -->
             <start uid="grid1" />
             <start uid="tf2" />
@@ -588,7 +490,6 @@
             <start uid="tf2_Shutter" />
             <start uid="viewportRangeSelector_Shutter" />
             
->>>>>>> dd9ce8db
             <!-- Deferred start -->
             <start uid="TFEditor" />
         </config>
