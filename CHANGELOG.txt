<<<<<<< HEAD
=== fw4spl_0.9.2.0 from begin of the branch 12/02/2013 ===

 * Data:
  * Few fwData class are deprecated : PatientDB, Patient, Study, Acquisition
  * Created a new library fwMedData to store structures for medical data.
   * Added structures to store Patient, Study, Series and Equipment information.
   * Added a type of data called Series ::fwMedData::Series. It aggregates information (Patient, Study, Series, Equipment, etc) related to a data set.
   * Added ImageSeries data (inherit from Series) which stores an image.
   * Added ModelSeries data (inherit from Series) which stores a set of reconstructions.
   * Added structure to store a set of ::fwMedData::SeriesDB series. It provides basic STL container API.
  * All new fwMedData data structures are wrapped with camp.
  * Added Tetra cell type management for fwData::Mesh ( update vtk adaptor to show it )
  * Removed deprecated fwData::None

 * Core:
  * Added the concept of activity (fwActivities library).
  * Added new factory for fwActivities.
  * Added a default builder for the data ActivitySeries.

 * Bundle:
  * Created a bundle 'activity'. It contains
   * a service ::activities::SLauncherActivity to launch an activity. 
  * Created a new bundle 'uiMedDataQt'. It contains
   * a service ::uiMedDataQt::SSelctor to show information about medical data.
   * a service ::uiMedDataQt::SExportSeries to export series to an ::fwMedData::ActivitySeries defined in the service configuration.
   * a service ::uiMedDataQt::SSeriesViewer to view series stored in a vector ::fwData::Vector.
  * Created a new bundle 'LeafActivity'. It contains
   * a configuration which allows to visualize medical image in 2D.
   * a configuration which allows to visualize a mesh and optionally a medical image in 3D.
   * a configuration which allows to blend two medical images (its also contains a transfert function editor).
   * a configuration which allows to visualize a volume rendering of image and optionally a mesh.
  * Added new service ::scene2D::processing::SComputeHistogram to compute histogram for an image.

 * Communication:
  * Removed deprecated MODIFIED_KEYS from fwComEd::CompositeMsg event (and support few libraries which still used it)
  * Added messages SeriesDBMsg, VectorMsg, ModelSeriesMsg on fwComEd library.
  * Added helpers for SeriesDBMsg, VectorMsg on fwComEd.

 * IO:
  * Added a reader ::vtkGdcmIO::SeriesDBReader, based on VTK and GDCM, for loading a SeriesDB from DICOM files.
  * Added a reader ::vtkIO::SeriesDBReader, based on VTK, for loading a SeriesDB from VTK polydata or image'.vtk' files.
  * Added a service ::uiIO::action::SSeriesDBMerger to read SeriesDB and merges it with the current SeriesDB.

 * Software:
  * VRRender 0.9.6.

 * Tests:
  * Added unit tests for fwActivities and fwMedData libraries.
  * Added unit tests for ::scene2D::processing::SComputeHistogram service. 
    
=======
=== fw4spl_0.9.1.2 ( diff from fw4spl_0.9.1.1 ) 10/04/2013 ===

 * General :
  * Fixed bugs in ConfigActionSrv
  * Added macro FW_FORWARD_EXCEPTION_IF to forward an exception on certain conditions
  * Added new bundles (monitor, monitorQt) to monitor system
  * Added new bundle (ctrlMemory) to provide services to dump lock data
  * Added new service (uiPatientDB::action::AddMedicalWorkspace) to load and merge medical workspaces
  * Updated VRRender 0.9.5 : add dump functionality, menus to monitor the app, import/export medical workspace
  
 * Data introspection : 
  * Moved ::fwAtomConversion::RetrieveObjectVisitor to ::fwDataCamp::visitor::GetObject
  * Updated fwDataCamp::Object to bind 'isA' method
  * Added new visitor (RecursiveLock) to lock (mutex) data recursively
  * Added new visitor (CompareObjects) to compare two data objects
  * Added exception management and unit tests
  
 * Atoms :
  * Refactoring of fwAtoms :
   * cleaning, bug fixing, API updating (added const accessors), unit tests
   * added factory to build atoms
   * fixed all clone methods
   * updated atom visitor to not use camp to visit atom
  * Refactoring of fwAtomConversion :
   * removed useless visitors
   * proposed new conversion methods between fwData::Object and fwAtoms::Object
   * fixed graph conversion
   * added exception management and unit tests
   * managed null pointer in atoms
   * improved numeric conversion
  
 * fwData :
  * Removed deprecated fwData::None
  * Added tetra cell type for fwData::Mesh
  * Managed acquisition 'NetID' in deepCopy/shallowCopy
  
 * IO :
  * Added new library fwAtomsBoostIO to read/write atoms using Boost Property Tree.
  * Added new bundle ioAtoms to provide services for reading/writing medical data using fwAtomsBoostIO.
  * Managed zip and folder archive in fwZip
  * Added BufferObject comparison unit test in fwAtomsBoostIO
  * Managed dumped buffers during saving
  * Changed dump policy during medical data loading (set to 'barrier' if policy is 'never').
  * Added unit tests for fwAtomsBoostIO and ioAtoms

 * Log :
  * Improved logs for 'receive' method in ::fwServices::IService

 * Communication :
  * Removed deprecated MODIFIED_KEYS event in fwComEd::CompositeMsg


>>>>>>> 7abdd010
=== fw4spl_0.9.1.1 ( diff from fw4spl_0.9.1.0 ) 07/02/2013 ===

 * Merge :
  * Merge from tag fw4spl_0.9.0.3 to branch fw4spl_0.9.1

 * General :
  * Modify Appconfig xml syntax. "parameters" appConfig type is now required ( "standard" and "template" type are no longer supported )
  * Modify Appconfig xml syntax. Replace xml attribut : implementation to impl, autoComChannel to autoConnect. priority tag is no longer supported ( priority is now relative to connection creation order )
  * Update Appconfig xml syntax. Add two new xml elements ( to support signal/slot connection ) : <connect> and <proxy> (see Tuto15Multithread AppConfig to see an example)
  * Update SwapperSrv to support new connection system. Updated SwapperSrv xml syntax to manage <connect> and <proxy> tag.
  * Fix VRRender application to support new communication system / new xml appConfig syntax
  * Fix bundles and libraries to support new communication system
  * Fix applications to support xml appConfig syntax
  * Fix JpgImageWriter to save jpg instead of png file
  * Fix some issues, ex : updated BufferManager counter to be thread-safe, permissions issue when deleting temporary folder, some cppcheck warnings ...

 * Visu :
  * Updated vtk adaptors : rename doUpdate(msg) by doReceive(msg) and new communication system.

 * Multithread and communication :
  * Cleaning communication system : removed ComChannelService, MessageHandler service...
  * Added Proxy in fwServices. Proxy is an application singleton that provides communication channels. A channel can be connected to a signal. Slots can be connected to a channel. Connection/disconnection can be dynamic during application life. A channel has a forwarder role.
  * Update Tuto15Multithread with another sub configurations (other examples)
  * Updated AppconfigManager to manage connect and proxy xml tags in config and to wait for start/stop/update.
  * Fix IService methods : start, stop, update and swap return a correct shared future in mono thread
  * Added abstraction level to fwThread's Worker and Timer, implements a Qt and WxWidget version. Updated Tuto15 with new Timer API
  * Fix ActiveWorkers registry : clear and reset all ActiveWorkers when app stop

 * TU :
  * Added tests for fwGuiQt WorkerQt and TimerQt
  * Fix some unit tests to support new communication system / new xml appConfig syntax
  * Change gdcm trace output stream for unit tests

=== fw4spl_0.9.1.0 ( diff from fw4spl_0.9.0.2 ) 29/11/2012 ===

 * Thread:
  * Created new fwThread library that provides few tools to execute asynchronous tasks on different threads.
  * Created fwThread::Worker. This class creates and manages a thread. Thanks to the post method it is possible to execute handlers on.
  * Created fwThread::TaskHandler. This class encapsulates packaged task and it is used to post easily a task on a worker
  * Created fwThread::Timer. The Timer class provides single-shot or repetitive timers. A Timer triggers a function once after a delay, or periodically, inside the worker loop. The delay or the period is defined by the duration attribute.

 * Communication:
  * Added new fwCom library. This library provides a set of tools dedicated to communication. These communications are based on Signal and slots concept (http://en.wikipedia.org/wiki/Signals_and_slots). fwCom provides the following features :
   * function and method wrapping
   * direct slot calling
   * asynchronous slot calling
   * ability to work with multiple threads
   * auto-deconnection of slot and signals
   * arguments loss between slots and signals
  * fwCom::Slot is wrappers for a function or a class method that can be attached to a fwThread::Worker. The purpose of this class is to provide synchronous and asynchronous mecanisms for method and function calling.
  * fwCom::Slots is a structure that contains a mapping between a key and a Slot
  * fwCom::HasSlots manages a fwCom::Slots
  * fwCom::Signal allows to perform grouped calls on slots.  In this purpose, Signal provides a mechanism to connect slots to itself.
  * fwCom::Signals is a structure that contains a mapping between a key and a Signal
  * fwCom::HasSignals manages a fwCom::Signals
  * The connection of a Slot to a Signal returns a Connection handler. Connection provides a mechanism which allows to temporarily disable a Slot in a Signal. The slot stays connected to the Signal, but it will not be triggered while the Connection is blocked :
  * Add new xxx.vrdc file that are parsed by a variadic_parser (fwCom/scripts/variadic_parser.py) to generate some hpp/hxx files (manipulation of template).

 * fwData:
  * Updated Object to inherit of HasSignal
  * all objects have a signal objectModifiedSig to emit object modification

 * fwServices:
  * IService:
   * Updated IService to have an associated worker and thus an associated thread
   * Updated IService to inherit of HasSignal and HasSlots
   * Updated IService to remove old communication system
   * Updated IService to rename update(msg) to receive(msg)
   * Added slots start, stop, receive, update, swap on IService. If these methods (receive excepted) are not call in thread associated to the service, the slot version is called.
   * Add IService::getObjSrvConnections method to propose signal/slot connections between a service and his associated object
  * Add new structure ActiveWorkers to register worker in f4s
  * Added macros for notification: fwServicesNotifyMsgMacro and fwServicesBlockAndNotifyMsgMacro
  * Modify IEditionService::notify to use this macros.

 * Log:
  * Add fwID::getLightId method used for log
  * Initialized spylog in fwTest, to enable logs within unit tests
  * Add communication info message, messages are enable if you define COM_LOG when you compiling f4s

 * Tutorials:
  * Create new tutorial Tuto15MultithreadCtrl that contains a few multithread examples.

=== fw4spl_0.9.0.3 ( diff from fw4spl_0.9.0.2 ) 11/12/2012 ===
<<<<<<< HEAD
=======

 * General :
  * Change default transfert function for Muscles and Skin
  * Add a new action AnonymisePatient to anonymise selected patient in PDB
  * Add new organ to dictionary Lymph Node
  * Fix OrganDictionary (re add World key). Add also few liver segment keys
  * Fix JpgImageWriter to save jpg instead of png file
  * Fix crash when using manage organ editor

=== fw4spl_0.9.0.2 ( diff from fw4spl_0.9.0.1 ) 02/11/2012 ===
>>>>>>> 7abdd010

 * General :
  * Change default transfert function for Muscles and Skin
  * Add a new action AnonymisePatient to anonymise selected patient in PDB
  * Add new organ to dictionary Lymph Node
  * Fix OrganDictionary (re add World key). Add also few liver segment keys
  * Fix JpgImageWriter to save jpg instead of png file
  * Fix crash when using manage organ editor

=== fw4spl_0.9.0.2 ( diff from fw4spl_0.9.0.1 ) 02/11/2012 ===

 * General:
  * renamed fwMetaData library to fwAtoms
  * few fixes, refactoring

 * Editor:
  * PatientDBGuiSelectorService: now it is possible to erase an acquisition OR a patient (with key del)
  * PatientDBGuiSelectorService: image comment edition is now possible from mouse double-clicking on item

 * Log:
  * Update application log: check if default log dir is unreachable before create log file

=== fw4spl_0.9.0.1 ( diff from fw4spl_0.9.0.0 ) 28/09/2012 ===

 * Merge:
  * Merge from tag fw4spl_0.8.3.6

 * General:
  * /!\ Removed WxWidgets support in f4s apps (preserved in TutoGui)
  * /!\ Removed old factory in fwTools
  * Code cleaning: fix compilation, removed unused code, added missing include, removed verbose logging, added missing export
  * Add new service ::fwServices::SConfigController to manage AppConfig without using an action
  * Add new introspection tool in fwMetaConversion to find a subOject from an object and a path.
  * ConfigActionSrvWithKeySendingConfigTemplate uses now data reflection to find tabPrefix and tabInfo
  * Fixed fwData::factory::New (register attributes on fwData::Object)
  * Fixed conflicts with python tolower define
  * Fixed AnonymiseImage (doesn't duplicate images)
  * Fixed PatientDBGuiSelectorService : doesn't re-set image label if it exists
  * Fixed opSofa compilation
  * Updated opsofa : Replaced EulerImplicitSolver by EulerSolver.

 * Log :
  * Updated launcher to parse options with boost program options ( added log options, added Bundle dir and runtime directory options )

 * IO :
  * Catched exception in mesh reader service to prevent bad file format error.
  * Added reader inject mode in IOSelectorService to add an object in a composite
  * Updated SPatientDBInserter : allows user to enter a comment on image

 * Data introspection
  * Added fwCamp Library, this library is used to introspect fwData
  * Added Mapper for camp unsupported basic types
  * Added fwData binding in new library fwDataCamp
  * Added fwTools Buffer Object inplace binding
  * Added new meta data in new library fwMetaData
  * Added new library fwMetaConversion to convert fwData <-> fwMetaData Library.

 * Visu :
  * Added SDrop service and drag and drop support in GenericScene
  * Updated NegatoMPR : fixed red cross bug

 * New multi thread safe factories :
  * Added new factory for IObjectReader and IObjectWriter and update readers/writers to use it
  * Updated fwCommand : doesn't need to use factory
  * Added new factory for fwXML
  * Added new factory for VtkRenderWindowInteractorManager and updated visuVTKQt to use it
  * Added new factory for fwMetaConversion
  * Added new factory for fwCamp
  * Added new factory for Gui objects and updated fwGuiQt/fwGuiWx to use new factory


=== fw4spl_0.8.3.6 ( diff from fw4spl_0.8.3.5 ) 26/09/2012 ===

 * General
  * Fixed invalid free in fwRenderVTK/vtklogging.cpp
  * Code cleanning : Removed several warnings, unused file, missing export
  * Fixed small bug in AppConfigManager when starting and stopping ComChannels
  * Fixed small bug in fwServices/ObjectMsg.cpp when subject has expired
  * Added dynamicConfigStartStop attribute configuration in guiQt/editor/DynamicView.cpp

 * 2D Scene
  * 2D scene adaptor can now manage sub adaptors

 * Vector fields
  * Updated fwData::Image to allow multi-components images
  * Added VectorField Adaptor example and TutoVectorField


=== fw4spl_0.9.0.0 ( diff from fw4spl_0.8.3.5 ) 26/07/2012 ===

 * General :
  * Fixed few compilation warning
  * Updated uuid generation using boost::uuid
  * Added Thread helper to be used for unit test
  * Removed old fwTools::Singleton
  * Removed unused XMLSubstitute
  * Removed unused RootManager
  * Desable _( maccro to avoid conflict with boost and replace _( by wxGetTranslation(
  * Now, it is not possible to create an ::fwData::Object

 * Log :
  * Added OSLM _LOG macro
  * Changed log backend: log4cxx to boost.log
  * Updated Spylog default configuration
  * Fixed build errors with new spylog macros (mostly missing ';').
  * Moved SpyLog in fwCore::log namespace

 * Mutex :
  * Removed old mutex in fwData::Video
  * replace interprocess mutex by fwCore::mt::Mutex
  * Added mutex typedef in fwCore
  * Added helpers to lock fwData::Object for multi-threading

 * Factories :
  * Added FactoryRegistry and LazyInstantiator & UT
  * Updated fwData to use fwCore/util factory registry
  * Refactoring all data you must have specific constructor
  * Updated ServiceFatory to use fwCore/util Instanciator and to be thread safe
  * Refactoring all services constructors/destructor must become public
  * Added new message factory
  * Updated ActionNotifyService : used new message factory
  * Updated ctrlSelection to use new data and message factories

 * Thread-safe :
  * Updated fwServices ServiceConfig to become thread safe
  * Updated AppConfigParameters to become thread safe.
  * Updated fwServices AppConfig to become thread safe.
  * Updated fwID to become thread safe.
  * Updated UUID to become thread-safe.
  * Updated IBufferManager to become thread-safe


=== fw4spl_0.8.3.5 ( diff from fw4spl_0.8.3.4 ) 26/07/2012 ===

 * General :
  * improved msvc2010 compatibility

 * Application configuration :
  * Add new type of app config : parameter, this type of config permits to declare template parameter and his default value.
  * System manages now new extension point AppConfigParameters
  * AppXml can use now a paremeter set to launch a config thanks to new extension point AppConfigParameters

 * Service configuration :
  * Updated fwRuntime and fwServices to accept boost property tree as configuration objects. The current implementation actually converts ptrees to ConfigurationElement and vice versa, but is fully functional.
  * Added examples to show how to use a ptree to configure a service from c++.
  * Added examples to show how to parse a service configuration with a ptree.

 * Scene 2D :
  * Fixed bug in scene 2d to manage better composite key removing
  * Fixed scene 2D adaptor stopping : srv configuration was lost and zvalue was not correct after call swap (stop/start)
  * Scene 2D adaptor can now manages sub adaptors
  * Add new adaptor to interact with the viewport in 2D scene (zoom, translation)
  * Fixed negato adaptor, it was not his job to manage zoom and translation in the view

 * ARLcore :
  * ARLcore now use fw4spl pointer
  * Added unit tests


=== fw4spl_0.8.3.4 ( diff from fw4spl_0.8.3.3 ) ===

 * General :
  * Remove some warnings : type conversion, useless exports, ...
  * Fixed NumericRoundCast (wrong type) and add unit test
  * Added fwTools::os::getEnv method
  * Fixed zip file path creation
  * Updated AppConfig : 'type' attribute is not required anymore in xml files for 'service' tag, but must be consitent with 'implementation' attribute

 * Data :
  * Modified the fwData::Camera class adding the skew and distortion coefficients.

 * UI :
  * Fixed OrganListEditor when reconstructions are removed
  * Fixed a crash when a message dialog is shown without icon
  * WindowLevel now uses floating precision to compute range width
  * ImageTransparency : fixed focus on visibility checkbox (use QAction to set shortcut)

 * IO :
  * Fixed InrPatientDBReader problem, now it is possible to select a folder which contains inr images

 * Visualization :
  * Updated NegatoWindowingInteractor to parse TF config
  * Updated transfer function helper : use image window width/center to create TF
  * Add config option in Window Level editor to use image grey level tf instead of create new tf

 * Python :
  * python management of Image.size .spacing .origin as pyhton list
  * Added handler for python outputs
  * Binding Image::deepCopy


=== fw4spl_0.8.3.3 ===

 * General :
  * Refactoring of fwService, now an IService work on a fwData::Object (instead of fwTools::Object)
  * Disabled Qt keyword (avoid conflicts with boost signals and foreach)
  * Continue adding array lock ( or image/mesh lock helper ) in different libs/bundles
  * Fixed AppConfig (adaptField if cfg element value is not empty)
  * Updated temporary folder management
  * Refactoring of AppConfigManager to be more easily extended
  * Added ByteSize object and unit tests : this class manages conversion between string and size_t
  * Updated MenuLayoutManager to allow setting icon for actions in menu
  * Added new service to substract two images SImagesSubstract

 * Apps :
  * Added Ex04ImagesRegistration which subtract two images with itk
  * Updated Ex02ImageMix with TF selection

 * Visualization :
  * Fixed clipping plane visualization on meshes
  * Fixed ImagesProbeCursor, manage now image origin
  * Fixed ProbeCursor (problem with view reset)
  * Fixed shakeNormals when array is null
  * Updated Volume adaptor to support TF nearest mode
  * Fixed RemoveDistance action
  * Fixed ImageMultiDistances adaptor
  * Fixed PlaneXMLTranslator (compute plane from points)

 * Data :
  * Updated Reconstruction, Mesh, Image, and Array API to be compatible with new dump system to maniplate a buffer, you must used Mesh/Image/Array helper (in fwComEd/helper)
  * Updated Image and Mesh helpers
  * Removed fwData::Image::setDataArray (keep existing data::Array in Image)
  * Fixed Array deepCopy (copy array informations if buffer is empty)
  * Added swap on fwData::Array
  * Some evolution in ObjectLock : keep object reference, added copy constructor and operator implementation
  * Updated Array : array is buffer owner on creation
  * Updated Image, Mesh : not New on array when deepCopy or clear

 * BufferObject / IBufferManager :
  * Added documentation
  * Added swap on fwTools::BufferObject
  * Added fwTools::Exception on BufferAllocatePolicy allocate/reallocate

 * Dump managment :
  * Added documentation
  * Introduced hysteresis offset in fwMemory::policy::ValveDump
  * Updated fwMemory Policy API : added policy factory, added setParam API on dump policies
  * Added service : SDumpService will help to configure the dump policy
  * Fwxml writer does not restore dumped image during serialization, just copy dumped file
  * Try to hard link raw file instead of copy to serialize patient folder
  * Fixed barrier limit to max(freeMemory/2, aliveMemory, 512Mo) during serialization

 * IO :
  * Updated fwXML FileFormatService system ( is not used in a separated process )
  * FileFormatService is now called directly in ArrayXMLTranslator
  * Updated ImageXMLTranslator and MeshXMLTranslator to use Array::swap method
  * Fixed ResectionXMLTranslator (read "isValid" element)

 * Test :
  * Changed some namespace in different unittest libraries


=== fw4spl_0.8.3.2 ===

 * General :
  * Fixed clang/icc compilation
  * Fixed import fxz (fields in few structures were not managed).
  * Fixed ImagesBlend Adaptor when there is twice the same image
  * Fixed selected acquisition index in PatientDBGuiSelectorService
  * New service SPatientDBInserter (io::IWriter type) that permits to push a structure (patientDB, patient, study, acquisition or image) in a patientDB. If destination pdb is not configured, a dialog box proposes to select a pdb from an active pdb list ( pdb registered in OSR )
  * Added helper to compare float/double value with 'epsilon' error margin (fwMath/Comapre.hpp) and Upadte ImageBlend Adaptor to use it
  * Unactivated minimized mode (in preference) for frames
  * Update compression level for raw buffer ( low compression, hight speed )

 * Apps :
  * Added new example Ex01VolumeRendering to show different services that use or manipulate a TF
  * Added new example Ex03Registration to show a registration between points by using ARLCore.

 * Transfert function :
  * Fixed issue with TransferFunctionEditor
  * Fixed issue with last table color in fwVtkWindowLevelLookupTable
  * Complete refactoring of TransferFunction adaptor (scene2D) to support now new TF structure ( manage NEAREST interpolation, manage clamping, manage negative window
  * Support new TF structure for PoC06Scene2DTF
  * Added TransferFunction helper to create a drawing TF

 * BufferObject / IBufferManager
  * Added fwTools::BufferObject : Base class for FW4SPL buffers. Keep a pointer to a buffer and it's allocation policy (new or malloc) without any cleverness about allocating/destroying the buffer. Users of this class needs to take care about allocation and destruction by themselves. BufferObject class has a BufferManager and Locks mechanism, Allowing to trigger special treatments on various events on BufferObjects (allocation, reallocation, destruction, swapping, locking, unlocking) (see doxygen for more information).
  * Added fwTools::IBufferManager : Provides interface for a buffer manager. A BufferManager is able to hook BufferObjects actions an to change it's behaviors. (see doxygen for more information)
  * Updated fwData::Array to use fwTools::BufferObject
  * Added new helper fwdata::ObjectLock : a simple helper to lock specific object, manages : Image, Mesh, Array, Reconstruction and Acquisition.
  * Removed few critical methods of basic structures (fwData::Array, fwData::Mesh and fwData::Image) according to buffer lock mecanism. These methods are now proposed by helpers (fwComEd::helper::Array, fwComEd::helper::Mesh, fwComEd::helper::Image) and manage buffer lock process.
  * Support buffer lock process in many helpers/services ( MeshGenerator, vtk conversion, itk conversion, serialization, etc )

 * Dump managment
  * Added an implementation of fwTools::IBufferManager with fwMemory::BufferManager : This implementation purpose is to manage memory load, freeing memory and restoring freed buffers as needed. A dump policy is used to trigger memory freeing process. The restore process is always triggers when a lock is requested on a dumped buffer. Available policies :
   * NeverDump : This policy will never take the initiative to free memory. This is the policy used when no automatic memory management is wanted. Memory will be dumped on demand.
   * AlwaysDump : This policy will dump buffers as often as possible. As soon as a buffer is released (ie the lock count become zero), it will be dumped.
   * BarrierDump : This policy defines a memory usage barrier and will try to keep the managed buffers memory usage under this barrier.
   * ValveDump : This policy is monitoring system memory usage and will trigger memory dump when the amount of system free memory is lower than the minFreeMem parameter. An hysteresis parameter exists to free more memory when the process is triggered. If the free system memory amount is lower than the minFreeMem, this policy will try to reach minFreeMem + hysteresisOffset bytes of free memory.
  * Updated darwin memory tool : take in account inactive memory as free memory
  * Activate BarrierDump during fwXML serialization if fwMemory::BufferManager with NeverDump policy is used.


=== fw4spl_0.8.3.0 ===

 * New field API structure for data :
  * Remove old field API on fwTools::Object ( impact on all fwData::Object / IService / ObjectMsg / etc )
  * Add new field API on fwData::Object 

 * New transfert function structure :
  * Remove old transfert function structure
  * Add new transfert function structure :
   * a transfert function has its own window level
   * window can be negative or null
   * transfert function associate a value in double to a RGBA color
  * Added reimplementation of vtkWindowLevelLooupTable, fwVtkWindowLevelLookupTable ( in fwRenderVTK ) managing negative window and out-of-range value clamp
  * Method to convert a ::fwData::TransferFunction to vtk lookup table are added in vtkIO::helper::TransfertFunction
  * It's possible now for negato or volume rendering or window level interactor to work only on a specific transfert function
  * All image messages concerning window/level or transfer function has been removed, no messages are send directly on the tf
  * Evolution of ::fwComEd::helper::MedicalImageAdaptor to provide some helpers to manipulate transfer function in your service

 * Other :
  * Add new macros API to generate getter/setter for fwData
   * fwDataGetSetCRefMacro( Param, Type ) generate :
    * const Type & getParam() const;
    * void setParam( const Type & attrParam );
    * User must declare Type m_attrParam;
   * fwDataGetSetSptrMacro( Param, Type ) generate :
    * Type getParam() const;
    * void setParam( Type attrParam );
    * User must declare Type m_attrParam;
  * fwData introduces new maccro to register data in factory fwDataRegisterMacro ( ex : fwDataRegisterMacro( ::fwData::Image ) ) instead of REGISTER_BINDING_BYCLASSNAME
  * fwData provides a new factory helper (::fwData::Factory) to build ::fwData::Object, use it instead ::fwTools::Factory to build class of type ::fwData::Object
  * Support change in fwXML, and thus increment .yaf version (3->4) to support new structures (old yaf version are not compatible)
  * Move ObjectGenerator/ObjectComparator from fwXML unit test to fwDataTools to merge helper to create and compare data
  * Moved data visitors from fwData to fwXML
  * New API and events on ObjectMsg (ADDED/CHANGED/REMOVED FIELDS)
  * Updated CompositeMsg API ( xxx_FIELDS -> xxx_KEYS )
  * New Field helper : as for composite helper, build a message with fields modifications
  * New Field Manager : Works the same way as the composite helper, but for fields


=== fw4spl_0.8.2.3 ===

 * General :
  * Added new helper fwTools::Type to manage different system type
  * Image structure refactoring
   * Replaced IBufferDelegate by ::fwData::Array
   * fwTools::Type to defin the image type
  * Support new image structure in the system
  * Improve origin image management : reader/writer, visualization 2D/3D/VR, pipeline, registration, resection
  * Fixed libxml memory managment (source of different problems in VRMed)
  * Updated ImagesBlend adaptor to check if images have the same size, spacing and origin. Show a message dialog if image have not same size, spacing or origin. Added tolerance for spacing and origin comparison
  * Modified Pulse dialog to work when guiQt is disable
  * Add new function in class Array to setBuffer with all parameters instead of allocating it
  * Updated API to convert itk image to or from a fwData image (fwItkIO), updates unit tests
  * Added CDATA section parsing in xml app configuration ( used by python tuto )
  * Clean code: removed depreciated USE_BOOST_REGEX define in dateAndTime helpers
  * Fixed libxml call to xmlCleanupParser (see http://xmlsoft.org/html/libxml-parser.html#xmlCleanupParser)

 * IO :
  * Evolution of patient folder version, now is v3 and replace fwXML archive default extension .fxz by .yaf to avoid user problem
  * IWriter/IReader refactoring, these classes propose now new API to regroup common source code
  * Added some unit tests and fixed few io problems
  * Added ioBasic to read/write .bio file
  * Reintroduced bad managment of rescale data with gdcm

 * Testing :
  * Added some unit test on bunldes (io)
  * Added some unit test on lib (io)
  * Added fwDataTools::Image to generate and test image and added unit test
  * Added new project fwTest that propose few helpers used in different UT ( for exemple management of data path ) 
  * Added helper in fwTest to check patient struct after a dicom file parsing to regroup test concerning dicom format
e sptr )
  * Updated object comparator/generator in fwDataTools for test

 * Apps :
  * Updated Tutorials build.options : disable wx on osx64
  * Updated TutoDevForum : use new image API and use generic gui
  * Added a basic python code usage sample with TutoPython
  * Added new tuto dedicated to fw4spl beginner training


=== fw4spl_0.8.1.2 ===


=== fw4spl_0.8.0.0 ===
<|MERGE_RESOLUTION|>--- conflicted
+++ resolved
@@ -1,55 +1,3 @@
-<<<<<<< HEAD
-=== fw4spl_0.9.2.0 from begin of the branch 12/02/2013 ===
-
- * Data:
-  * Few fwData class are deprecated : PatientDB, Patient, Study, Acquisition
-  * Created a new library fwMedData to store structures for medical data.
-   * Added structures to store Patient, Study, Series and Equipment information.
-   * Added a type of data called Series ::fwMedData::Series. It aggregates information (Patient, Study, Series, Equipment, etc) related to a data set.
-   * Added ImageSeries data (inherit from Series) which stores an image.
-   * Added ModelSeries data (inherit from Series) which stores a set of reconstructions.
-   * Added structure to store a set of ::fwMedData::SeriesDB series. It provides basic STL container API.
-  * All new fwMedData data structures are wrapped with camp.
-  * Added Tetra cell type management for fwData::Mesh ( update vtk adaptor to show it )
-  * Removed deprecated fwData::None
-
- * Core:
-  * Added the concept of activity (fwActivities library).
-  * Added new factory for fwActivities.
-  * Added a default builder for the data ActivitySeries.
-
- * Bundle:
-  * Created a bundle 'activity'. It contains
-   * a service ::activities::SLauncherActivity to launch an activity. 
-  * Created a new bundle 'uiMedDataQt'. It contains
-   * a service ::uiMedDataQt::SSelctor to show information about medical data.
-   * a service ::uiMedDataQt::SExportSeries to export series to an ::fwMedData::ActivitySeries defined in the service configuration.
-   * a service ::uiMedDataQt::SSeriesViewer to view series stored in a vector ::fwData::Vector.
-  * Created a new bundle 'LeafActivity'. It contains
-   * a configuration which allows to visualize medical image in 2D.
-   * a configuration which allows to visualize a mesh and optionally a medical image in 3D.
-   * a configuration which allows to blend two medical images (its also contains a transfert function editor).
-   * a configuration which allows to visualize a volume rendering of image and optionally a mesh.
-  * Added new service ::scene2D::processing::SComputeHistogram to compute histogram for an image.
-
- * Communication:
-  * Removed deprecated MODIFIED_KEYS from fwComEd::CompositeMsg event (and support few libraries which still used it)
-  * Added messages SeriesDBMsg, VectorMsg, ModelSeriesMsg on fwComEd library.
-  * Added helpers for SeriesDBMsg, VectorMsg on fwComEd.
-
- * IO:
-  * Added a reader ::vtkGdcmIO::SeriesDBReader, based on VTK and GDCM, for loading a SeriesDB from DICOM files.
-  * Added a reader ::vtkIO::SeriesDBReader, based on VTK, for loading a SeriesDB from VTK polydata or image'.vtk' files.
-  * Added a service ::uiIO::action::SSeriesDBMerger to read SeriesDB and merges it with the current SeriesDB.
-
- * Software:
-  * VRRender 0.9.6.
-
- * Tests:
-  * Added unit tests for fwActivities and fwMedData libraries.
-  * Added unit tests for ::scene2D::processing::SComputeHistogram service. 
-    
-=======
 === fw4spl_0.9.1.2 ( diff from fw4spl_0.9.1.1 ) 10/04/2013 ===
 
  * General :
@@ -101,8 +49,56 @@
  * Communication :
   * Removed deprecated MODIFIED_KEYS event in fwComEd::CompositeMsg
 
-
->>>>>>> 7abdd010
+=== fw4spl_0.9.2.0 from begin of the branch 12/02/2013 ===
+
+ * Data:
+  * Few fwData class are deprecated : PatientDB, Patient, Study, Acquisition
+  * Created a new library fwMedData to store structures for medical data.
+   * Added structures to store Patient, Study, Series and Equipment information.
+   * Added a type of data called Series ::fwMedData::Series. It aggregates information (Patient, Study, Series, Equipment, etc) related to a data set.
+   * Added ImageSeries data (inherit from Series) which stores an image.
+   * Added ModelSeries data (inherit from Series) which stores a set of reconstructions.
+   * Added structure to store a set of ::fwMedData::SeriesDB series. It provides basic STL container API.
+  * All new fwMedData data structures are wrapped with camp.
+  * Added Tetra cell type management for fwData::Mesh ( update vtk adaptor to show it )
+  * Removed deprecated fwData::None
+
+ * Core:
+  * Added the concept of activity (fwActivities library).
+  * Added new factory for fwActivities.
+  * Added a default builder for the data ActivitySeries.
+
+ * Bundle:
+  * Created a bundle 'activity'. It contains
+   * a service ::activities::SLauncherActivity to launch an activity. 
+  * Created a new bundle 'uiMedDataQt'. It contains
+   * a service ::uiMedDataQt::SSelctor to show information about medical data.
+   * a service ::uiMedDataQt::SExportSeries to export series to an ::fwMedData::ActivitySeries defined in the service configuration.
+   * a service ::uiMedDataQt::SSeriesViewer to view series stored in a vector ::fwData::Vector.
+  * Created a new bundle 'LeafActivity'. It contains
+   * a configuration which allows to visualize medical image in 2D.
+   * a configuration which allows to visualize a mesh and optionally a medical image in 3D.
+   * a configuration which allows to blend two medical images (its also contains a transfert function editor).
+   * a configuration which allows to visualize a volume rendering of image and optionally a mesh.
+  * Added new service ::scene2D::processing::SComputeHistogram to compute histogram for an image.
+
+ * Communication:
+  * Removed deprecated MODIFIED_KEYS from fwComEd::CompositeMsg event (and support few libraries which still used it)
+  * Added messages SeriesDBMsg, VectorMsg, ModelSeriesMsg on fwComEd library.
+  * Added helpers for SeriesDBMsg, VectorMsg on fwComEd.
+
+ * IO:
+  * Added a reader ::vtkGdcmIO::SeriesDBReader, based on VTK and GDCM, for loading a SeriesDB from DICOM files.
+  * Added a reader ::vtkIO::SeriesDBReader, based on VTK, for loading a SeriesDB from VTK polydata or image'.vtk' files.
+  * Added a service ::uiIO::action::SSeriesDBMerger to read SeriesDB and merges it with the current SeriesDB.
+
+ * Software:
+  * VRRender 0.9.6.
+
+ * Tests:
+  * Added unit tests for fwActivities and fwMedData libraries.
+  * Added unit tests for ::scene2D::processing::SComputeHistogram service. 
+    
 === fw4spl_0.9.1.1 ( diff from fw4spl_0.9.1.0 ) 07/02/2013 ===
 
  * Merge :
@@ -186,19 +182,6 @@
   * Create new tutorial Tuto15MultithreadCtrl that contains a few multithread examples.
 
 === fw4spl_0.9.0.3 ( diff from fw4spl_0.9.0.2 ) 11/12/2012 ===
-<<<<<<< HEAD
-=======
-
- * General :
-  * Change default transfert function for Muscles and Skin
-  * Add a new action AnonymisePatient to anonymise selected patient in PDB
-  * Add new organ to dictionary Lymph Node
-  * Fix OrganDictionary (re add World key). Add also few liver segment keys
-  * Fix JpgImageWriter to save jpg instead of png file
-  * Fix crash when using manage organ editor
-
-=== fw4spl_0.9.0.2 ( diff from fw4spl_0.9.0.1 ) 02/11/2012 ===
->>>>>>> 7abdd010
 
  * General :
   * Change default transfert function for Muscles and Skin
