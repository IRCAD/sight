--- conflicted
+++ resolved
@@ -1,17 +1,10 @@
-<<<<<<< HEAD
 === fw4spl_0.9.2.2 ( diff from fw4spl_0.9.2.1 ) 20/06/2013 ===
  
  * Transplanted from fw4spl_0.9.1.4.:
-=======
-=== fw4spl_0.9.1.4 ( diff from fw4spl_0.9.1.3 ) 18/06/2013 ===
-
- * General : 
->>>>>>> 34e0fe96
   * Added a getAttribute() template method on fwAtoms/Object.
   * fixed on fwAtoms/Object attributes and metaInfos
   * Added version number on atom (see fwAtoms/Base.hpp) 
   * Updated fwCore::SpyLogger to remove logger global severity.   
-<<<<<<< HEAD
   * Updated CompareObjects visitor for BufferObject   
   * Created a new library fwAtomsPatch which contains the base interface to transform atoms from a version to an other into a context.  
   * Added a version generator utility to generate .versions files (files used by the patch system).
@@ -19,7 +12,7 @@
   * Updated ioAtoms reader(SReader)/writer(SWriter) to use the patch system.
   * Added verison on Atom writers/readers(Hdf5 reader/writer and BoostIO writer/reader). 
   * Added test for getAttribute() template method. 
-  
+
  * General : 
   * Cleaned fwZip: removed old and deprecated class/API, group minizip classes.
   * 'MediacalData' object version change to V2
@@ -104,7 +97,13 @@
   * Updated fwDataTools : removed data generators and comparator replace by fwTest generators and fwDatacam::visitor::CompareObject
   * Updated fwTest::generator::SeriesDB to be DICOM compliant.
 
-=======
+=== fw4spl_0.9.1.4 ( diff from fw4spl_0.9.1.3 ) 18/06/2013 ===
+
+ * General : 
+  * Added a getAttribute() template method on fwAtoms/Object.
+  * fixed on fwAtoms/Object attributes and metaInfos
+  * Added version number on atom (see fwAtoms/Base.hpp) 
+  * Updated fwCore::SpyLogger to remove logger global severity.   
   * Updated CompareObjects visitor for BufferObject
    
  * Patch system : 
@@ -119,7 +118,7 @@
  * TU : 
   * Added test for getAttribute() template method.
   
->>>>>>> 34e0fe96
+  
 === fw4spl_0.9.1.3 ( diff from fw4spl_0.9.1.2 ) 02/05/2013 ===
 
  * Data :
