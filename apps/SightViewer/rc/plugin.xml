--- conflicted
+++ resolved
@@ -490,11 +490,7 @@
 
             <!-- Extract the model or the image from the series -->
             <service uid="extractSeriesSrv" type="sight::module::ui::qt::series::SSelectDialog" >
-<<<<<<< HEAD
-                <in key="seriesDB" uid="seriesDB"/>
-=======
                 <in key="seriesSet" uid="seriesSet"/>
->>>>>>> fe04ba3f
                 <out key="modelSeries" uid="modelSeries" />
                 <out key="image" uid="image" />
             </service>
@@ -608,20 +604,12 @@
             </connect>
 
             <connect>
-<<<<<<< HEAD
-                <signal>seriesDB/modified</signal>
-=======
                 <signal>seriesSet/modified</signal>
->>>>>>> fe04ba3f
                 <slot>extractSeriesSrv/update</slot>
             </connect>
 
             <connect>
-<<<<<<< HEAD
-                <signal>seriesDB/addedSeries</signal>
-=======
                 <signal>seriesSet/addedObjects</signal>
->>>>>>> fe04ba3f
                 <slot>extractSeriesSrv/update</slot>
             </connect>
 
@@ -632,13 +620,8 @@
 
             <connect>
                 <signal>extractSeriesSrv/modelSelected</signal>
-<<<<<<< HEAD
-                <slot>meshVisibilityAct/setExecutable</slot>
-                <slot>meshVisibilityAct/activate</slot>
-=======
                 <slot>meshVisibilityAct/enable</slot>
                 <slot>meshVisibilityAct/check</slot>
->>>>>>> fe04ba3f
             </connect>
 
             <connect>
