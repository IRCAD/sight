<extension implements="sight::service::extension::AppConfig" >
    <id>SightViewer_GenericScene_AppCfg</id>
    <parameters>
        <param name="WID_PARENT" />
        <param name="NEGATO_VIEW_RECEIVE_CHANNEL" />
        <param name="VOLUME_VIEW_RECEIVE_CHANNEL" />
        <param name="VR_BASIC_BOOL_PARAM_RECEIVER_CHANNEL" />
        <param name="VR_BASIC_INT_PARAM_RECEIVER_CHANNEL" />
        <param name="VR_BASIC_DOUBLE_PARAM_RECEIVER_CHANNEL" />
        <param name="VR_VISIBILITY_RECEIVER_CHANNEL" />
        <param name="3DNEGATO_VISIBILITY_RECEIVER_CHANNEL" />
        <param name="MESHES_VISIBILITY_RECEIVER_CHANNEL" />
        <param name="BOX_WIDGET_VISIBILITY_RECEIVER_CHANNEL" />
        <param name="BOX_WIDGET_RESET_RECEIVER_CHANNEL" />
        <param name="SHAPE_EXTRUDER_ENABLE_TOOL_RECEIVER_CHANNEL" />
        <param name="SHAPE_EXTRUDER_TOOL_DISABLED_SENDER_CHANNEL" />
        <param name="SHAPE_EXTRUDER_REVERT_RECEIVER_CHANNEL" />
        <param name="AXIS_VISIBILITY_RECEIVER_CHANNEL" />
        <param name="PICKER_SENDER_CHANNEL" />
        <param name="WORLD_COORDS_LANDMARKS_CHANNEL" />
        <param name="NEGATO3D_TRANSPARENCY_CHANNEL" />
        <param name="modelSeries" />
        <param name="image" />
        <param name="volumeTF" />
        <param name="extrudedModelSeries" />
        <param name="landmarks" />
    </parameters>
    <config>

        <!-- ******************************* Objects declaration ****************************** -->

        <object uid="${modelSeries}" type="sight::data::ModelSeries" src="deferred" />
        <object uid="${image}" type="sight::data::Image" src="deferred" />
        <object uid="${volumeTF}" type="sight::data::TransferFunction" src="ref" />
        <object uid="${extrudedModelSeries}" type="sight::data::ModelSeries" src="ref" />
        <object uid="${landmarks}" type="sight::data::Landmarks" src="ref" />

        <object uid="extrudedImage" type="sight::data::Image" />
        <object uid="clippingMatrix" type="sight::data::Matrix4" />
        <object uid="identityMatrix" type="sight::data::Matrix4" />
        <object uid="background" type="sight::data::Image" />
        <object uid="border" type="sight::data::Color" >
            <value>#2E3034</value>
        </object>
        <object uid="snapshot" type="sight::data::Image" />
        <!-- Camera matrix -->
        <object uid="globalCamera" type="sight::data::Matrix4" />

        <!-- ******************************* UI declaration *********************************** -->

        <service uid="mainView" type="sight::module::ui::base::SView" >
            <gui>
                <slideView opacity="1" hAlign="left" vAlign="top" height="55" width="100" >
                    <styleSheet>
                        <![CDATA[
                        #SlideBar QWidget {
                            background-color: none;
                        }
                        ]]>
                    </styleSheet>
                </slideView>
                <slideView opacity="1" hAlign="right" vAlign="bottom" width="50%" height="35" vOffset="50%" >
                    <styleSheet>
                        <![CDATA[
                        #SlideBar QWidget {
                            background-color: none;
                        }
                        ]]>
                    </styleSheet>
                </slideView>
                <layout type="sight::ui::base::LineLayoutManager" >
                    <orientation value="vertical" />
                    <view proportion="1" />
                </layout>
                <slideView opacity="1" hAlign="left" vAlign="bottom" height="35" >
                    <styleSheet>
                        <![CDATA[
                        #SlideBar QWidget {
                            background-color: none;
                        }
                        ]]>
                    </styleSheet>
                </slideView>
            </gui>
            <registry>
                <parent wid="${WID_PARENT}" />
                <slideView sid="topToolbarSliderView" start="true" />
                <slideView sid="topNegatoSlicerSliderView" start="true" />
                <view sid="genericSceneSrv" start="true" />
                <slideView sid="bottomNegatoSlicerSliderView" start="true" />
            </registry>
        </service>

        <service uid="topToolbarSliderView" type="sight::module::ui::base::SView">
            <gui>
                <toolBar backgroundColor="#00000000" />
                <layout type="sight::ui::base::LineLayoutManager">
                    <orientation value="vertical" />
                </layout>
            </gui>
            <registry>
                <toolBar sid="topToolbarView" start="true" />
            </registry>
        </service>

        <service uid="topToolbarView" type="sight::module::ui::base::SToolBar">
            <gui>
                <layout>
                    <menuItem name="Fullscreen" icon="sight::module::ui::flaticons/YellowFullscreen.svg" />
                    <menuItem name="Windowed" icon="sight::module::ui::flaticons/YellowMinimize.svg" shortcut="Escape" />
                    <menuItem name="Snapshot" icon="sight::module::ui::flaticons/YellowPhoto.svg" shortcut="CTRL+S" />
                    <spacer/>
                </layout>
            </gui>
            <registry>
                <menuItem sid="fullscreenAct" start="true" />
                <menuItem sid="windowedAct" start="true" />
                <menuItem sid="snapshotAct" start="true" />
            </registry>
        </service>

        <service uid="topNegatoSlicerSliderView" type="sight::module::ui::base::SView">
            <gui>
                <layout type="sight::ui::base::LineLayoutManager">
                    <orientation value="vertical" />
                    <view proportion="0" backgroundColor="#00000000" border="5" />
                </layout>
            </gui>
            <registry>
                <view sid="axialNegatoSlicerSrv" start="false" />
            </registry>
        </service>

        <service uid="bottomNegatoSlicerSliderView" type="sight::module::ui::base::SView">
            <gui>
                <layout type="sight::ui::base::LineLayoutManager">
                    <orientation value="vertical" />
                    <spacer />
                    <view proportion="0" backgroundColor="#00000000"/>
                </layout>
            </gui>
            <registry>
                <view sid="bottomNegatoSlicerView" start="false" />
            </registry>
        </service>

        <service uid="bottomNegatoSlicerView" type="sight::module::ui::base::SView">
            <gui>
                <layout type="sight::ui::base::LineLayoutManager">
                    <orientation value="horizontal" />
                    <view proportion="0" backgroundColor="#00000000" border="5" />
                    <view proportion="0" backgroundColor="#00000000" border="5" />
                </layout>
            </gui>
            <registry>
                <view sid="sagittalNegatoSlicerSrv" start="false" />
                <view sid="frontalNegatoSlicerSrv" start="false" />
            </registry>
        </service>

        <service uid="notifierSrv" type="sight::module::ui::qt::SNotifier" >
            <parent uid="mainview"/>
            <message>Default message</message>
            <maxNotifications>3</maxNotifications>
            <position>BOTTOM_LEFT</position>
            <duration>3000</duration>
        </service>

        <!-- ******************************* Begin Generic Scene ******************************* -->

        <service uid="genericSceneSrv" type="sight::viz::scene3d::SRender" >
            <scene>
                <background topColor="#36393E" bottomColor="#36393E" />

                <layer id="defaultLayer" order="1"/>
                <adaptor uid="globalCameraAdp" />
                <adaptor uid="trackballInteractorAdp" />
                <adaptor uid="pickerInteractorAdp" />
                <adaptor uid="modeSeriesAdp" />
                <adaptor uid="extrudedMeshesAdp" />
                <adaptor uid="3DNegatoAdp" />
                <adaptor uid="volumeAdp" />
                <adaptor uid="landmarksAdp" />
                <adaptor uid="multiDistancesAdp" />
                <adaptor uid="axisAdp" />
                <adaptor uid="pickedVoxelTextAdp" />
                <adaptor uid="shapeExtruderAdp" />
                <adaptor uid="resizeViewportAdp" />
                <adaptor uid="snapshotAdp" />

                <layer id="axialBackgroundNegatoLayer" order="2" >
                    <viewport hOffset="1" vOffset="1" width="1" height="1" hAlign="right" vAlign="top"/>
                </layer>
                <adaptor uid="axialBackgroundAdp" />
                <adaptor uid="axialBackgroundResizeViewportAdp" />

                <layer id="axialNegatoLayer" order="3" compositors="ViewportBorder" >
                    <viewport hOffset="1" vOffset="1" width="1" height="1" hAlign="right" vAlign="top"/>
                </layer>
                <adaptor uid="axialCompositorAdp" />
                <adaptor uid="axialNegatoAdp" />
                <adaptor uid="axialNegatoMultiDistancesAdp" />
                <adaptor uid="axialNegatoCameraAdp" />
                <adaptor uid="axialNegatoResizeViewportAdp" />
                <adaptor uid="axialPickerInteractorAdp" />
                <adaptor uid="axialLandmarksAdp" />
                <adaptor uid="axialPickedVoxelTextAdp" />

                <layer id="sagittalBackgroundNegatoLayer" order="4" >
                    <viewport hOffset="1" vOffset="1" width="1" height="1" hAlign="right" vAlign="top"/>
                </layer>
                <adaptor uid="sagittalBackgroundAdp" />
                <adaptor uid="sagittalBackgroundResizeViewportAdp" />

                <layer id="sagittalNegatoLayer" order="5" compositors="ViewportBorder" >
                    <viewport hOffset="1" vOffset="1" width="1" height="1" hAlign="left" vAlign="bottom"/>
                </layer>
                <adaptor uid="sagittalCompositorAdp" />
                <adaptor uid="sagittalNegatoAdp" />
                <adaptor uid="sagittalNegatoMultiDistancesAdp" />
                <adaptor uid="sagittalNegatoCameraAdp" />
                <adaptor uid="sagittalNegatoResizeViewportAdp" />
                <adaptor uid="sagittalPickerInteractorAdp" />
                <adaptor uid="sagittalLandmarksAdp" />
                <adaptor uid="sagittalPickedVoxelTextAdp" />

                <layer id="frontalBackgroundNegatoLayer" order="6" >
                    <viewport hOffset="1" vOffset="1" width="1" height="1" hAlign="right" vAlign="top"/>
                </layer>
                <adaptor uid="frontalBackgroundAdp" />
                <adaptor uid="frontalBackgroundResizeViewportAdp" />

                <layer id="frontalNegatoLayer" order="7" compositors="ViewportBorder" >
                    <viewport hOffset="1" vOffset="1" width="1" height="1" hAlign="right" vAlign="bottom"/>
                </layer>
                <adaptor uid="frontalCompositorAdp" />
                <adaptor uid="frontalNegatoAdp" />
                <adaptor uid="frontalNegatoMultiDistancesAdp" />
                <adaptor uid="frontalNegatoCameraAdp" />
                <adaptor uid="frontalNegatoResizeViewportAdp" />
                <adaptor uid="frontalPickerInteractorAdp" />
                <adaptor uid="frontalLandmarksAdp" />
                <adaptor uid="frontalPickedVoxelTextAdp" />

                <layer id="orientationMarkerLayer" order="8" >
                    <viewport hOffset="0" vOffset="0" width="0.2" height="0.2" hAlign="right" vAlign="bottom"/>
                </layer>
                <adaptor uid="orientationMarkerAdp" />
                <adaptor uid="resizeOrientationMarkerViewportAdp" />
            </scene>
        </service>

        <!-- Camera for the 3D layer -->
        <service uid="globalCameraAdp" type="sight::module::viz::scene3d::adaptor::SCamera" >
            <inout key="transform" uid="globalCamera" />
            <config layer="defaultLayer" />
        </service>

        <service uid="trackballInteractorAdp" type="sight::module::viz::scene3d::adaptor::STrackballCamera">
            <config layer="defaultLayer" priority="0" />
        </service>

        <service uid="pickerInteractorAdp" type="sight::module::viz::scene3d::adaptor::SPicker">
            <config layer="defaultLayer" queryMask="0x40000000" priority="1" />
        </service>

        <service uid="modeSeriesAdp" type="sight::module::viz::scene3d::adaptor::SModelSeries" autoConnect="true" >
            <in key="model" uid="${modelSeries}" />
            <config layer="defaultLayer" queryFlags="0x40000000" autoresetcamera="true" />
        </service>

        <service uid="extrudedMeshesAdp" type="sight::module::viz::scene3d::adaptor::SModelSeries" autoConnect="true" >
            <in key="model" uid="${extrudedModelSeries}" />
            <config layer="defaultLayer" queryFlags="0x40000000" autoresetcamera="false" />
        </service>

        <service uid="volumeAdp" type="sight::module::viz::scene3d::adaptor::SVolumeRender" >
            <in key="image" uid="extrudedImage" />
            <in key="tf" uid="${volumeTF}" />
            <inout key="clippingMatrix" uid="clippingMatrix" />
            <config layer="defaultLayer" widgets="false" preintegration="false" autoresetcamera="false" samples="1024" />
        </service>

        <service uid="3DNegatoAdp" type="sight::module::viz::scene3d::adaptor::SNegato3D" >
            <in key="image" uid="${image}" />
            <inout key="tf" uid="${volumeTF}" />
            <config layer="defaultLayer" queryFlags="0x40000000" interactive="true" priority="2" />
        </service>

        <service uid="landmarksAdp" type="sight::module::viz::scene3d::adaptor::SLandmarks" autoConnect="true" >
            <inout key="landmarks" uid="${landmarks}" />
            <config layer="defaultLayer" priority="4" />
        </service>

        <service uid="multiDistancesAdp" type="sight::module::viz::scene3d::adaptor::SImageMultiDistances" autoConnect="true" >
            <in key="image" uid="${image}" />
            <config layer="defaultLayer" fontSize="32" radius="4.5" queryFlags="0x40000000" priority="3" />
        </service>

        <service uid="axisAdp" type="sight::module::viz::scene3d::adaptor::SAxis" >
            <config layer="defaultLayer" visible="false" origin="true" label="false" />
        </service>

        <service uid="pickedVoxelTextAdp" type="sight::module::viz::scene3d::adaptor::SText">
            <text></text>
            <config layer="defaultLayer" x="0.01" y="0.01" hAlign="right" vAlign="top" color="#ffc000" />
        </service>

        <service uid="shapeExtruderAdp" type="sight::module::viz::scene3d::adaptor::SShapeExtruder">
            <inout key="extrudedMeshes" uid="${extrudedModelSeries}" />
            <config layer="defaultLayer" lineColor="#FFC66D" edgeColor="#D35151" />
        </service>

        <service uid="resizeViewportAdp" type="sight::module::viz::scene3d::adaptor::SResizeViewport" >
            <config layer="defaultLayer" hOffset="0" vOffset="0" width="0.5" height="0.5" hAlign="left" vAlign="top"/>
        </service>

        <service uid="resizeOrientationMarkerViewportAdp" type="sight::module::viz::scene3d::adaptor::SResizeViewport" >
            <config layer="orientationMarkerLayer" hOffset="0.5" vOffset="0.5" width="0.1" height="0.1" hAlign="right" vAlign="bottom"/>
        </service>

        <service uid="snapshotAdp" type="sight::module::viz::scene3d::adaptor::SFragmentsInfo">
            <inout key="image" uid="snapshot" />
            <config layer="defaultLayer" flip="true" />
        </service>

        <service uid="orientationMarkerAdp" type="sight::module::viz::scene3d::adaptor::SOrientationMarker" autoConnect="true">
            <in key="matrix" uid="globalCamera" />
            <config layer="orientationMarkerLayer" />
        </service>

        <!-- Axial -->
        <service uid="axialBackgroundAdp" type="sight::module::viz::scene3d::adaptor::SVideo" autoConnect="true" >
            <in key="image" uid="background" />
            <config layer="axialBackgroundNegatoLayer" />
        </service>

        <service uid="axialBackgroundResizeViewportAdp" type="sight::module::viz::scene3d::adaptor::SResizeViewport" >
            <config layer="axialBackgroundNegatoLayer" hOffset="0" vOffset="0" width="0.5" height="0.5" hAlign="right" vAlign="top"/>
        </service>

        <service uid="axialCompositorAdp" type="sight::module::viz::scene3d::adaptor::SCompositorParameter">
            <inout key="parameter" uid="border" />
            <config layer="axialNegatoLayer" compositorName="ViewportBorder" parameter="u_borderColor" shaderType="fragment" />
        </service>

        <service uid="axialNegatoAdp" type="sight::module::viz::scene3d::adaptor::SNegato2D" >
            <in key="image" uid="${image}" />
            <in key="tf" uid="${volumeTF}" />
            <config layer="axialNegatoLayer" sliceIndex="axial" filtering="anisotropic" />
        </service>

        <service uid="axialNegatoMultiDistancesAdp" type="sight::module::viz::scene3d::adaptor::SImageMultiDistances" autoConnect="true" >
            <in key="image" uid="${image}" />
            <config layer="axialNegatoLayer" fontSize="32" radius="3" queryFlags="0x40000000" />
        </service>

        <service uid="axialNegatoCameraAdp" type="sight::module::viz::scene3d::adaptor::SNegato2DCamera" >
            <inout key="image" uid="${image}" />
            <inout key="tf" uid="${volumeTF}" />
            <config layer="axialNegatoLayer" priority="0" orientation="axial" />
        </service>

        <service uid="axialNegatoResizeViewportAdp" type="sight::module::viz::scene3d::adaptor::SResizeViewport" >
            <config layer="axialNegatoLayer" hOffset="0" vOffset="0" width="0.5" height="0.5" hAlign="right" vAlign="top"/>
        </service>

        <service uid="axialPickerInteractorAdp" type="sight::module::viz::scene3d::adaptor::SPicker">
            <config layer="axialNegatoLayer" queryMask="0x40000000" />
        </service>

        <service uid="axialLandmarksAdp" type="sight::module::viz::scene3d::adaptor::SLandmarks" autoConnect="true" >
            <inout key="landmarks" uid="${landmarks}" />
            <in key="image" uid="${image}" />
            <config layer="axialNegatoLayer" label="false" orientation="axial" priority="4" />
        </service>

        <service uid="axialPickedVoxelTextAdp" type="sight::module::viz::scene3d::adaptor::SText">
            <text></text>
            <config layer="axialNegatoLayer" x="0.01" y="0.01" hAlign="right" vAlign="top" color="#ffc000" />
        </service>

        <!-- Sagittal -->

        <service uid="sagittalBackgroundAdp" type="sight::module::viz::scene3d::adaptor::SVideo" autoConnect="true" >
            <in key="image" uid="background" />
            <config layer="sagittalBackgroundNegatoLayer" />
        </service>

        <service uid="sagittalBackgroundResizeViewportAdp" type="sight::module::viz::scene3d::adaptor::SResizeViewport" >
            <config layer="sagittalBackgroundNegatoLayer" hOffset="0" vOffset="0" width="0.5" height="0.5" hAlign="left" vAlign="bottom"/>
        </service>

        <service uid="sagittalCompositorAdp" type="sight::module::viz::scene3d::adaptor::SCompositorParameter">
            <inout key="parameter" uid="border" />
            <config layer="sagittalNegatoLayer" compositorName="ViewportBorder" parameter="u_borderColor" shaderType="fragment" />
        </service>

        <service uid="sagittalNegatoAdp" type="sight::module::viz::scene3d::adaptor::SNegato2D" >
            <in key="image" uid="${image}" />
            <in key="tf" uid="${volumeTF}" />
            <config layer="sagittalNegatoLayer" sliceIndex="sagittal" filtering="anisotropic" />
        </service>

        <service uid="sagittalNegatoMultiDistancesAdp" type="sight::module::viz::scene3d::adaptor::SImageMultiDistances" autoConnect="true" >
            <in key="image" uid="${image}" />
            <config layer="sagittalNegatoLayer" fontSize="32" radius="3" queryFlags="0x40000000" />
        </service>

        <service uid="sagittalNegatoCameraAdp" type="sight::module::viz::scene3d::adaptor::SNegato2DCamera" >
            <inout key="image" uid="${image}" />
            <inout key="tf" uid="${volumeTF}" />
            <config layer="sagittalNegatoLayer" priority="0" orientation="sagittal" />
        </service>

        <service uid="sagittalNegatoResizeViewportAdp" type="sight::module::viz::scene3d::adaptor::SResizeViewport" >
            <config layer="sagittalNegatoLayer" hOffset="0" vOffset="0" width="0.5" height="0.5" hAlign="left" vAlign="bottom"/>
        </service>

        <service uid="sagittalPickerInteractorAdp" type="sight::module::viz::scene3d::adaptor::SPicker">
            <config layer="sagittalNegatoLayer" queryMask="0x40000000" />
        </service>

        <service uid="sagittalLandmarksAdp" type="sight::module::viz::scene3d::adaptor::SLandmarks" autoConnect="true" >
            <inout key="landmarks" uid="${landmarks}" />
            <in key="image" uid="${image}" />
            <config layer="sagittalNegatoLayer" label="false" orientation="sagittal" priority="4" />
        </service>

        <service uid="sagittalPickedVoxelTextAdp" type="sight::module::viz::scene3d::adaptor::SText">
            <text></text>
            <config layer="sagittalNegatoLayer" x="0.01" y="0.01" hAlign="right" vAlign="top" color="#ffc000" />
        </service>

        <!-- Frontal -->

        <service uid="frontalBackgroundAdp" type="sight::module::viz::scene3d::adaptor::SVideo" autoConnect="true" >
            <in key="image" uid="background" />
            <config layer="frontalBackgroundNegatoLayer" />
        </service>

        <service uid="frontalBackgroundResizeViewportAdp" type="sight::module::viz::scene3d::adaptor::SResizeViewport" >
            <config layer="frontalBackgroundNegatoLayer" hOffset="0" vOffset="0" width="0.5" height="0.5" hAlign="right" vAlign="bottom"/>
        </service>

        <service uid="frontalCompositorAdp" type="sight::module::viz::scene3d::adaptor::SCompositorParameter">
            <inout key="parameter" uid="border" />
            <config layer="frontalNegatoLayer" compositorName="ViewportBorder" parameter="u_borderColor" shaderType="fragment" />
        </service>

        <service uid="frontalNegatoAdp" type="sight::module::viz::scene3d::adaptor::SNegato2D" >
            <in key="image" uid="${image}" />
            <in key="tf" uid="${volumeTF}" />
            <config layer="frontalNegatoLayer" sliceIndex="frontal" filtering="anisotropic" />
        </service>

        <service uid="frontalNegatoMultiDistancesAdp" type="sight::module::viz::scene3d::adaptor::SImageMultiDistances" autoConnect="true" >
            <in key="image" uid="${image}" />
            <config layer="frontalNegatoLayer" fontSize="32" radius="3" queryFlags="0x40000000" />
        </service>

        <service uid="frontalNegatoCameraAdp" type="sight::module::viz::scene3d::adaptor::SNegato2DCamera" >
            <inout key="image" uid="${image}" />
            <inout key="tf" uid="${volumeTF}" />
            <config layer="frontalNegatoLayer" priority="0" orientation="frontal" />
        </service>

        <service uid="frontalNegatoResizeViewportAdp" type="sight::module::viz::scene3d::adaptor::SResizeViewport" >
            <config layer="frontalNegatoLayer" hOffset="0" vOffset="0" width="0.5" height="0.5" hAlign="right" vAlign="bottom"/>
        </service>

        <service uid="frontalPickerInteractorAdp" type="sight::module::viz::scene3d::adaptor::SPicker">
            <config layer="frontalNegatoLayer" queryMask="0x40000000" />
        </service>

        <service uid="frontalLandmarksAdp" type="sight::module::viz::scene3d::adaptor::SLandmarks" autoConnect="true" >
            <inout key="landmarks" uid="${landmarks}" />
            <in key="image" uid="${image}" />
            <config layer="frontalNegatoLayer" label="false" orientation="frontal" priority="4" />
        </service>

        <service uid="frontalPickedVoxelTextAdp" type="sight::module::viz::scene3d::adaptor::SText">
            <text></text>
            <config layer="frontalNegatoLayer" x="0.01" y="0.01" hAlign="right" vAlign="top" color="#ffc000" />
        </service>


        <!-- ************************************* Services ************************************ -->

        <service uid="axialNegatoSlicerSrv" type="sight::module::ui::qt::image::SliceIndexPositionEditor" autoConnect="true" >
            <inout key="image" uid="${image}" />
            <sliceIndex>Axial</sliceIndex>
        </service>

        <service uid="sagittalNegatoSlicerSrv" type="sight::module::ui::qt::image::SliceIndexPositionEditor" autoConnect="true" >
            <inout key="image" uid="${image}" />
            <sliceIndex>Sagittal</sliceIndex>
        </service>

        <service uid="frontalNegatoSlicerSrv" type="sight::module::ui::qt::image::SliceIndexPositionEditor" autoConnect="true" >
            <inout key="image" uid="${image}" />
            <sliceIndex>Frontal</sliceIndex>
        </service>

        <!-- Reset the clipping box matreix -->
        <service uid="clippingBoxResetSrv" type="sight::module::data::SCopy" >
            <in key="source" uid="identityMatrix" />
            <inout key="target" uid="clippingMatrix" />
        </service>

        <!-- Load the background image -->
        <service uid="backgroundReaderSrv" type="sight::module::io::vtk::SImageReader">
            <inout key="data" uid="background" />
            <resource>SightViewer/background.png</resource>
        </service>

        <!-- Write the snapshot image -->
        <service uid="imageWriterSrv" type="sight::module::ui::base::io::SSelector" >
            <inout key="data" uid="snapshot" />
            <type mode="writer" />
            <selection mode="include" />
            <addSelection service="sight::module::io::vtk::SImageWriter" />
        </service>

        <service uid="imageExtruderSrv" type="sight::module::filter::image::SImageExtruder" autoConnect="true" worker="EXTRUSION_THREAD" >
            <in key="meshes" uid="${extrudedModelSeries}" />
            <in key="image" uid="${image}" />
            <inout key="extrudedImage" uid="extrudedImage" />
        </service>

        <!-- ************************************* Action ************************************ -->

        <!-- Set the view in full screen -->
        <service uid="fullscreenAct" type="sight::module::ui::viz::SScreenSelector" >
            <config mode="select" />
        </service>

        <!-- Set the view in windowed  -->
        <service uid="windowedAct" type="sight::module::ui::base::SAction">
            <state visible="false" />
        </service>

        <!-- Save the snapshot image -->
        <service uid="snapshotAct" type="sight::module::ui::base::SAction"/>

        <!-- ******************************* Connections ***************************************** -->

        <connect channel="${NEGATO_VIEW_RECEIVE_CHANNEL}" >
            <slot>axialBackgroundResizeViewportAdp/resize</slot>
            <slot>axialNegatoResizeViewportAdp/resize</slot>
            <slot>sagittalBackgroundResizeViewportAdp/resize</slot>
            <slot>sagittalNegatoResizeViewportAdp/resize</slot>
            <slot>frontalBackgroundResizeViewportAdp/resize</slot>
            <slot>frontalNegatoResizeViewportAdp/resize</slot>
            <slot>resizeViewportAdp/resize</slot>
            <slot>resizeOrientationMarkerViewportAdp/resize</slot>
            <slot>topNegatoSlicerSliderView/show</slot>
            <slot>bottomNegatoSlicerSliderView/show</slot>
        </connect>

        <connect channel="${VOLUME_VIEW_RECEIVE_CHANNEL}" >
            <slot>axialBackgroundResizeViewportAdp/revert</slot>
            <slot>axialNegatoResizeViewportAdp/revert</slot>
            <slot>sagittalBackgroundResizeViewportAdp/revert</slot>
            <slot>sagittalNegatoResizeViewportAdp/revert</slot>
            <slot>frontalBackgroundResizeViewportAdp/revert</slot>
            <slot>frontalNegatoResizeViewportAdp/revert</slot>
            <slot>resizeViewportAdp/revert</slot>
            <slot>resizeOrientationMarkerViewportAdp/revert</slot>
            <slot>topNegatoSlicerSliderView/hide</slot>
            <slot>bottomNegatoSlicerSliderView/hide</slot>
        </connect>

        <!-- Volume rendering parameters -->
        <connect channel="${VR_BASIC_BOOL_PARAM_RECEIVER_CHANNEL}" >
            <slot>volumeAdp/setBoolParameter</slot>
        </connect>

        <connect channel="${VR_BASIC_INT_PARAM_RECEIVER_CHANNEL}" >
            <slot>volumeAdp/setIntParameter</slot>
        </connect>

        <connect channel="${VR_BASIC_DOUBLE_PARAM_RECEIVER_CHANNEL}" >
            <slot>volumeAdp/setDoubleParameter</slot>
        </connect>

        <!-- Adaptors visibility -->
        <connect channel="${VR_VISIBILITY_RECEIVER_CHANNEL}" >
            <slot>volumeAdp/updateVisibility</slot>
        </connect>

        <connect channel="${3DNEGATO_VISIBILITY_RECEIVER_CHANNEL}" >
            <slot>3DNegatoAdp/updateVisibility</slot>
        </connect>

        <connect channel="${MESHES_VISIBILITY_RECEIVER_CHANNEL}" >
            <slot>modeSeriesAdp/updateVisibility</slot>
        </connect>

        <connect channel="${BOX_WIDGET_VISIBILITY_RECEIVER_CHANNEL}" >
            <slot>volumeAdp/toggleWidgets</slot>
        </connect>

        <connect channel="${BOX_WIDGET_RESET_RECEIVER_CHANNEL}" >
            <slot>clippingBoxResetSrv/update</slot>
            <slot>volumeAdp/updateClippingBox</slot>
        </connect>

        <connect channel="${SHAPE_EXTRUDER_ENABLE_TOOL_RECEIVER_CHANNEL}" >
            <slot>shapeExtruderAdp/enableTool</slot>
        </connect>

        <connect channel="${SHAPE_EXTRUDER_TOOL_DISABLED_SENDER_CHANNEL}" >
            <signal>shapeExtruderAdp/toolDisabled</signal>
        </connect>

        <connect channel="${SHAPE_EXTRUDER_REVERT_RECEIVER_CHANNEL}" >
            <slot>shapeExtruderAdp/deleteLastMesh</slot>
        </connect>

        <connect channel="${AXIS_VISIBILITY_RECEIVER_CHANNEL}" >
            <slot>axisAdp/updateVisibility</slot>
        </connect>

        <connect channel="${PICKER_SENDER_CHANNEL}" >
            <signal>pickerInteractorAdp/picked</signal>
            <signal>axialPickerInteractorAdp/picked</signal>
            <signal>sagittalPickerInteractorAdp/picked</signal>
            <signal>frontalPickerInteractorAdp/picked</signal>
        </connect>

        <connect channel="${WORLD_COORDS_LANDMARKS_CHANNEL}" >
            <slot>3DNegatoAdp/updateSlicesFromWorld</slot>
        </connect>

        <connect channel="${NEGATO3D_TRANSPARENCY_CHANNEL}" >
            <slot>3DNegatoAdp/setTransparency</slot>
        </connect>

        <!-- Slide view -->
        <connect>
            <signal>mainView/started</signal>
            <slot>topToolbarSliderView/show</slot>
        </connect>

        <!-- Manage full screen -->
        <connect>
            <signal>fullscreenAct/screenSelected</signal>
            <slot>fullscreenAct/hide</slot>
            <slot>genericSceneSrv/enableFullscreen</slot>
        </connect>

        <connect>
            <signal>genericSceneSrv/fullscreenSet</signal>
            <slot>windowedAct/setVisible</slot>
            <slot>windowedAct/setEnabled</slot>
        </connect>

        <connect>
            <signal>windowedAct/disabled</signal>
            <slot>fullscreenAct/show</slot>
        </connect>

        <!-- Display the picked voxel information -->
        <connect>
            <signal>3DNegatoAdp/pickedVoxel</signal>
            <slot>pickedVoxelTextAdp/setText</slot>
        </connect>

        <connect>
            <signal>axialNegatoAdp/pickedVoxel</signal>
            <slot>axialPickedVoxelTextAdp/setText</slot>
        </connect>

        <connect>
            <signal>frontalNegatoAdp/pickedVoxel</signal>
            <slot>frontalPickedVoxelTextAdp/setText</slot>
        </connect>

        <connect>
            <signal>sagittalNegatoAdp/pickedVoxel</signal>
            <slot>sagittalPickedVoxelTextAdp/setText</slot>
        </connect>

        <connect>
            <signal>shapeExtruderAdp/notified</signal>
            <slot>notifierSrv/pop</slot>
        </connect>

        <!-- Connects double click on landmark to slice moves. -->
        <connect>
            <signal>landmarksAdp/sendWorldCoord</signal>
            <signal>axialLandmarksAdp/sendWorldCoord</signal>
            <signal>frontalLandmarksAdp/sendWorldCoord</signal>
            <signal>sagittalLandmarksAdp/sendWorldCoord</signal>
            <slot>3DNegatoAdp/updateSlicesFromWorld</slot>
        </connect>

        <connect>
            <signal>windowedAct/clicked</signal>
            <slot>genericSceneSrv/disableFullscreen</slot>
            <slot>fullscreenAct/show</slot>
        </connect>

        <connect>
            <signal>snapshotAct/clicked</signal>
            <slot>imageWriterSrv/update</slot>
        </connect>

        <!-- ******************************* Start/Stop services ***************************************** -->

        <start uid="mainView" />
        <start uid="clippingBoxResetSrv" />
        <start uid="backgroundReaderSrv" />
        <start uid="imageWriterSrv" />
        <start uid="imageExtruderSrv" />
        <start uid="notifierSrv" />

        <start uid="globalCameraAdp" />
        <start uid="trackballInteractorAdp" />
        <start uid="pickerInteractorAdp" />
        <start uid="modeSeriesAdp" />
        <start uid="extrudedMeshesAdp" />
        <start uid="volumeAdp" />
        <start uid="landmarksAdp" />
        <start uid="multiDistancesAdp" />
        <start uid="axisAdp" />
        <start uid="pickedVoxelTextAdp" />
        <start uid="shapeExtruderAdp" />
        <start uid="resizeViewportAdp" />
        <start uid="resizeOrientationMarkerViewportAdp" />
        <start uid="snapshotAdp" />
        <start uid="orientationMarkerAdp" />

        <start uid="axialNegatoCameraAdp" />
        <start uid="frontalNegatoCameraAdp" />
        <start uid="sagittalNegatoCameraAdp" />

        <start uid="3DNegatoAdp" />

        <start uid="axialBackgroundAdp" />
        <start uid="axialBackgroundResizeViewportAdp" />
        <start uid="axialCompositorAdp" />
        <start uid="axialNegatoAdp" />
        <start uid="axialNegatoMultiDistancesAdp" />
        <start uid="axialNegatoResizeViewportAdp" />
        <start uid="axialPickerInteractorAdp" />
        <start uid="axialLandmarksAdp" />
        <start uid="axialPickedVoxelTextAdp" />
        <start uid="sagittalBackgroundAdp" />
        <start uid="sagittalBackgroundResizeViewportAdp" />
        <start uid="sagittalCompositorAdp" />
        <start uid="sagittalNegatoAdp" />
        <start uid="sagittalNegatoMultiDistancesAdp" />
        <start uid="sagittalNegatoResizeViewportAdp" />
        <start uid="sagittalPickerInteractorAdp" />
        <start uid="sagittalLandmarksAdp" />
        <start uid="sagittalPickedVoxelTextAdp" />
        <start uid="frontalBackgroundAdp" />
        <start uid="frontalBackgroundResizeViewportAdp" />
        <start uid="frontalCompositorAdp" />
        <start uid="frontalNegatoAdp" />
        <start uid="frontalNegatoMultiDistancesAdp" />
        <start uid="frontalNegatoResizeViewportAdp" />
        <start uid="frontalPickerInteractorAdp" />
        <start uid="frontalLandmarksAdp" />
<<<<<<< HEAD
=======
        <start uid="frontalPickedVoxelTextAdp" />
>>>>>>> fe04ba3f

        <start uid="axialNegatoSlicerSrv" />
        <start uid="frontalNegatoSlicerSrv" />
        <start uid="sagittalNegatoSlicerSrv" />
        <start uid="bottomNegatoSlicerView" />

        <update uid="backgroundReaderSrv" />
        <update uid="imageExtruderSrv" />
        <update uid="shapeExtruderAdp" />

    </config>
</extension><|MERGE_RESOLUTION|>--- conflicted
+++ resolved
@@ -764,10 +764,7 @@
         <start uid="frontalNegatoResizeViewportAdp" />
         <start uid="frontalPickerInteractorAdp" />
         <start uid="frontalLandmarksAdp" />
-<<<<<<< HEAD
-=======
         <start uid="frontalPickedVoxelTextAdp" />
->>>>>>> fe04ba3f
 
         <start uid="axialNegatoSlicerSrv" />
         <start uid="frontalNegatoSlicerSrv" />
