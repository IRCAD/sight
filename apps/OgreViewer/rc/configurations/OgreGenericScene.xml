<extension implements="::sight::services::registry::AppConfig" >
    <id>OgreViewer_GenericScene_AppCfg</id>
    <parameters>
        <param name="WID_PARENT" />
        <param name="NEGATO_VIEW_RECEIVE_CHANNEL" />
        <param name="VOLUME_VIEW_RECEIVE_CHANNEL" />
        <param name="VR_BASIC_BOOL_PARAM_RECEIVER_CHANNEL" />
        <param name="VR_BASIC_INT_PARAM_RECEIVER_CHANNEL" />
        <param name="VR_BASIC_DOUBLE_PARAM_RECEIVER_CHANNEL" />
        <param name="VR_VISIBILITY_RECEIVER_CHANNEL" />
        <param name="3DNEGATO_VISIBILITY_RECEIVER_CHANNEL" />
        <param name="MESHES_VISIBILITY_RECEIVER_CHANNEL" />
        <param name="BOX_WIDGET_VISIBILITY_RECEIVER_CHANNEL" />
        <param name="BOX_WIDGET_RESET_RECEIVER_CHANNEL" />
        <param name="SHAPE_EXTRUDER_ENABLE_TOOL_RECEIVER_CHANNEL" />
        <param name="SHAPE_EXTRUDER_TOOL_DISABLED_SENDER_CHANNEL" />
        <param name="SHAPE_EXTRUDER_REVERT_RECEIVER_CHANNEL" />
        <param name="AXIS_VISIBILITY_RECEIVER_CHANNEL" />
        <param name="PICKER_SENDER_CHANNEL" />
        <param name="modelSeries" />
        <param name="image" />
        <param name="volumeTF" />
        <param name="extrudedModelSeries" />
        <param name="landmarks" />
    </parameters>
    <config>

        <!-- ******************************* Objects declaration ****************************** -->

        <object uid="${modelSeries}" type="::sight::data::ModelSeries" src="ref" />
        <object uid="${image}" type="::sight::data::Image" src="ref" />
        <object uid="${volumeTF}" type="::sight::data::TransferFunction" src="ref" />
        <object uid="${extrudedModelSeries}" type="::sight::data::ModelSeries" src="ref" />
        <object uid="${landmarks}" type="::sight::data::Landmarks" src="ref" />

        <object uid="extrudedImage" type="::sight::data::Image" />
        <object uid="clippingMatrix" type="::sight::data::TransformationMatrix3D" />
        <object uid="identityMatrix" type="::sight::data::TransformationMatrix3D" />
        <object uid="background" type="::sight::data::Image" />
        <object uid="border" type="::sight::data::Color" >
            <value>#2E3034</value>
        </object>
        <object uid="snapshot" type="::sight::data::Image" />

        <!-- ******************************* UI declaration *********************************** -->

        <service uid="mainView" type="::sight::modules::ui::base::view::SDefaultView" >
            <gui>
                <slideView opacity="1" hAlign="left" vAlign="top" height="55" width="100" >
                    <styleSheet>
                        <![CDATA[
                        #SlideBar QWidget {
                            background-color: none;
                        }
                        ]]>
                    </styleSheet>
                </slideView>
                <slideView opacity="1" hAlign="right" vAlign="bottom" width="50%" height="35" vOffset="50%" >
                    <styleSheet>
                        <![CDATA[
                        #SlideBar QWidget {
                            background-color: none;
                        }
                        ]]>
                    </styleSheet>
                </slideView>
                <layout type="::sight::ui::base::LineLayoutManager" >
                    <orientation value="vertical" />
                    <view proportion="1" />
                </layout>
                <slideView opacity="1" hAlign="left" vAlign="bottom" height="35" >
                    <styleSheet>
                        <![CDATA[
                        #SlideBar QWidget {
                            background-color: none;
                        }
                        ]]>
                    </styleSheet>
                </slideView>
            </gui>
            <registry>
                <parent wid="${WID_PARENT}" />
                <slideView sid="topToolbarSliderView" start="yes" />
                <slideView sid="topNegatoSlicerSliderView" start="yes" />
                <view sid="genericSceneSrv" start="yes" />
                <slideView sid="bottomNegatoSlicerSliderView" start="yes" />
            </registry>
        </service>

        <service uid="topToolbarSliderView" type="::sight::modules::ui::base::view::SDefaultView">
            <gui>
                <toolBar backgroundColor="#00000000" />
                <layout type="::sight::ui::base::LineLayoutManager">
                    <orientation value="vertical" />
                </layout>
            </gui>
            <registry>
                <toolBar sid="topToolbarView" start="yes" />
            </registry>
        </service>

        <service uid="topToolbarView" type="::sight::modules::ui::base::aspect::SDefaultToolBar">
            <gui>
                <layout>
                    <menuItem name="Fullscreen" icon="flatIcon-0.1/icons/YellowFullscreen.svg" />
                    <menuItem name="Windowed" icon="flatIcon-0.1/icons/YellowMinimize.svg" shortcut="Escape" />
                    <menuItem name="Snapshot" icon="flatIcon-0.1/icons/YellowPhoto.svg" shortcut="CTRL+S" />
                    <spacer/>
                </layout>
            </gui>
            <registry>
                <menuItem sid="fullscreenAct" start="yes" />
                <menuItem sid="windowedAct" start="yes" />
                <menuItem sid="snapshotAct" start="yes" />
            </registry>
        </service>

        <service uid="topNegatoSlicerSliderView" type="::sight::modules::ui::base::view::SDefaultView">
            <gui>
                <layout type="::sight::ui::base::LineLayoutManager">
                    <orientation value="vertical" />
                    <view proportion="0" backgroundColor="#00000000" border="5" />
                </layout>
            </gui>
            <registry>
                <view sid="axialNegatoSlicerSrv" start="yes" />
            </registry>
        </service>

        <service uid="bottomNegatoSlicerSliderView" type="::sight::modules::ui::base::view::SDefaultView">
            <gui>
                <layout type="::sight::ui::base::LineLayoutManager">
                    <orientation value="vertical" />
                    <spacer />
                    <view proportion="0" backgroundColor="#00000000"/>
                </layout>
            </gui>
            <registry>
                <view sid="bottomNegatoSlicerView" start="yes" />
            </registry>
        </service>

        <service uid="bottomNegatoSlicerView" type="::sight::modules::ui::base::view::SDefaultView">
            <gui>
                <layout type="::sight::ui::base::LineLayoutManager">
                    <orientation value="horizontal" />
                    <view proportion="0" backgroundColor="#00000000" border="5" />
                    <view proportion="0" backgroundColor="#00000000" border="5" />
                </layout>
            </gui>
            <registry>
                <view sid="sagittalNegatoSlicerSrv" start="yes" />
                <view sid="frontalNegatoSlicerSrv" start="yes" />
            </registry>
        </service>

        <service uid="notifierSrv" type="::sight::modules::ui::qt::SNotifier" >
            <parent uid="mainview"/>
            <message>Default message</message>
            <maxNotifications>3</maxNotifications>
            <position>BOTTOM_LEFT</position>
            <duration>3000</duration>
        </service>

        <!-- ******************************* Begin Generic Scene ******************************* -->

        <service uid="genericSceneSrv" type="::sight::viz::ogre::SRender" >
            <scene>
                <background topColor="#36393E" bottomColor="#36393E" />

                <layer id="defaultLayer" order="1" transparency="DepthPeeling" numPeels="4" />
                <adaptor uid="trackballInteractorAdp" />
                <adaptor uid="pickerInteractorAdp" />
                <adaptor uid="modeSeriesAdp" />
                <adaptor uid="extrudedMeshesAdp" />
                <adaptor uid="3DNegatoAdp" />
                <adaptor uid="volumeAdp" />
                <adaptor uid="landmarksAdp" />
                <adaptor uid="multiDistancesAdp" />
                <adaptor uid="axisAdp" />
                <adaptor uid="pickedVoxelTextAdp" />
                <adaptor uid="shapeExtruderAdp" />
                <adaptor uid="resizeViewportAdp" />
                <adaptor uid="snapshotAdp" />

                <layer id="axialBackgroundNegatoLayer" order="2" >
                    <viewport hOffset="1" vOffset="1" width="1" height="1" hAlign="right" vAlign="top"/>
                </layer>
                <adaptor uid="axialBackgroundAdp" />
                <adaptor uid="axialBackgroundResizeViewportAdp" />

                <layer id="axialNegatoLayer" order="3" compositors="ViewportBorder" >
                    <viewport hOffset="1" vOffset="1" width="1" height="1" hAlign="right" vAlign="top"/>
                </layer>
                <adaptor uid="axialCompositorAdp" />
                <adaptor uid="axialNegatoAdp" />
                <adaptor uid="axialNegatoMultiDistancesAdp" />
                <adaptor uid="axialNegatoCameraAdp" />
                <adaptor uid="axialNegatoResizeViewportAdp" />
                <adaptor uid="axialPickerInteractorAdp" />
                <adaptor uid="axialLandmarksAdp" />

                <layer id="sagittalBackgroundNegatoLayer" order="4" >
                    <viewport hOffset="1" vOffset="1" width="1" height="1" hAlign="right" vAlign="top"/>
                </layer>
                <adaptor uid="sagittalBackgroundAdp" />
                <adaptor uid="sagittalBackgroundResizeViewportAdp" />

                <layer id="sagittalNegatoLayer" order="5" compositors="ViewportBorder" >
                    <viewport hOffset="1" vOffset="1" width="1" height="1" hAlign="left" vAlign="bottom"/>
                </layer>
                <adaptor uid="sagittalCompositorAdp" />
                <adaptor uid="sagittalNegatoAdp" />
                <adaptor uid="sagittalNegatoMultiDistancesAdp" />
                <adaptor uid="sagittalNegatoCameraAdp" />
                <adaptor uid="sagittalNegatoResizeViewportAdp" />
                <adaptor uid="sagittalPickerInteractorAdp" />
                <adaptor uid="sagittalLandmarksAdp" />

                <layer id="frontalBackgroundNegatoLayer" order="6" >
                    <viewport hOffset="1" vOffset="1" width="1" height="1" hAlign="right" vAlign="top"/>
                </layer>
                <adaptor uid="frontalBackgroundAdp" />
                <adaptor uid="frontalBackgroundResizeViewportAdp" />

                <layer id="frontalNegatoLayer" order="7" compositors="ViewportBorder" >
                    <viewport hOffset="1" vOffset="1" width="1" height="1" hAlign="right" vAlign="bottom"/>
                </layer>
                <adaptor uid="frontalCompositorAdp" />
                <adaptor uid="frontalNegatoAdp" />
                <adaptor uid="frontalNegatoMultiDistancesAdp" />
                <adaptor uid="frontalNegatoCameraAdp" />
                <adaptor uid="frontalNegatoResizeViewportAdp" />
                <adaptor uid="frontalPickerInteractorAdp" />
                <adaptor uid="frontalLandmarksAdp" />
            </scene>
        </service>

        <service uid="trackballInteractorAdp" type="::sight::modules::viz::ogre::adaptor::STrackballCamera">
            <config layer="defaultLayer" priority="0" />
        </service>

        <service uid="pickerInteractorAdp" type="::sight::modules::viz::ogre::adaptor::SPicker">
            <config layer="defaultLayer" queryMask="0x40000000" priority="1" />
        </service>

        <service uid="modeSeriesAdp" type="::sight::modules::viz::ogre::adaptor::SModelSeries" autoConnect="yes" >
            <in key="model" uid="${modelSeries}" />
            <config layer="defaultLayer" queryFlags="0x40000000" autoresetcamera="no" />
        </service>

        <service uid="extrudedMeshesAdp" type="::sight::modules::viz::ogre::adaptor::SModelSeries" autoConnect="yes" >
            <in key="model" uid="${extrudedModelSeries}" />
            <config layer="defaultLayer" queryFlags="0x40000000" autoresetcamera="no" />
        </service>

        <service uid="volumeAdp" type="::sight::modules::viz::ogre::adaptor::SVolumeRender" >
            <inout key="image" uid="extrudedImage" autoConnect="yes" />
            <inout key="tf" uid="${volumeTF}" />
            <inout key="clippingMatrix" uid="clippingMatrix" autoConnect="yes" />
            <config layer="defaultLayer" widgets="no" preintegration="no" autoresetcamera="no" samples="1024" />
        </service>

        <service uid="3DNegatoAdp" type="::sight::modules::viz::ogre::adaptor::SNegato3D" >
            <inout key="image" uid="${image}" autoConnect="yes" />
            <inout key="tf" uid="${volumeTF}" />
            <config layer="defaultLayer" queryFlags="0x40000000" interactive="true" priority="2" />
        </service>

<<<<<<< HEAD
        <service uid="landmarksAdp" type="::sight::modules::viz::ogre::adaptor::SLandmarks" autoConnect="yes" >
            <in key="landmarks" uid="${landmarks}" />
            <config layer="defaultLayer" />
=======
        <service uid="landmarksAdp" type="::visuOgreAdaptor::SLandmarks" autoConnect="yes" >
            <inout key="landmarks" uid="${landmarks}" />
            <config layer="defaultLayer" priority="4" />
>>>>>>> 84ceb533
        </service>

        <service uid="multiDistancesAdp" type="::sight::modules::viz::ogre::adaptor::SImageMultiDistances" autoConnect="yes" >
            <inout key="image" uid="${image}" />
            <config layer="defaultLayer" fontSize="32" radius="4.5" queryFlags="0x40000000" priority="3" />
        </service>

        <service uid="axisAdp" type="::sight::modules::viz::ogre::adaptor::SAxis" >
            <config layer="defaultLayer" visible="false" origin="true" label="false" />
        </service>

        <service uid="pickedVoxelTextAdp" type="::sight::modules::viz::ogre::adaptor::SText">
            <text></text>
            <config layer="defaultLayer" x="0.01" y="0.01" hAlign="left" vAlign="bottom" color="#D35151" />
        </service>

        <service uid="shapeExtruderAdp" type="::sight::modules::viz::ogre::adaptor::SShapeExtruder">
            <inout key="extrudedMeshes" uid="${extrudedModelSeries}" />
            <config layer="defaultLayer" lineColor="#FFC66D" edgeColor="#D35151" />
        </service>

        <service uid="resizeViewportAdp" type="::sight::modules::viz::ogre::adaptor::SResizeViewport" >
            <config layer="defaultLayer" hOffset="0" vOffset="0" width="0.5" height="0.5" hAlign="left" vAlign="top"/>
        </service>

        <service uid="snapshotAdp" type="::sight::modules::viz::ogre::adaptor::SFragmentsInfo">
            <inout key="image" uid="snapshot" />
            <config layer="defaultLayer" flip="true" />
        </service>

        <!-- Axial -->

        <service uid="axialBackgroundAdp" type="::sight::modules::viz::ogre::adaptor::SVideo" autoConnect="yes" >
            <in key="image" uid="background" />
            <config layer="axialBackgroundNegatoLayer" />
        </service>

        <service uid="axialBackgroundResizeViewportAdp" type="::sight::modules::viz::ogre::adaptor::SResizeViewport" >
            <config layer="axialBackgroundNegatoLayer" hOffset="0" vOffset="0" width="0.5" height="0.5" hAlign="right" vAlign="top"/>
        </service>

        <service uid="axialCompositorAdp" type="::sight::modules::viz::ogre::adaptor::SCompositorParameter">
            <inout key="parameter" uid="border" />
            <config layer="axialNegatoLayer" compositorName="ViewportBorder" parameter="u_borderColor" shaderType="fragment" />
        </service>

        <service uid="axialNegatoAdp" type="::sight::modules::viz::ogre::adaptor::SNegato2D" autoConnect="yes" >
            <inout key="image" uid="${image}" />
            <inout key="tf" uid="${volumeTF}" />
            <config layer="axialNegatoLayer" sliceIndex="axial" filtering="anisotropic" />
        </service>

        <service uid="axialNegatoMultiDistancesAdp" type="::sight::modules::viz::ogre::adaptor::SImageMultiDistances" autoConnect="yes" >
            <inout key="image" uid="${image}" />
            <config layer="axialNegatoLayer" fontSize="32" radius="3" queryFlags="0x40000000" />
        </service>

        <service uid="axialNegatoCameraAdp" type="::sight::modules::viz::ogre::adaptor::SNegato2DCamera" autoConnect="yes" >
            <inout key="image" uid="${image}" />
            <inout key="tf" uid="${volumeTF}" />
            <config layer="axialNegatoLayer" priority="0" orientation="axial" />
        </service>

        <service uid="axialNegatoResizeViewportAdp" type="::sight::modules::viz::ogre::adaptor::SResizeViewport" >
            <config layer="axialNegatoLayer" hOffset="0" vOffset="0" width="0.5" height="0.5" hAlign="right" vAlign="top"/>
        </service>

        <service uid="axialPickerInteractorAdp" type="::sight::modules::viz::ogre::adaptor::SPicker">
            <config layer="axialNegatoLayer" queryMask="0x40000000" />
        </service>

<<<<<<< HEAD
        <service uid="axialLandmarksAdp" type="::sight::modules::viz::ogre::adaptor::SLandmarks" autoConnect="yes" >
            <in key="landmarks" uid="${landmarks}" />
=======
        <service uid="axialLandmarksAdp" type="::visuOgreAdaptor::SLandmarks" autoConnect="yes" >
            <inout key="landmarks" uid="${landmarks}" />
>>>>>>> 84ceb533
            <in key="image" uid="${image}" />
            <config layer="axialNegatoLayer" label="false" orientation="axial" priority="4" />
        </service>

        <!-- Sagittal -->

        <service uid="sagittalBackgroundAdp" type="::sight::modules::viz::ogre::adaptor::SVideo" autoConnect="yes" >
            <in key="image" uid="background" />
            <config layer="sagittalBackgroundNegatoLayer" />
        </service>

        <service uid="sagittalBackgroundResizeViewportAdp" type="::sight::modules::viz::ogre::adaptor::SResizeViewport" >
            <config layer="sagittalBackgroundNegatoLayer" hOffset="0" vOffset="0" width="0.5" height="0.5" hAlign="left" vAlign="bottom"/>
        </service>

        <service uid="sagittalCompositorAdp" type="::sight::modules::viz::ogre::adaptor::SCompositorParameter">
            <inout key="parameter" uid="border" />
            <config layer="sagittalNegatoLayer" compositorName="ViewportBorder" parameter="u_borderColor" shaderType="fragment" />
        </service>

        <service uid="sagittalNegatoAdp" type="::sight::modules::viz::ogre::adaptor::SNegato2D" autoConnect="yes" >
            <inout key="image" uid="${image}" />
            <inout key="tf" uid="${volumeTF}" />
            <config layer="sagittalNegatoLayer" sliceIndex="sagittal" filtering="anisotropic" />
        </service>

        <service uid="sagittalNegatoMultiDistancesAdp" type="::sight::modules::viz::ogre::adaptor::SImageMultiDistances" autoConnect="yes" >
            <inout key="image" uid="${image}" />
            <config layer="sagittalNegatoLayer" fontSize="32" radius="3" queryFlags="0x40000000" />
        </service>

        <service uid="sagittalNegatoCameraAdp" type="::sight::modules::viz::ogre::adaptor::SNegato2DCamera" autoConnect="yes" >
            <inout key="image" uid="${image}" />
            <inout key="tf" uid="${volumeTF}" />
            <config layer="sagittalNegatoLayer" priority="0" orientation="sagittal" />
        </service>

        <service uid="sagittalNegatoResizeViewportAdp" type="::sight::modules::viz::ogre::adaptor::SResizeViewport" >
            <config layer="sagittalNegatoLayer" hOffset="0" vOffset="0" width="0.5" height="0.5" hAlign="left" vAlign="bottom"/>
        </service>

        <service uid="sagittalPickerInteractorAdp" type="::sight::modules::viz::ogre::adaptor::SPicker">
            <config layer="sagittalNegatoLayer" queryMask="0x40000000" />
        </service>

<<<<<<< HEAD
        <service uid="sagittalLandmarksAdp" type="::sight::modules::viz::ogre::adaptor::SLandmarks" autoConnect="yes" >
            <in key="landmarks" uid="${landmarks}" />
=======
        <service uid="sagittalLandmarksAdp" type="::visuOgreAdaptor::SLandmarks" autoConnect="yes" >
            <inout key="landmarks" uid="${landmarks}" />
>>>>>>> 84ceb533
            <in key="image" uid="${image}" />
            <config layer="sagittalNegatoLayer" label="false" orientation="sagittal" priority="4" />
        </service>

        <!-- Frontal -->

        <service uid="frontalBackgroundAdp" type="::sight::modules::viz::ogre::adaptor::SVideo" autoConnect="yes" >
            <in key="image" uid="background" />
            <config layer="frontalBackgroundNegatoLayer" />
        </service>

        <service uid="frontalBackgroundResizeViewportAdp" type="::sight::modules::viz::ogre::adaptor::SResizeViewport" >
            <config layer="frontalBackgroundNegatoLayer" hOffset="0" vOffset="0" width="0.5" height="0.5" hAlign="right" vAlign="bottom"/>
        </service>

        <service uid="frontalCompositorAdp" type="::sight::modules::viz::ogre::adaptor::SCompositorParameter">
            <inout key="parameter" uid="border" />
            <config layer="frontalNegatoLayer" compositorName="ViewportBorder" parameter="u_borderColor" shaderType="fragment" />
        </service>

        <service uid="frontalNegatoAdp" type="::sight::modules::viz::ogre::adaptor::SNegato2D" autoConnect="yes" >
            <inout key="image" uid="${image}" />
            <inout key="tf" uid="${volumeTF}" />
            <config layer="frontalNegatoLayer" sliceIndex="frontal" filtering="anisotropic" />
        </service>

        <service uid="frontalNegatoMultiDistancesAdp" type="::sight::modules::viz::ogre::adaptor::SImageMultiDistances" autoConnect="yes" >
            <inout key="image" uid="${image}" />
            <config layer="frontalNegatoLayer" fontSize="32" radius="3" queryFlags="0x40000000" />
        </service>

        <service uid="frontalNegatoCameraAdp" type="::sight::modules::viz::ogre::adaptor::SNegato2DCamera" autoConnect="yes" >
            <inout key="image" uid="${image}" />
            <inout key="tf" uid="${volumeTF}" />
            <config layer="frontalNegatoLayer" priority="0" orientation="frontal" />
        </service>

        <service uid="frontalNegatoResizeViewportAdp" type="::sight::modules::viz::ogre::adaptor::SResizeViewport" >
            <config layer="frontalNegatoLayer" hOffset="0" vOffset="0" width="0.5" height="0.5" hAlign="right" vAlign="bottom"/>
        </service>

        <service uid="frontalPickerInteractorAdp" type="::sight::modules::viz::ogre::adaptor::SPicker">
            <config layer="frontalNegatoLayer" queryMask="0x40000000" />
        </service>

<<<<<<< HEAD
        <service uid="frontalLandmarksAdp" type="::sight::modules::viz::ogre::adaptor::SLandmarks" autoConnect="yes" >
            <in key="landmarks" uid="${landmarks}" />
=======
        <service uid="frontalLandmarksAdp" type="::visuOgreAdaptor::SLandmarks" autoConnect="yes" >
            <inout key="landmarks" uid="${landmarks}" />
>>>>>>> 84ceb533
            <in key="image" uid="${image}" />
            <config layer="frontalNegatoLayer" label="false" orientation="frontal" priority="4" />
        </service>

        <!-- ************************************* Services ************************************ -->

        <service uid="axialNegatoSlicerSrv" type="::sight::modules::ui::qt::image::SliceIndexPositionEditor" autoConnect="yes" >
            <inout key="image" uid="${image}" />
            <sliceIndex>Axial</sliceIndex>
        </service>

        <service uid="sagittalNegatoSlicerSrv" type="::sight::modules::ui::qt::image::SliceIndexPositionEditor" autoConnect="yes" >
            <inout key="image" uid="${image}" />
            <sliceIndex>Sagittal</sliceIndex>
        </service>

        <service uid="frontalNegatoSlicerSrv" type="::sight::modules::ui::qt::image::SliceIndexPositionEditor" autoConnect="yes" >
            <inout key="image" uid="${image}" />
            <sliceIndex>Frontal</sliceIndex>
        </service>

        <!-- Reset the clipping box matreix -->
        <service uid="clippingBoxResetSrv" type="::ctrlCamp::SCopy" >
            <in key="source" uid="identityMatrix" />
            <inout key="target" uid="clippingMatrix" />
        </service>

        <!-- Load the background image -->
        <service uid="backgroundReaderSrv" type="::sight::modules::io::vtk::SImageReader">
            <inout key="data" uid="background" />
            <resource>OgreViewer-@PROJECT_VERSION@/icons/background.png</resource>
        </service>

        <!-- Write the snapshot image -->
        <service uid="imageWriterSrv" type="::sight::modules::ui::base::editor::SIOSelector" >
            <inout key="data" uid="snapshot" />
            <type mode="writer" />
            <selection mode="exclude" />
            <addSelection service="::sight::modules::io::atoms::SWriter" />
        </service>

        <service uid="imageExtruderSrv" type="::sight::modules::filter::image::SImageExtruder" autoConnect="yes" worker="EXTRUSION_THREAD" >
            <in key="meshes" uid="${extrudedModelSeries}" />
            <in key="image" uid="${image}" />
            <inout key="extrudedImage" uid="extrudedImage" />
        </service>

        <!-- ************************************* Action ************************************ -->

        <!-- Set the view in full screen -->
        <service uid="fullscreenAct" type="::uiVisuOgre::SScreenSelector" >
            <config mode="select" />
        </service>

        <!-- Set the view in windowed  -->
        <service uid="windowedAct" type="::sight::modules::ui::base::action::SSlotCaller">
            <state visible="false" />
            <slots>
                <slot>genericSceneSrv/disableFullscreen</slot>
                <slot>fullscreenAct/show</slot>
            </slots>
        </service>

        <!-- Save the snapshot image -->
        <service uid="snapshotAct" type="::sight::modules::ui::base::action::SSlotCaller">
            <slots>
                <slot>imageWriterSrv/update</slot>
            </slots>
        </service>

        <!-- ******************************* Connections ***************************************** -->

        <connect channel="${NEGATO_VIEW_RECEIVE_CHANNEL}" >
            <slot>axialBackgroundResizeViewportAdp/resize</slot>
            <slot>axialNegatoResizeViewportAdp/resize</slot>
            <slot>sagittalBackgroundResizeViewportAdp/resize</slot>
            <slot>sagittalNegatoResizeViewportAdp/resize</slot>
            <slot>frontalBackgroundResizeViewportAdp/resize</slot>
            <slot>frontalNegatoResizeViewportAdp/resize</slot>
            <slot>resizeViewportAdp/resize</slot>
            <slot>topNegatoSlicerSliderView/show</slot>
            <slot>bottomNegatoSlicerSliderView/show</slot>
        </connect>

        <connect channel="${VOLUME_VIEW_RECEIVE_CHANNEL}" >
            <slot>axialBackgroundResizeViewportAdp/revert</slot>
            <slot>axialNegatoResizeViewportAdp/revert</slot>
            <slot>sagittalBackgroundResizeViewportAdp/revert</slot>
            <slot>sagittalNegatoResizeViewportAdp/revert</slot>
            <slot>frontalBackgroundResizeViewportAdp/revert</slot>
            <slot>frontalNegatoResizeViewportAdp/revert</slot>
            <slot>resizeViewportAdp/revert</slot>
            <slot>topNegatoSlicerSliderView/hide</slot>
            <slot>bottomNegatoSlicerSliderView/hide</slot>
        </connect>

        <!-- Volume rendering parameters -->
        <connect channel="${VR_BASIC_BOOL_PARAM_RECEIVER_CHANNEL}" >
            <slot>volumeAdp/setBoolParameter</slot>
        </connect>

        <connect channel="${VR_BASIC_INT_PARAM_RECEIVER_CHANNEL}" >
            <slot>volumeAdp/setIntParameter</slot>
        </connect>

        <connect channel="${VR_BASIC_DOUBLE_PARAM_RECEIVER_CHANNEL}" >
            <slot>volumeAdp/setDoubleParameter</slot>
        </connect>

        <!-- Adaptors visibility -->
        <connect channel="${VR_VISIBILITY_RECEIVER_CHANNEL}" >
            <slot>volumeAdp/updateVisibility</slot>
        </connect>

        <connect channel="${3DNEGATO_VISIBILITY_RECEIVER_CHANNEL}" >
            <slot>3DNegatoAdp/updateVisibility</slot>
        </connect>

        <connect channel="${MESHES_VISIBILITY_RECEIVER_CHANNEL}" >
            <slot>modeSeriesAdp/updateVisibility</slot>
        </connect>

        <connect channel="${BOX_WIDGET_VISIBILITY_RECEIVER_CHANNEL}" >
            <slot>volumeAdp/toggleWidgets</slot>
        </connect>

        <connect channel="${BOX_WIDGET_RESET_RECEIVER_CHANNEL}" >
            <slot>clippingBoxResetSrv/update</slot>
            <slot>volumeAdp/updateClippingBox</slot>
        </connect>

        <connect channel="${SHAPE_EXTRUDER_ENABLE_TOOL_RECEIVER_CHANNEL}" >
            <slot>shapeExtruderAdp/enableTool</slot>
        </connect>

        <connect channel="${SHAPE_EXTRUDER_TOOL_DISABLED_SENDER_CHANNEL}" >
            <signal>shapeExtruderAdp/toolDisabled</signal>
        </connect>

        <connect channel="${SHAPE_EXTRUDER_REVERT_RECEIVER_CHANNEL}" >
            <slot>shapeExtruderAdp/deleteLastMesh</slot>
        </connect>

        <connect channel="${AXIS_VISIBILITY_RECEIVER_CHANNEL}" >
            <slot>axisAdp/updateVisibility</slot>
        </connect>

        <connect channel="${PICKER_SENDER_CHANNEL}" >
            <signal>pickerInteractorAdp/picked</signal>
            <signal>axialPickerInteractorAdp/picked</signal>
            <signal>sagittalPickerInteractorAdp/picked</signal>
            <signal>frontalPickerInteractorAdp/picked</signal>
        </connect>

        <!-- Slide view -->
        <connect>
            <signal>mainView/started</signal>
            <slot>topToolbarSliderView/show</slot>
        </connect>

        <!-- Manage full screen -->
        <connect>
            <signal>fullscreenAct/screenSelected</signal>
            <slot>fullscreenAct/hide</slot>
            <slot>genericSceneSrv/enableFullscreen</slot>
        </connect>

        <connect>
            <signal>genericSceneSrv/fullscreenSet</signal>
            <slot>windowedAct/setVisible</slot>
            <slot>windowedAct/setIsExecutable</slot>
        </connect>

        <connect>
            <signal>windowedAct/disabled</signal>
            <slot>fullscreenAct/show</slot>
        </connect>

        <!-- Display the picked voxel information -->
        <connect>
            <signal>3DNegatoAdp/pickedVoxel</signal>
            <slot>pickedVoxelTextAdp/setText</slot>
        </connect>

        <connect>
            <signal>shapeExtruderAdp/infoNotified</signal>
            <slot>notifierSrv/popInfo</slot>
        </connect>

        <connect>
            <signal>shapeExtruderAdp/failureNotified</signal>
            <slot>notifierSrv/popFailure</slot>
        </connect>

        <!-- ******************************* Start/Stop services ***************************************** -->

        <start uid="mainView" />
        <start uid="clippingBoxResetSrv" />
        <start uid="backgroundReaderSrv" />
        <start uid="imageWriterSrv" />
        <start uid="imageExtruderSrv" />
        <start uid="notifierSrv" />

        <start uid="trackballInteractorAdp" />
        <start uid="pickerInteractorAdp" />
        <start uid="modeSeriesAdp" />
        <start uid="extrudedMeshesAdp" />
        <start uid="volumeAdp" />
        <start uid="3DNegatoAdp" />
        <start uid="landmarksAdp" />
        <start uid="multiDistancesAdp" />
        <start uid="axisAdp" />
        <start uid="pickedVoxelTextAdp" />
        <start uid="shapeExtruderAdp" />
        <start uid="resizeViewportAdp" />
        <start uid="snapshotAdp" />
        <start uid="axialBackgroundAdp" />
        <start uid="axialBackgroundResizeViewportAdp" />
        <start uid="axialCompositorAdp" />
        <start uid="axialNegatoAdp" />
        <start uid="axialNegatoMultiDistancesAdp" />
        <start uid="axialNegatoCameraAdp" />
        <start uid="axialNegatoResizeViewportAdp" />
        <start uid="axialPickerInteractorAdp" />
        <start uid="axialLandmarksAdp" />
        <start uid="sagittalBackgroundAdp" />
        <start uid="sagittalBackgroundResizeViewportAdp" />
        <start uid="sagittalCompositorAdp" />
        <start uid="sagittalNegatoAdp" />
        <start uid="sagittalNegatoMultiDistancesAdp" />
        <start uid="sagittalNegatoCameraAdp" />
        <start uid="sagittalNegatoResizeViewportAdp" />
        <start uid="sagittalPickerInteractorAdp" />
        <start uid="sagittalLandmarksAdp" />
        <start uid="frontalBackgroundAdp" />
        <start uid="frontalBackgroundResizeViewportAdp" />
        <start uid="frontalCompositorAdp" />
        <start uid="frontalNegatoAdp" />
        <start uid="frontalNegatoMultiDistancesAdp" />
        <start uid="frontalNegatoCameraAdp" />
        <start uid="frontalNegatoResizeViewportAdp" />
        <start uid="frontalPickerInteractorAdp" />
        <start uid="frontalLandmarksAdp" />

        <update uid="backgroundReaderSrv" />
        <update uid="shapeExtruderAdp" />

    </config>
</extension><|MERGE_RESOLUTION|>--- conflicted
+++ resolved
@@ -267,15 +267,9 @@
             <config layer="defaultLayer" queryFlags="0x40000000" interactive="true" priority="2" />
         </service>
 
-<<<<<<< HEAD
         <service uid="landmarksAdp" type="::sight::modules::viz::ogre::adaptor::SLandmarks" autoConnect="yes" >
-            <in key="landmarks" uid="${landmarks}" />
-            <config layer="defaultLayer" />
-=======
-        <service uid="landmarksAdp" type="::visuOgreAdaptor::SLandmarks" autoConnect="yes" >
             <inout key="landmarks" uid="${landmarks}" />
             <config layer="defaultLayer" priority="4" />
->>>>>>> 84ceb533
         </service>
 
         <service uid="multiDistancesAdp" type="::sight::modules::viz::ogre::adaptor::SImageMultiDistances" autoConnect="yes" >
@@ -347,13 +341,8 @@
             <config layer="axialNegatoLayer" queryMask="0x40000000" />
         </service>
 
-<<<<<<< HEAD
         <service uid="axialLandmarksAdp" type="::sight::modules::viz::ogre::adaptor::SLandmarks" autoConnect="yes" >
-            <in key="landmarks" uid="${landmarks}" />
-=======
-        <service uid="axialLandmarksAdp" type="::visuOgreAdaptor::SLandmarks" autoConnect="yes" >
             <inout key="landmarks" uid="${landmarks}" />
->>>>>>> 84ceb533
             <in key="image" uid="${image}" />
             <config layer="axialNegatoLayer" label="false" orientation="axial" priority="4" />
         </service>
@@ -399,13 +388,8 @@
             <config layer="sagittalNegatoLayer" queryMask="0x40000000" />
         </service>
 
-<<<<<<< HEAD
         <service uid="sagittalLandmarksAdp" type="::sight::modules::viz::ogre::adaptor::SLandmarks" autoConnect="yes" >
-            <in key="landmarks" uid="${landmarks}" />
-=======
-        <service uid="sagittalLandmarksAdp" type="::visuOgreAdaptor::SLandmarks" autoConnect="yes" >
             <inout key="landmarks" uid="${landmarks}" />
->>>>>>> 84ceb533
             <in key="image" uid="${image}" />
             <config layer="sagittalNegatoLayer" label="false" orientation="sagittal" priority="4" />
         </service>
@@ -451,13 +435,8 @@
             <config layer="frontalNegatoLayer" queryMask="0x40000000" />
         </service>
 
-<<<<<<< HEAD
         <service uid="frontalLandmarksAdp" type="::sight::modules::viz::ogre::adaptor::SLandmarks" autoConnect="yes" >
-            <in key="landmarks" uid="${landmarks}" />
-=======
-        <service uid="frontalLandmarksAdp" type="::visuOgreAdaptor::SLandmarks" autoConnect="yes" >
             <inout key="landmarks" uid="${landmarks}" />
->>>>>>> 84ceb533
             <in key="image" uid="${image}" />
             <config layer="frontalNegatoLayer" label="false" orientation="frontal" priority="4" />
         </service>
