--- conflicted
+++ resolved
@@ -15,15 +15,10 @@
     visuOgreQt              # Enable Ogre to render things in Qt window.
 
     # Objects declaration
-<<<<<<< HEAD
-    dataReg                 # fwData
-    servicesReg             # fwService
-    ioPacs
-=======
     fwData
     fwMedData
     servicesReg             # fwServices
->>>>>>> 76a398b2
+    ioPacs
 
     # UI declaration/Actions
     gui
