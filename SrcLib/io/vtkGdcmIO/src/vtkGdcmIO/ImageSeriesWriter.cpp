/* ***** BEGIN LICENSE BLOCK *****
 * FW4SPL - Copyright (C) IRCAD, 2009-2017.
 * Distributed under the terms of the GNU Lesser General Public License (LGPL) as
 * published by the Free Software Foundation.
 * ****** END LICENSE BLOCK ****** */

#include "vtkGdcmIO/ImageSeriesWriter.hpp"

#include <fwCore/base.hpp>

#include <fwDataIO/writer/registry/macros.hpp>

#include <fwJobs/IJob.hpp>
#include <fwJobs/Observer.hpp>

#include <fwMedData/Equipment.hpp>
#include <fwMedData/ImageSeries.hpp>
#include <fwMedData/Patient.hpp>
#include <fwMedData/Study.hpp>

#include <fwTools/dateAndTime.hpp>
#include <fwTools/Dispatcher.hpp>
#include <fwTools/DynamicTypeKeyTypeMapping.hpp>
#include <fwTools/IntrinsicTypes.hpp>

#include <fwVtkIO/helper/vtkLambdaCommand.hpp>
#include <fwVtkIO/vtk.hpp>

#include <boost/filesystem.hpp>

#include <gdcmDicts.h>
#include <gdcmFilenameGenerator.h>
#include <gdcmGlobal.h>
#include <time.h>
#include <vtkGDCMImageWriter.h>
#include <vtkImageData.h>
#include <vtkMedicalImageProperties.h>
#include <vtkSmartPointer.h>
#include <vtkStringArray.h>

#include <iostream>

fwDataIOWriterRegisterMacro( ::vtkGdcmIO::ImageSeriesWriter );

namespace vtkGdcmIO
{

//------------------------------------------------------------------------------

void setValue(vtkMedicalImageProperties* medprop,
<<<<<<< HEAD
              const std::uint16_t group,
              const std::uint16_t element,
=======
              const ::boost::uint16_t group,
              const ::boost::uint16_t element,
>>>>>>> 0faa6bba
              const std::string& value)
{
    const gdcm::Global& g = gdcm::Global::GetInstance();
    const gdcm::Dicts& ds = g.GetDicts();

    const gdcm::Tag tag(group, element);
    const gdcm::DictEntry& dicEntry = ds.GetDictEntry( tag );
    medprop->AddUserDefinedValue( dicEntry.GetName(), value.c_str() );
}

//------------------------------------------------------------------------------

ImageSeriesWriter::ImageSeriesWriter(::fwDataIO::writer::IObjectWriter::Key key) :
    ::fwData::location::enableFolder< ::fwDataIO::writer::IObjectWriter >(this),
    m_job(::fwJobs::Observer::New("VTK Image writer")),
    m_compressionTypes(CompressionTypes::RAW)
{
}

//------------------------------------------------------------------------------

void ImageSeriesWriter::write()
{
    ::fwMedData::ImageSeries::sptr imgSeries = this->getConcreteObject();
    ::fwData::Image::sptr dataImage          = imgSeries->getImage();
    ::fwMedData::Patient::sptr patient       = imgSeries->getPatient();
    ::fwMedData::Study::sptr study           = imgSeries->getStudy();
    ::fwMedData::Equipment::sptr equipment   = imgSeries->getEquipment();

    // Vtk Conversion
    vtkSmartPointer< vtkImageData > vtkImage = vtkSmartPointer< vtkImageData >::New();
    ::fwVtkIO::toVTKImage( dataImage, vtkImage );

    ::boost::filesystem::path outputDirectory = this->getFolder();
    FW_RAISE_IF("'" << outputDirectory << "' is not a directory.",
                !::boost::filesystem::is_directory( outputDirectory ) );

    // Generate filenames
    const std::string gdcmfile = ( outputDirectory / "image_" ).string() + "%01d.dcm";
    ::gdcm::FilenameGenerator fg;
    fg.SetPattern( gdcmfile.c_str() );
    int nfiles = vtkImage->GetDimensions()[2];
    fg.SetNumberOfFilenames( nfiles );

    bool isGenerated = fg.Generate();
    FW_RAISE_IF("Filename generation failed.", !isGenerated);

<<<<<<< HEAD
    vtkStringArray* filenames = vtkStringArray::New();
=======
    auto filenames = vtkSmartPointer<vtkStringArray>::New();
>>>>>>> 0faa6bba
    for(unsigned int i = 0; i < fg.GetNumberOfFilenames(); ++i)
    {
        filenames->InsertNextValue( fg.GetFilename(i) );
    }

    // Medical informations
<<<<<<< HEAD
    vtkMedicalImageProperties* medprop = vtkMedicalImageProperties::New();
=======
    auto medprop = vtkSmartPointer<vtkMedicalImageProperties>::New();
>>>>>>> 0faa6bba

    // Patient name
    // tagkey = "0010|0010";
    medprop->SetPatientName(patient->getName().c_str());

    // Patient sex
    // tagkey = "0010|0040";
    medprop->SetPatientSex(patient->getSex().c_str());

    // Modality
    // tagkey = "0008|0060";
    std::string modality = imgSeries->getModality();
    if(modality.empty())
    {
        modality = "OT";
    }
    medprop->SetModality(modality.c_str());

    // Zone
    // tagkey = "0008|1030";
    medprop->SetStudyDescription(study->getDescription().c_str());
    medprop->SetSeriesDescription(imgSeries->getDescription().c_str());

    // ID
    // tagkey =  "0010|0020";
    medprop->SetPatientID(patient->getPatientId().c_str());

    // Birthdate
    // tagkey = "0010|0030";
    medprop->SetPatientBirthDate(patient->getBirthdate().c_str());

    // Hospital
    // tagkey = "0008|0080";
    medprop->SetInstitutionName(equipment->getInstitutionName().c_str());

    // Patient age
    // Format: nnnD, nnW, nnnM or nnnY (eventually nnD, nnW, nnY)
    //         with D (day), M (month), W (week), Y (year)
    // For ex: DICOM (0010,1010) = 031Y
    medprop->SetPatientAge(study->getPatientAge().c_str());

    // Study Date
    // tagkey = "0008|0020";
    medprop->SetStudyDate(study->getDate().c_str());

    // Study Time
    // tagkey = "0008|0030";
//    medprop->SetStudyTime(study->getTime().c_str()); // Do not work (write current time)
    setValue(medprop, 0x0008, 0x0030, study->getTime());

    //Series Date
    setValue(medprop, 0x0008, 0x0021, imgSeries->getDate());

    // Series Time
    setValue(medprop, 0x0008, 0x0031, imgSeries->getTime());

    ::fwMedData::DicomValuesType performingPhysicians = imgSeries->getPerformingPhysiciansName();
    std::stringstream physicians;
    if (!performingPhysicians.empty())
    {
        ::fwMedData::DicomValuesType::const_iterator itr = performingPhysicians.begin();

        physicians << *itr++;
        for (; itr < performingPhysicians.end(); ++itr)
        {
            physicians << "\\" << *itr;
        }

    }
    setValue(medprop, 0x0008, 0x1050, physicians.str());

    setValue(medprop, 0x0008, 0x0090, study->getReferringPhysicianName());

    // Center and Width
    // Center = tagkey = "0028|1050";
    // Width = "0028|1051";
    medprop->AddWindowLevelPreset( dataImage->getWindowWidth(), dataImage->getWindowCenter() );

    // Spacing
    // tagkey = "0028|0030";
    std::string value;
    std::vector<double> spacing = dataImage->getSpacing();
    value  = ::fwTools::getString< double >(spacing[0]);
    value += '\\';
    value += ::fwTools::getString< double >(spacing[1]);
    setValue(medprop, 0x0028, 0x0030, value);

    std::string origin;
    ::fwData::Image::OriginType orginVec = dataImage->getOrigin();
    origin                               = ::fwTools::getString< ::fwData::Image::OriginType::value_type >(orginVec[0]);
    origin                              += '\\';
    origin                               = ::fwTools::getString< ::fwData::Image::OriginType::value_type >(orginVec[1]);

    if (dataImage->getNumberOfDimensions() > 2)
    {
        // Thickness
        // tagkey = "0018|0050";
        value = ::fwTools::getString< double >(spacing[2]);
        medprop->SetSliceThickness(value.c_str());

        // InterSlice
        // tagkey = "0018|0088";
        value = ::fwTools::getString< double >(spacing[2]);
        setValue(medprop, 0x0018, 0x0088, value);

        origin += '\\';
        origin  = ::fwTools::getString< ::fwData::Image::OriginType::value_type >(orginVec[2]);
    }

    setValue(medprop, 0x0020, 0x0032, origin);

    // Writing data
    //--------------------------------------------------------------
    vtkSmartPointer< vtkGDCMImageWriter > writer = vtkSmartPointer< vtkGDCMImageWriter >::New();

    //add progress observation
    writer->SetStudyUID(study->getInstanceUID().c_str());
    writer->SetSeriesUID(imgSeries->getInstanceUID().c_str());
    writer->SetInputData( vtkImage );
    writer->FileLowerLeftOn();
    writer->SetFileDimensionality( 2 ); // test the 3D to 2D writing mode
    writer->SetMedicalImageProperties( medprop );
    writer->SetFileNames( filenames );
    writer->SetCompressionType(static_cast<int>(m_compressionTypes));

    using namespace fwVtkIO::helper;
    vtkSmartPointer<vtkLambdaCommand> progressCallback;
    progressCallback = vtkSmartPointer<vtkLambdaCommand>::New();
    progressCallback->SetCallback([this](vtkObject* caller, long unsigned int, void* )
        {
            auto filter = static_cast<vtkGDCMImageWriter*>(caller);
            m_job->doneWork( filter->GetProgress()*100 );
        });
    writer->AddObserver(vtkCommand::ProgressEvent, progressCallback);

    m_job->addSimpleCancelHook( [&]()
        {
            writer->AbortExecuteOn();
        });

    writer->Write();

    m_job->finish();
}

//------------------------------------------------------------------------------

std::string ImageSeriesWriter::extension()
{
    return "";
}

//------------------------------------------------------------------------------

::fwJobs::IJob::sptr ImageSeriesWriter::getJob() const
{
    return m_job;
}

} // namespace dicomIO<|MERGE_RESOLUTION|>--- conflicted
+++ resolved
@@ -48,13 +48,8 @@
 //------------------------------------------------------------------------------
 
 void setValue(vtkMedicalImageProperties* medprop,
-<<<<<<< HEAD
               const std::uint16_t group,
               const std::uint16_t element,
-=======
-              const ::boost::uint16_t group,
-              const ::boost::uint16_t element,
->>>>>>> 0faa6bba
               const std::string& value)
 {
     const gdcm::Global& g = gdcm::Global::GetInstance();
@@ -102,22 +97,14 @@
     bool isGenerated = fg.Generate();
     FW_RAISE_IF("Filename generation failed.", !isGenerated);
 
-<<<<<<< HEAD
-    vtkStringArray* filenames = vtkStringArray::New();
-=======
     auto filenames = vtkSmartPointer<vtkStringArray>::New();
->>>>>>> 0faa6bba
     for(unsigned int i = 0; i < fg.GetNumberOfFilenames(); ++i)
     {
         filenames->InsertNextValue( fg.GetFilename(i) );
     }
 
     // Medical informations
-<<<<<<< HEAD
-    vtkMedicalImageProperties* medprop = vtkMedicalImageProperties::New();
-=======
     auto medprop = vtkSmartPointer<vtkMedicalImageProperties>::New();
->>>>>>> 0faa6bba
 
     // Patient name
     // tagkey = "0010|0010";
