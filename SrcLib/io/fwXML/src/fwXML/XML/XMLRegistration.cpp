--- conflicted
+++ resolved
@@ -62,7 +62,6 @@
 #include "fwXML/XML/ReconstructionXMLTranslator.hpp"
 #include "fwXML/XML/ResectionXMLTranslator.hpp"
 #include "fwXML/XML/SingleFileXMLTranslator.hpp"
-<<<<<<< HEAD
 #include "fwXML/XML/FolderXMLTranslator.hpp"
 #include "fwXML/XML/StringXMLTranslator.hpp"
 #include "fwXML/XML/TriangularMeshXMLTranslator.hpp"
@@ -95,13 +94,6 @@
 INSTANTIATE_SERIALIZER(::fwTools::DynamicType);
 INSTANTIATE_SERIALIZER(::fwTools::Field);
 
-=======
-#include "fwXML/XML/DictionaryOrganXMLTranslator.hpp"
-#include "fwXML/XML/StructureTraitsXMLTranslator.hpp"
-#include "fwXML/XML/ROITraitsXMLTranslator.hpp"
-#include "fwXML/XML/ReconstructionTraitsXMLTranslator.hpp"
-#include "fwXML/XML/StructureTraitsDictionaryXMLTranslator.hpp"
->>>>>>> f09c1a47
 
 namespace fwXML
 {
@@ -142,17 +134,14 @@
 REGISTER_BINDING_BYCLASSNAME( XMLTranslator , SingleFileXMLTranslator                                 ,  ::fwData::location::SingleFile   );
 REGISTER_BINDING_BYCLASSNAME( XMLTranslator , FolderXMLTranslator                                     ,  ::fwData::location::Folder       );
 REGISTER_BINDING_BYCLASSNAME( XMLTranslator , DictionaryOrganXMLTranslator                            ,  ::fwData::DictionaryOrgan        );
-<<<<<<< HEAD
 REGISTER_BINDING_BYCLASSNAME( XMLTranslator , ArrayXMLTranslator                                      ,  ::fwData::Array                  );
 REGISTER_BINDING_BYCLASSNAME( XMLTranslator , MeshXMLTranslator                                       ,  ::fwData::Mesh                   );
 REGISTER_BINDING_BYCLASSNAME( XMLTranslator , MaterialXMLTranslator                                   ,  ::fwData::Material               );
 REGISTER_BINDING_BYCLASSNAME( XMLTranslator , ReconstructionXMLTranslator                             ,  ::fwData::Reconstruction         );
-=======
 REGISTER_BINDING_BYCLASSNAME( XMLTranslator , StructureTraitsXMLTranslator                            ,  ::fwData::StructureTraits        );
 REGISTER_BINDING_BYCLASSNAME( XMLTranslator , ROITraitsXMLTranslator                                  ,  ::fwData::ROITraits              );
 REGISTER_BINDING_BYCLASSNAME( XMLTranslator , ReconstructionTraitsXMLTranslator                       ,  ::fwData::ReconstructionTraits   );
 REGISTER_BINDING_BYCLASSNAME( XMLTranslator , StructureTraitsDictionaryXMLTranslator                  ,  ::fwData::StructureTraitsDictionary);
->>>>>>> f09c1a47
 }
 
 
