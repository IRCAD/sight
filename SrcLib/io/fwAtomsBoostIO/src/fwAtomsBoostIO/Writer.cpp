--- conflicted
+++ resolved
@@ -184,14 +184,10 @@
     this->cache(atom, ptpath);
     std::string path = ptpath + (ptpath.empty()?"":".") + "blob";
 
-<<<<<<< HEAD
-    ::fwMemory::BufferObject::sptr buffObj = atom->getBufferObject();
-=======
     std::string bufType = "raw";
     pt.put("blob.buffer_type", bufType);
 
-    ::fwTools::BufferObject::sptr buffObj = atom->getBufferObject();
->>>>>>> 34e0fe96
+    ::fwMemory::BufferObject::sptr buffObj = atom->getBufferObject();
     if (!buffObj)
     {
         pt.put("blob.buffer_size", 0);
@@ -294,18 +290,11 @@
 
     root.add_child("versions", versions);
 
-<<<<<<< HEAD
     SPTR(std::ostream) os = archive->createFile(rootFilename);
     switch(format)
     {
     case JSON:
         ::boost::property_tree::json_parser::write_json(*os, root, false);
-=======
-    switch(format)
-    {
-    case JSON:
-        ::boost::property_tree::json_parser::write_json(archive->createFile(rootFilename), root, false);
->>>>>>> 34e0fe96
         break;
     case XML:
     {
