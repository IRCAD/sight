--- conflicted
+++ resolved
@@ -48,8 +48,6 @@
 void PreferencesTest::setUp()
 {
 }
-<<<<<<< HEAD
-=======
 
 //------------------------------------------------------------------------------
 
@@ -85,7 +83,6 @@
     preferences->setEnable(true);
     CPPUNIT_ASSERT(preferences->isEnable());
     preferences->start();
->>>>>>> 6956cb34
 
     const std::string profileName = ::fwTools::UUID::generateUUID();
     m_profile->setName(profileName);
@@ -105,7 +102,6 @@
     const std::string preferenceKey   = "PREF_KEY_TEST";
     const std::string preferenceValue = "PREF_VALUE_TEST";
 
-<<<<<<< HEAD
     ::fwRuntime::profile::Profile::sptr profile = ::fwRuntime::profile::getCurrentProfile();
 
     const std::filesystem::path appPrefDir = ::fwTools::os::getUserDataDir("sight", profile->getName());
@@ -116,9 +112,6 @@
     CPPUNIT_ASSERT_EQUAL(prefFile.string(), file.string());
 
     //Check set preference
-=======
-    // Check set preference
->>>>>>> 6956cb34
     const bool isModified = ::fwPreferences::setPreference(preferenceKey, preferenceValue);
     CPPUNIT_ASSERT(isModified);
 
