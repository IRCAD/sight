/************************************************************************
 *
 * Copyright (C) 2009-2019 IRCAD France
 * Copyright (C) 2012-2019 IHU Strasbourg
 *
 * This file is part of Sight.
 *
 * Sight is free software: you can redistribute it and/or modify it under
 * the terms of the GNU Lesser General Public License as published by
 * the Free Software Foundation, either version 3 of the License, or
 * (at your option) any later version.
 *
 * Sight is distributed in the hope that it will be useful,
 * but WITHOUT ANY WARRANTY; without even the implied warranty of
 * MERCHANTABILITY or FITNESS FOR A PARTICULAR PURPOSE.  See the
 * GNU Lesser General Public License for more details.
 *
 * You should have received a copy of the GNU Lesser General Public
 * License along with Sight. If not, see <https://www.gnu.org/licenses/>.
 *
 ***********************************************************************/

#include "fwData/Image.hpp"

#include "fwData/Exception.hpp"
#include "fwData/registry/macros.hpp"

#include <fwCom/Signal.hxx>

#include <fwTools/DynamicType.hpp>
#include <fwTools/DynamicTypeKeyTypeMapping.hpp>

#include <numeric>

//------------------------------------------------------------------------------

fwDataRegisterMacro( ::fwData::Image );

//------------------------------------------------------------------------------

namespace fwData
{

const ::fwCom::Signals::SignalKeyType Image::s_BUFFER_MODIFIED_SIG       = "bufferModified";
const ::fwCom::Signals::SignalKeyType Image::s_LANDMARK_ADDED_SIG        = "landmarkAdded";
const ::fwCom::Signals::SignalKeyType Image::s_LANDMARK_REMOVED_SIG      = "landmarkRemoved";
const ::fwCom::Signals::SignalKeyType Image::s_LANDMARK_DISPLAYED_SIG    = "landmarkDisplayed";
const ::fwCom::Signals::SignalKeyType Image::s_DISTANCE_ADDED_SIG        = "distanceAdded";
const ::fwCom::Signals::SignalKeyType Image::s_DISTANCE_REMOVED_SIG      = "distanceRemoved";
const ::fwCom::Signals::SignalKeyType Image::s_DISTANCE_DISPLAYED_SIG    = "distanceDisplayed";
const ::fwCom::Signals::SignalKeyType Image::s_SLICE_INDEX_MODIFIED_SIG  = "sliceIndexModified";
const ::fwCom::Signals::SignalKeyType Image::s_SLICE_TYPE_MODIFIED_SIG   = "sliceTypeModified";
const ::fwCom::Signals::SignalKeyType Image::s_VISIBILITY_MODIFIED_SIG   = "visibilityModified";
const ::fwCom::Signals::SignalKeyType Image::s_TRANSPARENCY_MODIFIED_SIG = "transparencyModified";

//------------------------------------------------------------------------------

Image::Image(::fwData::Object::Key) :
    m_dataArray( ::fwData::Array::New() )
{
    newSignal< BufferModifiedSignalType >(s_BUFFER_MODIFIED_SIG);
    newSignal< LandmarkAddedSignalType >(s_LANDMARK_ADDED_SIG);
    newSignal< LandmarkRemovedSignalType >(s_LANDMARK_REMOVED_SIG);
    newSignal< LandmarkDisplayedSignalType >(s_LANDMARK_DISPLAYED_SIG);
    newSignal< DistanceDisplayedSignalType >(s_DISTANCE_DISPLAYED_SIG);
    newSignal< DistanceAddedSignalType >(s_DISTANCE_ADDED_SIG);
    newSignal< DistanceRemovedSignalType >(s_DISTANCE_REMOVED_SIG);
    newSignal< SliceIndexModifiedSignalType >(s_SLICE_INDEX_MODIFIED_SIG);
    newSignal< SliceTypeModifiedSignalType >(s_SLICE_TYPE_MODIFIED_SIG);
    newSignal< VisibilityModifiedSignalType >(s_VISIBILITY_MODIFIED_SIG);
    newSignal< TransparencyModifiedSignalType >(s_TRANSPARENCY_MODIFIED_SIG);
}

//------------------------------------------------------------------------------

Image::~Image() noexcept
{
}

//-----------------------------------------------------------------------------

void Image::shallowCopy(const Object::csptr& _source )
{
    Image::csptr other = Image::dynamicConstCast(_source);
    FW_RAISE_EXCEPTION_IF( ::fwData::Exception(
                               "Unable to copy" + (_source ? _source->getClassname() : std::string("<NULL>"))
                               + " to " + this->getClassname()), !bool(other) );
    this->fieldShallowCopy( _source );

    // Assign
    copyInformation( other );

    m_dataArray = other->m_dataArray;
}

//-----------------------------------------------------------------------------

void Image::cachedDeepCopy(const Object::csptr& _source, DeepCopyCacheType& cache)
{
    Image::csptr other = Image::dynamicConstCast(_source);
    FW_RAISE_EXCEPTION_IF( ::fwData::Exception(
                               "Unable to copy" + (_source ? _source->getClassname() : std::string("<NULL>"))
                               + " to " + this->getClassname()), !bool(other) );
    this->fieldDeepCopy( _source, cache );

    // Assign
    copyInformation( other );

    if( other->m_dataArray )
    {
        m_dataArray = ::fwData::Object::copy(other->m_dataArray, cache);
    }
}

//------------------------------------------------------------------------------

size_t Image::resize()
{
    if (!m_dataArray)
    {
        m_dataArray = ::fwData::Array::New();
    }

    SLM_ASSERT( "NumberOfComponents must be > 0", m_numberOfComponents > 0 );

    const size_t imageDims = this->getNumberOfDimensions();

    ::fwData::Array::SizeType arraySize(imageDims);

    /*
     * @todo replace the resizeTMP method by these line.
     * Array m_numberOfComponents attribute is deprecated, but to support the old API, we need to use it temporary
     *
     * The component dimension must be the first dimentsion to be registered in the array like RGBARGBARGBA.
     *
     * size_t count = 0;
     * if (m_numberOfComponents > 1)
     * {
     *     arraySize.resize(imageDims+1);
     *     arraySize[0] = m_numberOfComponents;
     *     count        = 1;
     * }
     * for (size_t i = 0; i < imageDims; ++i)
     * {
     *     arraySize[count] = m_size[i];
     *     ++count;
     * }
     */

    for (size_t i = 0; i < imageDims; ++i)
    {
        arraySize[i] = m_size[i];
    }
    return m_dataArray->resizeTMP(m_type, arraySize, m_numberOfComponents);
}

//------------------------------------------------------------------------------

size_t Image::resize(IndexType x, IndexType y,  IndexType z, const ::fwTools::Type& type, PixelFormat format)
{
    return resize({ x, y, z}, type, format);
}
//------------------------------------------------------------------------------

size_t Image::resize(const Size& size, const ::fwTools::Type& type, PixelFormat format)
{
    m_size        = size;
    m_type        = type;
    m_pixelFormat = format;

    switch (format)
    {
        case PixelFormat::GRAY_SCALE:
            m_numberOfComponents = 1;
            break;
        case PixelFormat::RGB:
        case PixelFormat::BGR:
            m_numberOfComponents = 3;
            break;
        case PixelFormat::RGBA:
        case PixelFormat::BGRA:
            m_numberOfComponents = 4;
            break;
        default:
            m_numberOfComponents = 1;
    }

    return resize();
}

//------------------------------------------------------------------------------

::fwTools::Type Image::getType() const
{
    return m_type;
}

//------------------------------------------------------------------------------

void Image::setType(::fwTools::Type type)
{
    m_type = type;
}

//------------------------------------------------------------------------------

void Image::setType(const std::string& type)
{
    m_type = ::fwTools::Type(type);
}

//------------------------------------------------------------------------------

void Image::copyInformation( Image::csptr _source )
{
    m_size               = _source->m_size;
    m_spacing            = _source->m_spacing;
    m_origin             = _source->m_origin;
    m_type               = _source->m_type;
    m_windowCenter       = _source->m_windowCenter;
    m_windowWidth        = _source->m_windowWidth;
    m_numberOfComponents = _source->m_numberOfComponents;
    m_pixelFormat        = _source->m_pixelFormat;
}

//------------------------------------------------------------------------------

size_t Image::getNumberOfDimensions() const
{
    size_t dims = 0;

    for (const auto& val: m_size)
    {
        if(val > 0)
        {
            ++dims;
        }
        else
        {
            break;
        }
    }

    return dims;
}

//------------------------------------------------------------------------------

size_t Image::getSizeInBytes() const
{
    size_t size       = 0;
    const size_t dims = this->getNumberOfDimensions();
    if (dims > 0)
    {
        size = std::accumulate(
            m_size.begin(), m_size.begin() + dims,
            static_cast<size_t>(m_type.sizeOf()) * m_numberOfComponents,
            std::multiplies< size_t > () );
    }
    return size;
}

//------------------------------------------------------------------------------

size_t Image::getAllocatedSizeInBytes() const
{
    size_t size = 0;
    if (m_dataArray)
    {
        size = m_dataArray->getSizeInBytes();
    }
    return size;
}

//------------------------------------------------------------------------------

::fwMemory::BufferObject::Lock Image::lock() const
{
    return m_dataArray->lock();
}

//-----------------------------------------------------------------------------

void* Image::getBuffer()
{
    return m_dataArray->getBuffer();
}

//-----------------------------------------------------------------------------

void* Image::getBuffer() const
{
    return m_dataArray->getBuffer();
}

//------------------------------------------------------------------------------

void* Image::getPixelBuffer( IndexType index )
{
    size_t imagePixelSize    = m_type.sizeOf() * m_numberOfComponents;
    BufferType* buf          = static_cast < BufferType* > (this->getBuffer());
    BufferIndexType bufIndex = index * imagePixelSize;
    return buf + bufIndex;
}

//------------------------------------------------------------------------------

void* Image::getPixelBuffer( IndexType index ) const
{
    size_t imagePixelSize    = m_type.sizeOf() * m_numberOfComponents;
    BufferType* buf          = static_cast < BufferType* > (this->getBuffer());
    BufferIndexType bufIndex = index * imagePixelSize;
    return buf + bufIndex;
}

<<<<<<< HEAD
    static DynamicTypeMapType dynamicTypeMap = {
        { ::fwTools::Type().string(), ::fwTools::DynamicType() },
        { "uint8",  ::fwTools::makeDynamicType<std::string>("unsigned char")  },
        { "uint16", ::fwTools::makeDynamicType<std::string>("unsigned short") },
        { "uint32", ::fwTools::makeDynamicType<std::string>("unsigned int")   },
        { "int8",   ::fwTools::makeDynamicType<std::string>("signed char")    },
        { "int16",  ::fwTools::makeDynamicType<std::string>("signed short")   },
        { "int32",  ::fwTools::makeDynamicType<std::string>("signed int")     },
        { "float",  ::fwTools::makeDynamicType<std::string>("float")          },
        { "double", ::fwTools::makeDynamicType<std::string>("double")         },

//special case for dynamic type : 64bits integers was not managed by dynamic type.
#if ( INT_MAX < LONG_MAX )
        {"uint64",  ::fwTools::makeDynamicType<std::string>("unsigned long")  },
        {"int64",   ::fwTools::makeDynamicType<std::string>("signed long")    },
#else
        {"uint32",  ::fwTools::makeDynamicType<std::string>("unsigned long")  },
        {"int32",   ::fwTools::makeDynamicType<std::string>("signed long")    },
        {"uint64",  ::fwTools::DynamicType() },
        {"int64",   ::fwTools::DynamicType() },
#endif
    };
=======
//------------------------------------------------------------------------------

const std::string Image::getPixelAsString(IndexType x,
                                          IndexType y,
                                          IndexType z )
{
    const IndexType offset = x + m_size[0]*y + z*m_size[0]*m_size[1];
    return m_type.toString(this->getPixelBuffer(offset));
}
>>>>>>> 3e783299

//------------------------------------------------------------------------------

Image::Iterator<iterator::IterationBase<char>::Raw> Image::begin()
{
    return Iterator<iterator::IterationBase<char>::Raw>(this);
}

//------------------------------------------------------------------------------

Image::Iterator<iterator::IterationBase<char>::Raw> Image::end()
{
    auto itr = Iterator<iterator::IterationBase<char>::Raw>(this);
    itr += static_cast< typename Iterator<iterator::IterationBase<char>::Raw>::difference_type>(this->getNumElements());
    return itr;
}

//------------------------------------------------------------------------------

Image::ConstIterator<iterator::IterationBase<char>::Raw> Image::begin() const
{
    return ConstIterator<iterator::IterationBase<char>::Raw>(this);
}

//------------------------------------------------------------------------------

Image::ConstIterator<iterator::IterationBase<char>::Raw> Image::end() const
{
    auto itr = ConstIterator<iterator::IterationBase<char>::Raw>(this);
    itr += static_cast< typename Iterator<iterator::IterationBase<char>::Raw>::difference_type>(this->getNumElements());
    return itr;
}

//------------------------------------------------------------------------------

size_t Image::getNumElements() const
{
    size_t nbElts = 0;
    if (m_size[0] > 0)
    {
        nbElts = m_numberOfComponents;
        for (const auto& val: m_size)
        {
            if (val > 0)
            {
                nbElts *= val;
            }
            else
            {
                break;
            }
        }
    }
    return nbElts;
}

//------------------------------------------------------------------------------
// Deprecated API
//------------------------------------------------------------------------------

::fwData::Array::sptr Image::getDataArray() const
{
    FW_DEPRECATED_MSG("Image's Array can no longer be accessed.", "22.0")

    return m_dataArray;
}

//------------------------------------------------------------------------------

void Image::setDataArray(::fwData::Array::sptr array, bool copyArrayInfo)
{
    FW_DEPRECATED_MSG("Image's Array can no longer be accessed.", "22.0")

    if( !array )
    {
        array = ::fwData::Array::New();
    }
    m_dataArray = array;
    if (copyArrayInfo)
    {
        FW_RAISE_EXCEPTION_IF(::fwData::Exception("Data array must have a maximum of 3 dimensions"),
                              array->getNumberOfDimensions() > 3);

        const ::fwData::Array::SizeType arraySize = array->getSize();
        for (size_t i = 0; i < arraySize.size(); ++i)
        {
            m_size[i] = arraySize[i];
        }
        m_type = array->getType();
    }
}

//------------------------------------------------------------------------------

size_t Image::allocate()
{
    FW_DEPRECATED("allocate()", "resize()", "22.0")

    return this->resize();
}
//------------------------------------------------------------------------------

size_t Image::allocate(SizeType::value_type x, SizeType::value_type y,  SizeType::value_type z,
                       const ::fwTools::Type& type, size_t numberOfComponents)
{
    FW_DEPRECATED("allocate(x, y, z, type, numberOfComponents)", "resize(x, y,  z, type, format)", "22.0")

    m_size               = { x, y, z};
    m_type               = type;
    m_numberOfComponents = numberOfComponents;
    return this->resize();
}

//------------------------------------------------------------------------------

size_t Image::allocate(const SizeType& size, const ::fwTools::Type& type, size_t numberOfComponents)
{
    FW_DEPRECATED("allocate(size, type, numberOfComponents)", "resize(size, type, format);", "22.0")
    this->setSize(size);
    m_type               = type;
    m_numberOfComponents = numberOfComponents;
    return this->resize();
}

//------------------------------------------------------------------------------

const Image::SpacingType& Image::getSpacing() const
{
    FW_DEPRECATED_MSG("Spacing parameter in now a std::array<double, 3>, use getSpacing2()", "22.0")

    const size_t dims = this->getNumberOfDimensions();
    if (m_oldSpacing.size() != dims)
    {
        m_oldSpacing.resize(dims);
    }
    for (size_t i = 0; i < dims; ++i)
    {
        m_oldSpacing[i] = m_spacing[i];
    }
    return m_oldSpacing;
}

//------------------------------------------------------------------------------

void Image::setSpacing(const SpacingType& spacing)
{
    FW_DEPRECATED_MSG("Spacing parameter in now a std::array<double, 3>", "22.0")

    FW_RAISE_EXCEPTION_IF(::fwData::Exception("Spacing must have a maximum of 3 dimensions"),
                          spacing.size() > 3);

    for (size_t i = 0; i < 3; ++i)
    {
        if (i < spacing.size())
        {
            m_spacing[i] = spacing[i];
        }
        else
        {
            m_spacing[i] = 0.;
        }
    }
}

//------------------------------------------------------------------------------

const Image::OriginType& Image::getOrigin() const
{
    FW_DEPRECATED_MSG("Origin parameter in now a std::array<double, 3>, use getOrigin2()", "22.0")

    const size_t dims = this->getNumberOfDimensions();
    if (m_oldOrigin.size() != dims)
    {
        m_oldOrigin.resize(dims);
    }
    for (size_t i = 0; i < dims; ++i)
    {
        m_oldOrigin[i] = m_origin[i];
    }
    return m_oldOrigin;
}

//------------------------------------------------------------------------------

void Image::setOrigin(const OriginType& origin)
{
    FW_DEPRECATED_MSG("Origin parameter in now a std::array<double, 3>", "22.0")

    FW_RAISE_EXCEPTION_IF(::fwData::Exception("Origin must have a maximum of 3 dimensions"),
                          origin.size() > 3);

    for (size_t i = 0; i < 3; ++i)
    {
        if (i < origin.size())
        {
            m_origin[i] = origin[i];
        }
        else
        {
            m_origin[i] = 0.;
        }
    }
}

//------------------------------------------------------------------------------

const Image::SizeType& Image::getSize() const
{
    FW_DEPRECATED_MSG("Size parameter in now a std::array<size_t, 3>, use getSize2()", "22.0")

    const size_t dims = this->getNumberOfDimensions();
    if (m_oldSize.size() != dims)
    {
        m_oldSize.resize(dims);
    }
    for (size_t i = 0; i < dims; ++i)
    {
        m_oldSize[i] = m_size[i];
    }

    return m_oldSize;
}

//------------------------------------------------------------------------------

void Image::setSize(const SizeType& size)
{
    FW_DEPRECATED_MSG("Size parameter in now a std::array<size_t, 3>", "22.0")
    FW_RAISE_EXCEPTION_IF(::fwData::Exception("Origin must have a maximum of 3 dimensions"),
                          size.size() > 3);

    for (size_t i = 0; i < 3; ++i)
    {
        if (i < size.size())
        {
            m_size[i] = size[i];
        }
        else
        {
            m_size[i] = 0;
        }
    }
}

//------------------------------------------------------------------------------

::fwTools::DynamicType Image::getPixelType() const
{
    FW_DEPRECATED("getPixelType(", "getType()", "22.0")
    typedef std::map<std::string, ::fwTools::DynamicType> DynamicTypeMapType;

    static DynamicTypeMapType dynamicTypeMap = ::boost::assign::map_list_of
                                                   (::fwTools::Type().string(), ::fwTools::DynamicType() )
                                                   ("uint8", ::fwTools::makeDynamicType<std::string>("unsigned char")  )
                                                   ("uint16",
                                                   ::fwTools::makeDynamicType<std::string>("unsigned short") )
                                                   ("uint32",
                                                   ::fwTools::makeDynamicType<std::string>("unsigned int")   )
                                                   ("int8",  ::fwTools::makeDynamicType<std::string>("signed char")    )
                                                   ("int16",
                                                   ::fwTools::makeDynamicType<std::string>("signed short")   )
                                                   ("int32",
                                                   ::fwTools::makeDynamicType<std::string>("signed int")     )
                                                   ("float",
                                                   ::fwTools::makeDynamicType<std::string>("float")          )
                                                   ("double",
                                                   ::fwTools::makeDynamicType<std::string>("double")         )

//special case for dynamic type : 64bits integers was not managed by dynamic type.
#if ( INT_MAX < LONG_MAX )
                                               ("uint64", ::fwTools::makeDynamicType<std::string>("unsigned long")  )
                                                   ("int64",
                                                   ::fwTools::makeDynamicType<std::string>("signed long")    )
#else
                                               ("uint32", ::fwTools::makeDynamicType<std::string>("unsigned long")  )
                                                   ("int32",
                                                   ::fwTools::makeDynamicType<std::string>("signed long")    )
                                                   ("uint64", ::fwTools::DynamicType() )
                                                   ("int64",  ::fwTools::DynamicType() )
#endif
    ;

    ::fwTools::DynamicType dtype = dynamicTypeMap[getType().string()];
    return dtype;
}

//------------------------------------------------------------------------------

} // namespace fwData<|MERGE_RESOLUTION|>--- conflicted
+++ resolved
@@ -313,7 +313,266 @@
     return buf + bufIndex;
 }
 
-<<<<<<< HEAD
+//------------------------------------------------------------------------------
+
+const std::string Image::getPixelAsString(IndexType x,
+                                          IndexType y,
+                                          IndexType z )
+{
+    const IndexType offset = x + m_size[0]*y + z*m_size[0]*m_size[1];
+    return m_type.toString(this->getPixelBuffer(offset));
+}
+
+//------------------------------------------------------------------------------
+
+Image::Iterator<iterator::IterationBase<char>::Raw> Image::begin()
+{
+    return Iterator<iterator::IterationBase<char>::Raw>(this);
+}
+
+//------------------------------------------------------------------------------
+
+Image::Iterator<iterator::IterationBase<char>::Raw> Image::end()
+{
+    auto itr = Iterator<iterator::IterationBase<char>::Raw>(this);
+    itr += static_cast< typename Iterator<iterator::IterationBase<char>::Raw>::difference_type>(this->getNumElements());
+    return itr;
+}
+
+//------------------------------------------------------------------------------
+
+Image::ConstIterator<iterator::IterationBase<char>::Raw> Image::begin() const
+{
+    return ConstIterator<iterator::IterationBase<char>::Raw>(this);
+}
+
+//------------------------------------------------------------------------------
+
+Image::ConstIterator<iterator::IterationBase<char>::Raw> Image::end() const
+{
+    auto itr = ConstIterator<iterator::IterationBase<char>::Raw>(this);
+    itr += static_cast< typename Iterator<iterator::IterationBase<char>::Raw>::difference_type>(this->getNumElements());
+    return itr;
+}
+
+//------------------------------------------------------------------------------
+
+size_t Image::getNumElements() const
+{
+    size_t nbElts = 0;
+    if (m_size[0] > 0)
+    {
+        nbElts = m_numberOfComponents;
+        for (const auto& val: m_size)
+        {
+            if (val > 0)
+            {
+                nbElts *= val;
+            }
+            else
+            {
+                break;
+            }
+        }
+    }
+    return nbElts;
+}
+
+//------------------------------------------------------------------------------
+// Deprecated API
+//------------------------------------------------------------------------------
+
+::fwData::Array::sptr Image::getDataArray() const
+{
+    FW_DEPRECATED_MSG("Image's Array can no longer be accessed.", "22.0")
+
+    return m_dataArray;
+}
+
+//------------------------------------------------------------------------------
+
+void Image::setDataArray(::fwData::Array::sptr array, bool copyArrayInfo)
+{
+    FW_DEPRECATED_MSG("Image's Array can no longer be accessed.", "22.0")
+
+    if( !array )
+    {
+        array = ::fwData::Array::New();
+    }
+    m_dataArray = array;
+    if (copyArrayInfo)
+    {
+        FW_RAISE_EXCEPTION_IF(::fwData::Exception("Data array must have a maximum of 3 dimensions"),
+                              array->getNumberOfDimensions() > 3);
+
+        const ::fwData::Array::SizeType arraySize = array->getSize();
+        for (size_t i = 0; i < arraySize.size(); ++i)
+        {
+            m_size[i] = arraySize[i];
+        }
+        m_type = array->getType();
+    }
+}
+
+//------------------------------------------------------------------------------
+
+size_t Image::allocate()
+{
+    FW_DEPRECATED("allocate()", "resize()", "22.0")
+
+    return this->resize();
+}
+//------------------------------------------------------------------------------
+
+size_t Image::allocate(SizeType::value_type x, SizeType::value_type y,  SizeType::value_type z,
+                       const ::fwTools::Type& type, size_t numberOfComponents)
+{
+    FW_DEPRECATED("allocate(x, y, z, type, numberOfComponents)", "resize(x, y,  z, type, format)", "22.0")
+
+    m_size               = { x, y, z};
+    m_type               = type;
+    m_numberOfComponents = numberOfComponents;
+    return this->resize();
+}
+
+//------------------------------------------------------------------------------
+
+size_t Image::allocate(const SizeType& size, const ::fwTools::Type& type, size_t numberOfComponents)
+{
+    FW_DEPRECATED("allocate(size, type, numberOfComponents)", "resize(size, type, format);", "22.0")
+    this->setSize(size);
+    m_type               = type;
+    m_numberOfComponents = numberOfComponents;
+    return this->resize();
+}
+
+//------------------------------------------------------------------------------
+
+const Image::SpacingType& Image::getSpacing() const
+{
+    FW_DEPRECATED_MSG("Spacing parameter in now a std::array<double, 3>, use getSpacing2()", "22.0")
+
+    const size_t dims = this->getNumberOfDimensions();
+    if (m_oldSpacing.size() != dims)
+    {
+        m_oldSpacing.resize(dims);
+    }
+    for (size_t i = 0; i < dims; ++i)
+    {
+        m_oldSpacing[i] = m_spacing[i];
+    }
+    return m_oldSpacing;
+}
+
+//------------------------------------------------------------------------------
+
+void Image::setSpacing(const SpacingType& spacing)
+{
+    FW_DEPRECATED_MSG("Spacing parameter in now a std::array<double, 3>", "22.0")
+
+    FW_RAISE_EXCEPTION_IF(::fwData::Exception("Spacing must have a maximum of 3 dimensions"),
+                          spacing.size() > 3);
+
+    for (size_t i = 0; i < 3; ++i)
+    {
+        if (i < spacing.size())
+        {
+            m_spacing[i] = spacing[i];
+        }
+        else
+        {
+            m_spacing[i] = 0.;
+        }
+    }
+}
+
+//------------------------------------------------------------------------------
+
+const Image::OriginType& Image::getOrigin() const
+{
+    FW_DEPRECATED_MSG("Origin parameter in now a std::array<double, 3>, use getOrigin2()", "22.0")
+
+    const size_t dims = this->getNumberOfDimensions();
+    if (m_oldOrigin.size() != dims)
+    {
+        m_oldOrigin.resize(dims);
+    }
+    for (size_t i = 0; i < dims; ++i)
+    {
+        m_oldOrigin[i] = m_origin[i];
+    }
+    return m_oldOrigin;
+}
+
+//------------------------------------------------------------------------------
+
+void Image::setOrigin(const OriginType& origin)
+{
+    FW_DEPRECATED_MSG("Origin parameter in now a std::array<double, 3>", "22.0")
+
+    FW_RAISE_EXCEPTION_IF(::fwData::Exception("Origin must have a maximum of 3 dimensions"),
+                          origin.size() > 3);
+
+    for (size_t i = 0; i < 3; ++i)
+    {
+        if (i < origin.size())
+        {
+            m_origin[i] = origin[i];
+        }
+        else
+        {
+            m_origin[i] = 0.;
+        }
+    }
+}
+
+//------------------------------------------------------------------------------
+
+const Image::SizeType& Image::getSize() const
+{
+    FW_DEPRECATED_MSG("Size parameter in now a std::array<size_t, 3>, use getSize2()", "22.0")
+
+    const size_t dims = this->getNumberOfDimensions();
+    if (m_oldSize.size() != dims)
+    {
+        m_oldSize.resize(dims);
+    }
+    for (size_t i = 0; i < dims; ++i)
+    {
+        m_oldSize[i] = m_size[i];
+    }
+
+    return m_oldSize;
+}
+
+//------------------------------------------------------------------------------
+
+void Image::setSize(const SizeType& size)
+{
+    FW_DEPRECATED_MSG("Size parameter in now a std::array<size_t, 3>", "22.0")
+    FW_RAISE_EXCEPTION_IF(::fwData::Exception("Origin must have a maximum of 3 dimensions"),
+                          size.size() > 3);
+
+    for (size_t i = 0; i < 3; ++i)
+    {
+        if (i < size.size())
+        {
+            m_size[i] = size[i];
+        }
+        else
+        {
+            m_size[i] = 0;
+        }
+    }
+}
+
+//------------------------------------------------------------------------------
+
+::fwTools::DynamicType Image::getPixelType() const
+{
+    FW_DEPRECATED("getPixelType(", "getType()", "22.0")
+    typedef std::map<std::string, ::fwTools::DynamicType> DynamicTypeMapType;
+
     static DynamicTypeMapType dynamicTypeMap = {
         { ::fwTools::Type().string(), ::fwTools::DynamicType() },
         { "uint8",  ::fwTools::makeDynamicType<std::string>("unsigned char")  },
@@ -336,298 +595,6 @@
         {"int64",   ::fwTools::DynamicType() },
 #endif
     };
-=======
-//------------------------------------------------------------------------------
-
-const std::string Image::getPixelAsString(IndexType x,
-                                          IndexType y,
-                                          IndexType z )
-{
-    const IndexType offset = x + m_size[0]*y + z*m_size[0]*m_size[1];
-    return m_type.toString(this->getPixelBuffer(offset));
-}
->>>>>>> 3e783299
-
-//------------------------------------------------------------------------------
-
-Image::Iterator<iterator::IterationBase<char>::Raw> Image::begin()
-{
-    return Iterator<iterator::IterationBase<char>::Raw>(this);
-}
-
-//------------------------------------------------------------------------------
-
-Image::Iterator<iterator::IterationBase<char>::Raw> Image::end()
-{
-    auto itr = Iterator<iterator::IterationBase<char>::Raw>(this);
-    itr += static_cast< typename Iterator<iterator::IterationBase<char>::Raw>::difference_type>(this->getNumElements());
-    return itr;
-}
-
-//------------------------------------------------------------------------------
-
-Image::ConstIterator<iterator::IterationBase<char>::Raw> Image::begin() const
-{
-    return ConstIterator<iterator::IterationBase<char>::Raw>(this);
-}
-
-//------------------------------------------------------------------------------
-
-Image::ConstIterator<iterator::IterationBase<char>::Raw> Image::end() const
-{
-    auto itr = ConstIterator<iterator::IterationBase<char>::Raw>(this);
-    itr += static_cast< typename Iterator<iterator::IterationBase<char>::Raw>::difference_type>(this->getNumElements());
-    return itr;
-}
-
-//------------------------------------------------------------------------------
-
-size_t Image::getNumElements() const
-{
-    size_t nbElts = 0;
-    if (m_size[0] > 0)
-    {
-        nbElts = m_numberOfComponents;
-        for (const auto& val: m_size)
-        {
-            if (val > 0)
-            {
-                nbElts *= val;
-            }
-            else
-            {
-                break;
-            }
-        }
-    }
-    return nbElts;
-}
-
-//------------------------------------------------------------------------------
-// Deprecated API
-//------------------------------------------------------------------------------
-
-::fwData::Array::sptr Image::getDataArray() const
-{
-    FW_DEPRECATED_MSG("Image's Array can no longer be accessed.", "22.0")
-
-    return m_dataArray;
-}
-
-//------------------------------------------------------------------------------
-
-void Image::setDataArray(::fwData::Array::sptr array, bool copyArrayInfo)
-{
-    FW_DEPRECATED_MSG("Image's Array can no longer be accessed.", "22.0")
-
-    if( !array )
-    {
-        array = ::fwData::Array::New();
-    }
-    m_dataArray = array;
-    if (copyArrayInfo)
-    {
-        FW_RAISE_EXCEPTION_IF(::fwData::Exception("Data array must have a maximum of 3 dimensions"),
-                              array->getNumberOfDimensions() > 3);
-
-        const ::fwData::Array::SizeType arraySize = array->getSize();
-        for (size_t i = 0; i < arraySize.size(); ++i)
-        {
-            m_size[i] = arraySize[i];
-        }
-        m_type = array->getType();
-    }
-}
-
-//------------------------------------------------------------------------------
-
-size_t Image::allocate()
-{
-    FW_DEPRECATED("allocate()", "resize()", "22.0")
-
-    return this->resize();
-}
-//------------------------------------------------------------------------------
-
-size_t Image::allocate(SizeType::value_type x, SizeType::value_type y,  SizeType::value_type z,
-                       const ::fwTools::Type& type, size_t numberOfComponents)
-{
-    FW_DEPRECATED("allocate(x, y, z, type, numberOfComponents)", "resize(x, y,  z, type, format)", "22.0")
-
-    m_size               = { x, y, z};
-    m_type               = type;
-    m_numberOfComponents = numberOfComponents;
-    return this->resize();
-}
-
-//------------------------------------------------------------------------------
-
-size_t Image::allocate(const SizeType& size, const ::fwTools::Type& type, size_t numberOfComponents)
-{
-    FW_DEPRECATED("allocate(size, type, numberOfComponents)", "resize(size, type, format);", "22.0")
-    this->setSize(size);
-    m_type               = type;
-    m_numberOfComponents = numberOfComponents;
-    return this->resize();
-}
-
-//------------------------------------------------------------------------------
-
-const Image::SpacingType& Image::getSpacing() const
-{
-    FW_DEPRECATED_MSG("Spacing parameter in now a std::array<double, 3>, use getSpacing2()", "22.0")
-
-    const size_t dims = this->getNumberOfDimensions();
-    if (m_oldSpacing.size() != dims)
-    {
-        m_oldSpacing.resize(dims);
-    }
-    for (size_t i = 0; i < dims; ++i)
-    {
-        m_oldSpacing[i] = m_spacing[i];
-    }
-    return m_oldSpacing;
-}
-
-//------------------------------------------------------------------------------
-
-void Image::setSpacing(const SpacingType& spacing)
-{
-    FW_DEPRECATED_MSG("Spacing parameter in now a std::array<double, 3>", "22.0")
-
-    FW_RAISE_EXCEPTION_IF(::fwData::Exception("Spacing must have a maximum of 3 dimensions"),
-                          spacing.size() > 3);
-
-    for (size_t i = 0; i < 3; ++i)
-    {
-        if (i < spacing.size())
-        {
-            m_spacing[i] = spacing[i];
-        }
-        else
-        {
-            m_spacing[i] = 0.;
-        }
-    }
-}
-
-//------------------------------------------------------------------------------
-
-const Image::OriginType& Image::getOrigin() const
-{
-    FW_DEPRECATED_MSG("Origin parameter in now a std::array<double, 3>, use getOrigin2()", "22.0")
-
-    const size_t dims = this->getNumberOfDimensions();
-    if (m_oldOrigin.size() != dims)
-    {
-        m_oldOrigin.resize(dims);
-    }
-    for (size_t i = 0; i < dims; ++i)
-    {
-        m_oldOrigin[i] = m_origin[i];
-    }
-    return m_oldOrigin;
-}
-
-//------------------------------------------------------------------------------
-
-void Image::setOrigin(const OriginType& origin)
-{
-    FW_DEPRECATED_MSG("Origin parameter in now a std::array<double, 3>", "22.0")
-
-    FW_RAISE_EXCEPTION_IF(::fwData::Exception("Origin must have a maximum of 3 dimensions"),
-                          origin.size() > 3);
-
-    for (size_t i = 0; i < 3; ++i)
-    {
-        if (i < origin.size())
-        {
-            m_origin[i] = origin[i];
-        }
-        else
-        {
-            m_origin[i] = 0.;
-        }
-    }
-}
-
-//------------------------------------------------------------------------------
-
-const Image::SizeType& Image::getSize() const
-{
-    FW_DEPRECATED_MSG("Size parameter in now a std::array<size_t, 3>, use getSize2()", "22.0")
-
-    const size_t dims = this->getNumberOfDimensions();
-    if (m_oldSize.size() != dims)
-    {
-        m_oldSize.resize(dims);
-    }
-    for (size_t i = 0; i < dims; ++i)
-    {
-        m_oldSize[i] = m_size[i];
-    }
-
-    return m_oldSize;
-}
-
-//------------------------------------------------------------------------------
-
-void Image::setSize(const SizeType& size)
-{
-    FW_DEPRECATED_MSG("Size parameter in now a std::array<size_t, 3>", "22.0")
-    FW_RAISE_EXCEPTION_IF(::fwData::Exception("Origin must have a maximum of 3 dimensions"),
-                          size.size() > 3);
-
-    for (size_t i = 0; i < 3; ++i)
-    {
-        if (i < size.size())
-        {
-            m_size[i] = size[i];
-        }
-        else
-        {
-            m_size[i] = 0;
-        }
-    }
-}
-
-//------------------------------------------------------------------------------
-
-::fwTools::DynamicType Image::getPixelType() const
-{
-    FW_DEPRECATED("getPixelType(", "getType()", "22.0")
-    typedef std::map<std::string, ::fwTools::DynamicType> DynamicTypeMapType;
-
-    static DynamicTypeMapType dynamicTypeMap = ::boost::assign::map_list_of
-                                                   (::fwTools::Type().string(), ::fwTools::DynamicType() )
-                                                   ("uint8", ::fwTools::makeDynamicType<std::string>("unsigned char")  )
-                                                   ("uint16",
-                                                   ::fwTools::makeDynamicType<std::string>("unsigned short") )
-                                                   ("uint32",
-                                                   ::fwTools::makeDynamicType<std::string>("unsigned int")   )
-                                                   ("int8",  ::fwTools::makeDynamicType<std::string>("signed char")    )
-                                                   ("int16",
-                                                   ::fwTools::makeDynamicType<std::string>("signed short")   )
-                                                   ("int32",
-                                                   ::fwTools::makeDynamicType<std::string>("signed int")     )
-                                                   ("float",
-                                                   ::fwTools::makeDynamicType<std::string>("float")          )
-                                                   ("double",
-                                                   ::fwTools::makeDynamicType<std::string>("double")         )
-
-//special case for dynamic type : 64bits integers was not managed by dynamic type.
-#if ( INT_MAX < LONG_MAX )
-                                               ("uint64", ::fwTools::makeDynamicType<std::string>("unsigned long")  )
-                                                   ("int64",
-                                                   ::fwTools::makeDynamicType<std::string>("signed long")    )
-#else
-                                               ("uint32", ::fwTools::makeDynamicType<std::string>("unsigned long")  )
-                                                   ("int32",
-                                                   ::fwTools::makeDynamicType<std::string>("signed long")    )
-                                                   ("uint64", ::fwTools::DynamicType() )
-                                                   ("int64",  ::fwTools::DynamicType() )
-#endif
-    ;
 
     ::fwTools::DynamicType dtype = dynamicTypeMap[getType().string()];
     return dtype;
