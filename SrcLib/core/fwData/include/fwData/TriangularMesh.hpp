--- conflicted
+++ resolved
@@ -76,19 +76,19 @@
     FWDATA_API CellContainer &cells() ;
 
     /**
-<<<<<<< HEAD
-      Clear the point container
-      */
-    FWDATA_API void clearPoints();
-    /**
-      Clear the cell container
-      */
-    FWDATA_API void clearCells();
-=======
      * @brief returns cell container
      */
     FWDATA_API ConstCellContainer &cells() const;
->>>>>>> b33e2085
+
+    /**
+     * Clear the point container
+     */
+    FWDATA_API void clearPoints();
+
+    /**
+     * Clear the cell container
+     */
+    FWDATA_API void clearCells();
 
     FWDATA_API void setOneVectorInPointList(int _iIndex, double _fX, double _fY, double _fZ);
 
