/* ***** BEGIN LICENSE BLOCK *****
 * FW4SPL - Copyright (C) IRCAD, 2009-2010.
 * Distributed under the terms of the GNU Lesser General Public License (LGPL) as
 * published by the Free Software Foundation.
 * ****** END LICENSE BLOCK ****** */

#ifndef _FWDATA_TRIANGULARMESH_HPP_
#define _FWDATA_TRIANGULARMESH_HPP_

#include <vector>

#include <boost/function.hpp>

#include <fwMath/IntrasecTypes.hpp>

#include "fwData/config.hpp"
#include "fwData/Object.hpp"

namespace fwData
{
/**
 * @class     TriangularMesh
 * @brief     This class defines a mesh.
 *
 * A mesh is represented by a container of 3D points and a container of cells.
 * A cell contains indices of the three points related to a triangular cell.
 *
 * @author    IRCAD (Research and Development Team).
 * @date    2007-2009.
 */
class FWDATA_CLASS_API TriangularMesh : public Object
{
public :
    fwCoreClassDefinitionsWithFactoryMacro( (TriangularMesh)(::fwData::Object), (()), ::fwTools::Factory::New< TriangularMesh >) ;

    /// 3D point container
<<<<<<< HEAD
    typedef std::vector< std::vector< float > >         PointContainer ;
    typedef const std::vector< std::vector< float > >   ConstPointContainer ;
    /// A cell contains indices of the three points related to a triangular cell
    typedef std::vector< std::vector< int > >           CellContainer ;
=======
    typedef std::vector< std::vector< float > >     PointContainer ;
    typedef const std::vector< std::vector< float > >   ConstPointContainer ;

    /// A cell contains indices of the three points related to a triangular cell
    typedef std::vector< std::vector< int > >         CellContainer ;
>>>>>>> 5ad135e1
    typedef const std::vector< std::vector< int > >     ConstCellContainer ;

    /**
     * Typedef using for pointer function
     */
    typedef ::boost::function<void      ( ::fwData::TriangularMesh*, int, double, double, double ) > set1ValueFunc;
    typedef ::boost::function<double*   ( ::fwData::TriangularMesh*, int)  > get1ValueFunc;
    typedef ::boost::function<void      ( ::fwData::TriangularMesh*, int, int, int, int ) > set1IndexFunc;
    typedef ::boost::function<const int ( ::fwData::TriangularMesh* ) > get1IndexFunc;
    typedef ::boost::function<void      ( ::fwData::TriangularMesh*, int, double, double, double ) > set1NormalFunc;
    typedef ::boost::function<const int ( ::fwData::TriangularMesh* ) > get1NormalFunc;
    typedef ::boost::function<const int ( ::fwData::TriangularMesh* ) > getNumPointsFunc;
    typedef ::boost::function<const int ( ::fwData::TriangularMesh* ) > getNumCellsFunc;

    fwDataObjectMacro();

    /// Defines shallow copy
    FWDATA_API void shallowCopy( TriangularMesh::csptr _source );

    /// Defines deep copy
    FWDATA_API void deepCopy( TriangularMesh::csptr _source );

    /**
     * @brief returns editable point container
     */
    FWDATA_API PointContainer &points() ;

    /**
     * @brief returns point container
     */
    FWDATA_API ConstPointContainer &points() const;

    /**
     * @brief returns editable cell container
     */
    FWDATA_API CellContainer &cells() ;

    /**
     * @brief returns cell container
     */
    FWDATA_API ConstCellContainer &cells() const;

<<<<<<< HEAD
    /**
     * Clear the point container
     */
=======

    /**
      Clear the point container
      */
>>>>>>> 5ad135e1
    FWDATA_API void clearPoints();

    /**
     * Clear the cell container
     */
    FWDATA_API void clearCells();

    FWDATA_API void setOneVectorInPointList(int _iIndex, double _fX, double _fY, double _fZ);

    FWDATA_API void setOneIndexInIndexList(int _iIndex, int _p1, int _p2, int _p3);

    FWDATA_API double* getOneVectorFromPointList(int _pt) const;

    FWDATA_API const int getOneIndexFromIndexList(void) const;

    FWDATA_API void setOneVectorInNormalList(int x, double, double, double);

    FWDATA_API int const getOneIndexFromNormalList(void) const;

    FWDATA_API int const getNumPoints(void) const ;

    FWDATA_API int const getNumCells(void) const ;

protected :


    /**
     * @brief constructor
     */
    FWDATA_API TriangularMesh();

    /**
     * @brief destructor
     */
    FWDATA_API virtual ~TriangularMesh() ;

    PointContainer        m_points ;
    CellContainer        m_cells ;

} ;

}

#endif //_FWDATA_TRIANGULARMESH_HPP_<|MERGE_RESOLUTION|>--- conflicted
+++ resolved
@@ -34,18 +34,11 @@
     fwCoreClassDefinitionsWithFactoryMacro( (TriangularMesh)(::fwData::Object), (()), ::fwTools::Factory::New< TriangularMesh >) ;
 
     /// 3D point container
-<<<<<<< HEAD
     typedef std::vector< std::vector< float > >         PointContainer ;
-    typedef const std::vector< std::vector< float > >   ConstPointContainer ;
-    /// A cell contains indices of the three points related to a triangular cell
-    typedef std::vector< std::vector< int > >           CellContainer ;
-=======
-    typedef std::vector< std::vector< float > >     PointContainer ;
     typedef const std::vector< std::vector< float > >   ConstPointContainer ;
 
     /// A cell contains indices of the three points related to a triangular cell
-    typedef std::vector< std::vector< int > >         CellContainer ;
->>>>>>> 5ad135e1
+    typedef std::vector< std::vector< int > >           CellContainer ;
     typedef const std::vector< std::vector< int > >     ConstCellContainer ;
 
     /**
@@ -88,16 +81,9 @@
      */
     FWDATA_API ConstCellContainer &cells() const;
 
-<<<<<<< HEAD
     /**
      * Clear the point container
      */
-=======
-
-    /**
-      Clear the point container
-      */
->>>>>>> 5ad135e1
     FWDATA_API void clearPoints();
 
     /**
