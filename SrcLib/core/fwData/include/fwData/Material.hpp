/* ***** BEGIN LICENSE BLOCK *****
 * FW4SPL - Copyright (C) IRCAD, 2009-2015.
 * Distributed under the terms of the GNU Lesser General Public License (LGPL) as
 * published by the Free Software Foundation.
 * ****** END LICENSE BLOCK ****** */

#ifndef __FWDATA_MATERIAL_HPP__
#define __FWDATA_MATERIAL_HPP__


#include "fwData/Object.hpp"
#include "fwData/Color.hpp"
#include "fwData/Image.hpp"
#include "fwData/factory/new.hpp"

fwCampAutoDeclareDataMacro((fwData)(Material), FWDATA_API);

namespace fwData
{

/**
<<<<<<< HEAD
 * @class   Material
 * @brief   This class defines a material. A material is represented by an ambient color and a diffuse color
 * @see     ::fwData::Color
 *
 *
 * @date    2007-2009.
=======
 * @brief This class defines a material. A material is represented by an ambient color and a diffuse color.
 * @see ::fwData::Color
>>>>>>> b84359e7
 */
class FWDATA_CLASS_API Material : public Object
{

public:

    fwCoreClassDefinitionsWithFactoryMacro( (Material)(::fwData::Object), (()), ::fwData::factory::New< Material >) ;
    fwCampMakeFriendDataMacro((fwData)(Material));


    /**
     * @brief Constructor
     * @param key Private construction key
     */
    FWDATA_API Material(::fwData::Object::Key key);

    /// Destructor
    FWDATA_API virtual ~Material();

    /// Defines shallow copy
    FWDATA_API void shallowCopy( const Object::csptr& _source );

    /// Defines deep copy
    FWDATA_API void cachedDeepCopy(const Object::csptr& _source, DeepCopyCacheType &cache);

    /**
    * @brief returns editable ambient color
    */
    FWDATA_API Color::sptr ambient() const;

    /**
     * @brief Setter for ambient color
     *
     * @param ambient color
     */
    FWDATA_API void setAmbient(Color::sptr ambient);

    /**
    * @brief returns editable diffuse color
    */
    FWDATA_API Color::sptr diffuse() const;

    /**
     * @brief Setter for diffuse color
     *
     * @param diffuse color
     */
    FWDATA_API void setDiffuse(Color::sptr diffuse);

    /**
    * @brief returns editable diffuse texture
    */
    FWDATA_API Image::sptr getDiffuseTexture() const;

    /**
     * @brief Setter for diffuse texture
     *
     * @param diffuseTexture texture
     */
    FWDATA_API void setDiffuseTexture(Image::sptr diffuseTexture);

    /**
     * @brief Options
     */
    typedef enum
    {
        MODE_STANDARD = 1,
        MODE_NORMALS  = 2,
    } OPTIONS_MODE;

    /**
     * @brief Shading models
     */
    typedef enum
    {
        MODE_FLAT    = 1,
        MODE_GOURAUD = 2,//MODE_FLAT<<1 -> 10
        MODE_PHONG   = 4,//MODE_FLAT<<2 -> 100
    } SHADING_MODE;

    /**
     * @brief Representation models
     */
    typedef enum
    {
        MODE_SURFACE   = 1, //1
        MODE_POINT     = 2, //MODE_SURFACE<<1 -> 10
        MODE_WIREFRAME = 4, //MODE_SURFACE<<2 -> 100
        MODE_EDGE      = 5, //MODE_SURFACE|MODE_WIREFRAME -> 101
    } REPRESENTATION_MODE;


    /**
     * @brief Texture filtering types
     */
    typedef enum
    {
        NEAREST,
        LINEAR,
    } FilteringType;

    /**
     * @brief Texture wrapping types
     */
    typedef enum
    {
        CLAMP,
        REPEAT,
    } WrappingType;

    fwGettersSettersDocMacro(ShadingMode, shadingMode, SHADING_MODE, the shading models(flat, gouraud, phong).);
    fwGettersSettersDocMacro(RepresentationMode, representationMode, REPRESENTATION_MODE, the representation models(edge, point, wireframe, surface).);
    fwGettersSettersDocMacro(OptionsMode, optionsMode, OPTIONS_MODE, the option representation (Standard, normals).);
    fwGettersSettersDocMacro(DiffuseTextureFiltering, diffuseTextureFiltering, FilteringType, the texture filtering.);
    fwGettersSettersDocMacro(DiffuseTextureWrapping, diffuseTextureWrapping, WrappingType, the texture wrapping.);

protected :

    /// Shading mode (flat, Gouraud, Phong)
    SHADING_MODE m_shadingMode;

    /// Fill mode (flat, wireframe, point)
    REPRESENTATION_MODE m_representationMode;

    /// Options mode (display normals or not)
    OPTIONS_MODE m_optionsMode;

    /// Ambient color
    Color::sptr m_ambient;

    /// Diffuse color
    Color::sptr m_diffuse;

    /// Diffuse texture
    Image::sptr m_diffuseTexture;

    /// Filtering for diffuse texture
    FilteringType m_diffuseTextureFiltering;

    /// Wrapping for diffuse texture
    WrappingType m_diffuseTextureWrapping;
};

} //namespace fwData

#endif /* __FWDATA_MATERIAL_HPP__ */
<|MERGE_RESOLUTION|>--- conflicted
+++ resolved
@@ -19,17 +19,8 @@
 {
 
 /**
-<<<<<<< HEAD
- * @class   Material
- * @brief   This class defines a material. A material is represented by an ambient color and a diffuse color
- * @see     ::fwData::Color
- *
- *
- * @date    2007-2009.
-=======
  * @brief This class defines a material. A material is represented by an ambient color and a diffuse color.
  * @see ::fwData::Color
->>>>>>> b84359e7
  */
 class FWDATA_CLASS_API Material : public Object
 {
