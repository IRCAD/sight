--- conflicted
+++ resolved
@@ -42,12 +42,6 @@
  * @brief This class defines a composite object.
  *
  * Composite contains a map of ::fwData::Object.
-<<<<<<< HEAD
- *
- *
- * @date    2007-2009.
-=======
->>>>>>> b84359e7
  */
 
 class FWDATA_CLASS_API Composite : public Object
