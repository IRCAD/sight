--- conflicted
+++ resolved
@@ -1,10 +1,6 @@
 TYPE    = 'shared'
 LIB     = ['fwTools_0-1' ,'fwCore_0-1', 'fwMath_0-1']
-<<<<<<< HEAD
-USE     = ['boost','boostDateTime']
-=======
 USE     = ['boost', 'boostDateTime']
->>>>>>> 7a34104e
 VERSION = '0-1'
 
 #DEF=['BOOST_SYSTEM_NO_DEPRECATED']
