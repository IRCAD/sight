/************************************************************************
 *
 * Copyright (C) 2009-2019 IRCAD France
 * Copyright (C) 2012-2019 IHU Strasbourg
 *
 * This file is part of Sight.
 *
 * Sight is free software: you can redistribute it and/or modify it under
 * the terms of the GNU Lesser General Public License as published by
 * the Free Software Foundation, either version 3 of the License, or
 * (at your option) any later version.
 *
 * Sight is distributed in the hope that it will be useful,
 * but WITHOUT ANY WARRANTY; without even the implied warranty of
 * MERCHANTABILITY or FITNESS FOR A PARTICULAR PURPOSE.  See the
 * GNU Lesser General Public License for more details.
 *
 * You should have received a copy of the GNU Lesser General Public
 * License along with Sight. If not, see <https://www.gnu.org/licenses/>.
 *
 ***********************************************************************/

#include "ArrayTest.hpp"

#include <fwData/Array.hpp>
#include <fwData/Exception.hpp>

#include <fwDataTools/helper/Array.hpp>

// Registers the fixture into the 'registry'
CPPUNIT_TEST_SUITE_REGISTRATION( ::fwData::ut::ArrayTest );

namespace fwData
{
namespace ut
{

//-----------------------------------------------------------------------------

void ArrayTest::setUp()
{
    // Set up context before running a test.

}

//-----------------------------------------------------------------------------

void ArrayTest::tearDown()
{
    // Clean up after the test run.
}

//-----------------------------------------------------------------------------

void ArrayTest::allocation()
{
    ::fwData::Array::sptr array = ::fwData::Array::New();
    auto lock = array->lock();

    CPPUNIT_ASSERT(array->empty());
    CPPUNIT_ASSERT(array->getBuffer() == nullptr);
    CPPUNIT_ASSERT(array->getSize().empty());
    CPPUNIT_ASSERT_EQUAL(static_cast<size_t>(0), array->getSizeInBytes());

<<<<<<< HEAD
    const size_t NB_COMPONENT = 2;
    ::fwData::Array::SizeType size = {10, 10};
=======
    ::fwData::Array::SizeType size = {10, 100};
>>>>>>> 729654aa

    // deprecated: replace by array->resize(size, ::fwTools::Type::s_UINT32, true)
    array->resize("uint32", size, 1, true);
    CPPUNIT_ASSERT(array->getBuffer() != nullptr);
    CPPUNIT_ASSERT(!array->empty());

    CPPUNIT_ASSERT_EQUAL(size.size(), array->getNumberOfDimensions());
    CPPUNIT_ASSERT_EQUAL(size[0], array->getSize()[0]);
    CPPUNIT_ASSERT_EQUAL(size[1], array->getSize()[1]);
    CPPUNIT_ASSERT_EQUAL(true, array->getIsBufferOwner());
    {
        ::fwData::Array::OffsetType stride = {4, 40};
        CPPUNIT_ASSERT(array->getStrides() == stride);
    }
    CPPUNIT_ASSERT_EQUAL(::fwTools::Type::s_UINT32, array->getType());
    CPPUNIT_ASSERT_EQUAL(static_cast<unsigned char>(4), array->getType().sizeOf());

    array->clear();
    CPPUNIT_ASSERT_EQUAL(  static_cast<size_t>(0), array->getSizeInBytes());
    CPPUNIT_ASSERT_EQUAL(  static_cast<size_t>(0), array->getNumberOfComponents()); //deprecated
    CPPUNIT_ASSERT(  array->empty() );
<<<<<<< HEAD
    CPPUNIT_ASSERT(  arrayHelper.getBuffer() == nullptr );

    std::uint8_t* buffer = new uint8_t[100];

    for (std::uint8_t i = 0; i < 100; i++)
=======
    CPPUNIT_ASSERT(  array->getBuffer() == nullptr );
    CPPUNIT_ASSERT_EQUAL(::fwTools::Type::s_UNSPECIFIED_TYPE, array->getType());

    std::uint16_t* buffer = new std::uint16_t[1000];

    for (std::uint16_t i = 0; i < 1000; i++)
>>>>>>> 729654aa
    {
        buffer[i] = i;
    }

<<<<<<< HEAD
    arrayHelper.setBuffer(buffer, false, ::fwTools::Type::create("uint8"), size, 1);

    CPPUNIT_ASSERT_EQUAL(  (size_t)1, array->getBufferOffset({1, 0}, 0, 4));
    CPPUNIT_ASSERT_EQUAL(  (size_t)1, array->getElementSizeInBytes());
    CPPUNIT_ASSERT_EQUAL(  (size_t)1*10*10, array->getSizeInBytes());
=======
    array->setBuffer(buffer, false, size, ::fwTools::Type::s_UINT16, ::fwMemory::BufferNewPolicy::New());

    CPPUNIT_ASSERT_EQUAL(  static_cast<size_t>(2), array->getElementSizeInBytes());
    CPPUNIT_ASSERT_EQUAL(  static_cast<size_t>(2*10*100), array->getSizeInBytes());
>>>>>>> 729654aa
    {
        ::fwData::Array::OffsetType stride = {2, 20};
        CPPUNIT_ASSERT(array->getStrides() == stride);
    }
<<<<<<< HEAD
    CPPUNIT_ASSERT_EQUAL(  buffer[0], *(arrayHelper.getItem< std::uint8_t >({0, 0})));
    CPPUNIT_ASSERT_EQUAL(  buffer[10], *(arrayHelper.getItem< std::uint8_t >({0, 1})));
    CPPUNIT_ASSERT_EQUAL(  buffer[99], *(arrayHelper.getItem< std::uint8_t >({9, 9})));
    CPPUNIT_ASSERT_EQUAL(  buffer[36], *(arrayHelper.getItem< std::uint8_t >({6, 3})));
    CPPUNIT_ASSERT_EQUAL(  buffer[97], *(arrayHelper.getItem< std::uint8_t >({7, 9})));
    CPPUNIT_ASSERT_EQUAL(  buffer[28], *(arrayHelper.getItem< std::uint8_t >({8, 2})));
=======
    CPPUNIT_ASSERT_EQUAL(  buffer[0], array->at< std::uint16_t >({0, 0}));
    CPPUNIT_ASSERT_EQUAL(  buffer[10], array->at< std::uint16_t >({0, 1}));
    CPPUNIT_ASSERT_EQUAL(  buffer[999], array->at< std::uint16_t >({9, 99}));
    CPPUNIT_ASSERT_EQUAL(  buffer[326], array->at< std::uint16_t >({6, 32}));
    CPPUNIT_ASSERT_EQUAL(  buffer[947], array->at< std::uint16_t >({7, 94}));
    CPPUNIT_ASSERT_EQUAL(  buffer[238], array->at< std::uint16_t >({8, 23}));
>>>>>>> 729654aa
    CPPUNIT_ASSERT_EQUAL(false, array->getIsBufferOwner());

    array->clear();

    delete[] buffer;
}

//-----------------------------------------------------------------------------

void ArrayTest::resize()
{
    ::fwData::Array::sptr array = ::fwData::Array::New();

    ::fwData::Array::SizeType size {10, 100};

    array->resize(size, ::fwTools::Type::s_UINT32, true);
    auto lock = array->lock();

    CPPUNIT_ASSERT(array->getBuffer() != nullptr);

    std::uint32_t count = 0;

    ::fwData::Array::Iterator<std::uint32_t> iter = array->begin<std::uint32_t>();

    for (; iter != array->end<std::uint32_t>(); ++iter)
    {
        *iter = count++;
    }

    CPPUNIT_ASSERT_EQUAL(static_cast<size_t>(4), array->getElementSizeInBytes());
    CPPUNIT_ASSERT_EQUAL(static_cast<size_t>(4*10*100), array->getSizeInBytes());
    {
        ::fwData::Array::OffsetType stride = {4, 40};
        CPPUNIT_ASSERT(array->getStrides() == stride);
    }
    CPPUNIT_ASSERT_EQUAL(static_cast<std::uint32_t>(0), array->at< std::uint32_t >({0, 0}));
    CPPUNIT_ASSERT_EQUAL(static_cast<std::uint32_t>(10), array->at< std::uint32_t >({0, 1}));
    CPPUNIT_ASSERT_EQUAL(static_cast<std::uint32_t>(999), array->at< std::uint32_t >({9, 99}));
    CPPUNIT_ASSERT_EQUAL(static_cast<std::uint32_t>(326), array->at< std::uint32_t >({6, 32}));
    CPPUNIT_ASSERT_EQUAL(static_cast<std::uint32_t>(947), array->at< std::uint32_t >({7, 94}));
    CPPUNIT_ASSERT_EQUAL(static_cast<std::uint32_t>(238), array->at< std::uint32_t >({8, 23}));

    ::fwData::Array::SizeType newSize = {100, 10};

    array->resize(newSize);
    CPPUNIT_ASSERT(newSize == array->getSize());
    CPPUNIT_ASSERT_EQUAL(static_cast<size_t>(4), array->getElementSizeInBytes());
    CPPUNIT_ASSERT_EQUAL(static_cast<size_t>(4*10*100), array->getSizeInBytes());
    {
        ::fwData::Array::OffsetType stride = {4, 400};
        CPPUNIT_ASSERT(array->getStrides() == stride);
    }
    CPPUNIT_ASSERT_EQUAL(static_cast<std::uint32_t>(0), array->at< std::uint32_t >({0, 0}));
    CPPUNIT_ASSERT_EQUAL(static_cast<std::uint32_t>(10), array->at< std::uint32_t >({10, 0}));
    CPPUNIT_ASSERT_EQUAL(static_cast<std::uint32_t>(999), array->at< std::uint32_t >({99, 9}));
    CPPUNIT_ASSERT_EQUAL(static_cast<std::uint32_t>(326), array->at< std::uint32_t >({26, 3}));
    CPPUNIT_ASSERT_EQUAL(static_cast<std::uint32_t>(947), array->at< std::uint32_t >({47, 9}));
    CPPUNIT_ASSERT_EQUAL(static_cast<std::uint32_t>(238), array->at< std::uint32_t >({38, 2}));

    newSize.clear();
    newSize = {25, 40};

    array->resize(newSize);
    CPPUNIT_ASSERT(newSize == array->getSize());
    CPPUNIT_ASSERT_EQUAL(static_cast<size_t>(4), array->getElementSizeInBytes());
    {
        ::fwData::Array::OffsetType stride = {4, 100};
        CPPUNIT_ASSERT(array->getStrides() == stride);
    }
    CPPUNIT_ASSERT_EQUAL(static_cast<std::uint32_t>(0), array->at< std::uint32_t >({0, 0}));
    CPPUNIT_ASSERT_EQUAL(static_cast<std::uint32_t>(10), array->at< std::uint32_t >({10, 0}));
    CPPUNIT_ASSERT_EQUAL(static_cast<std::uint32_t>(999), array->at< std::uint32_t >({24, 39}));
    CPPUNIT_ASSERT_EQUAL(static_cast<std::uint32_t>(326), array->at< std::uint32_t >({1, 13}));
    CPPUNIT_ASSERT_EQUAL(static_cast<std::uint32_t>(947), array->at< std::uint32_t >({22, 37}));
    CPPUNIT_ASSERT_EQUAL(static_cast<std::uint32_t>(238), array->at< std::uint32_t >({13, 9}));

    newSize.clear();

    newSize = {2, 10, 100};

    array->resize(newSize, ::fwTools::Type::s_UINT16, false);
    CPPUNIT_ASSERT(newSize == array->getSize());
    CPPUNIT_ASSERT_EQUAL(static_cast<size_t>(2), array->getElementSizeInBytes());
    CPPUNIT_ASSERT_EQUAL(static_cast<size_t>(2*100*10*2), array->getSizeInBytes());
    {
        ::fwData::Array::OffsetType stride = {2, 4, 40};
        CPPUNIT_ASSERT(array->getStrides() == stride );
    }
    CPPUNIT_ASSERT_EQUAL(static_cast<std::uint32_t>(0), array->at< std::uint32_t >({0, 0, 0}));
    CPPUNIT_ASSERT_EQUAL(static_cast<std::uint32_t>(10), array->at< std::uint32_t >({0, 0, 1}));
    CPPUNIT_ASSERT_EQUAL(static_cast<std::uint32_t>(999), array->at< std::uint32_t >({0, 9, 99}));
    CPPUNIT_ASSERT_EQUAL(static_cast<std::uint32_t>(326), array->at< std::uint32_t >({0, 6, 32}));
    CPPUNIT_ASSERT_EQUAL(static_cast<std::uint32_t>(947), array->at< std::uint32_t >({0, 7, 94}));
    CPPUNIT_ASSERT_EQUAL(static_cast<std::uint32_t>(238), array->at< std::uint32_t >({0, 8, 23}));

    //test deprecated API with component
    newSize = {10, 100};

    array->resize(::fwTools::Type::s_UINT16, newSize, 2, false);
    CPPUNIT_ASSERT(newSize == array->getSize());
    CPPUNIT_ASSERT_EQUAL(static_cast<size_t>(4), array->getElementSizeInBytes());
    CPPUNIT_ASSERT_EQUAL(static_cast<size_t>(2*100*10*2), array->getSizeInBytes());
    {
        ::fwData::Array::OffsetType stride = {4, 40};
        CPPUNIT_ASSERT(array->getStrides() == stride );
    }

    CPPUNIT_ASSERT_EQUAL(static_cast<std::uint32_t>(0), array->at< std::uint32_t >({0, 0}));
    CPPUNIT_ASSERT_EQUAL(static_cast<std::uint32_t>(10), array->at< std::uint32_t >({0, 1}));
    CPPUNIT_ASSERT_EQUAL(static_cast<std::uint32_t>(999), array->at< std::uint32_t >({9, 99}));
    CPPUNIT_ASSERT_EQUAL(static_cast<std::uint32_t>(326), array->at< std::uint32_t >({6, 32}));
    CPPUNIT_ASSERT_EQUAL(static_cast<std::uint32_t>(947), array->at< std::uint32_t >({7, 94}));
    CPPUNIT_ASSERT_EQUAL(static_cast<std::uint32_t>(238), array->at< std::uint32_t >({8, 23}));
}

//-----------------------------------------------------------------------------

void ArrayTest::reallocate()
{
    ::fwData::Array::sptr array = ::fwData::Array::New();

    ::fwData::Array::SizeType size = {10, 100};

    array->resize(size, ::fwTools::Type::s_UINT32, true);
    auto lock = array->lock();

    std::uint32_t count                              = 0;
    ::fwData::Array::Iterator<std::uint32_t> iter    = array->begin<std::uint32_t>();
    ::fwData::Array::Iterator<std::uint32_t> iterEnd = array->end<std::uint32_t>();
    for (; iter != iterEnd; ++iter)
    {
        *iter = count++;
    }
    CPPUNIT_ASSERT_EQUAL(  static_cast<size_t>(4*10*100), array->getSizeInBytes());
    CPPUNIT_ASSERT_EQUAL(  static_cast<std::uint32_t>(0), array->at< std::uint32_t >({0, 0}));
    CPPUNIT_ASSERT_EQUAL(  static_cast<std::uint32_t>(10), array->at< std::uint32_t >({0, 1}));
    CPPUNIT_ASSERT_EQUAL(  static_cast<std::uint32_t>(999), array->at< std::uint32_t >({9, 99}));
    CPPUNIT_ASSERT_EQUAL(  static_cast<std::uint32_t>(326), array->at< std::uint32_t >({6, 32}));
    CPPUNIT_ASSERT_EQUAL(  static_cast<std::uint32_t>(947), array->at< std::uint32_t >({7, 94}));
    CPPUNIT_ASSERT_EQUAL(  static_cast<std::uint32_t>(238), array->at< std::uint32_t >({8, 23}));

    ::fwData::Array::SizeType newSize = {100, 100};

    array->resize(newSize, true);
    CPPUNIT_ASSERT(newSize == array->getSize());
    CPPUNIT_ASSERT_EQUAL(  static_cast<size_t>(4*100*100), array->getSizeInBytes());
    CPPUNIT_ASSERT_EQUAL(  static_cast<std::uint32_t>(0), array->at< std::uint32_t >({0, 0}));
    CPPUNIT_ASSERT_EQUAL(  static_cast<std::uint32_t>(10), array->at< std::uint32_t >({10, 0}));
    CPPUNIT_ASSERT_EQUAL(  static_cast<std::uint32_t>(999), array->at< std::uint32_t >({99, 9}));
    CPPUNIT_ASSERT_EQUAL(  static_cast<std::uint32_t>(326), array->at< std::uint32_t >({26, 3}));
    CPPUNIT_ASSERT_EQUAL(  static_cast<std::uint32_t>(947), array->at< std::uint32_t >({47, 9}));
    CPPUNIT_ASSERT_EQUAL(  static_cast<std::uint32_t>(238), array->at< std::uint32_t >({38, 2}));

    std::uint32_t value = 1859;
    array->at<std::uint32_t>({50, 90}) = value;
    CPPUNIT_ASSERT_EQUAL(  value, array->at< std::uint32_t >({50, 90}));

    std::uint32_t value2 = 25464;
    array->at<std::uint32_t>({99, 99}) = value2;
    CPPUNIT_ASSERT_EQUAL(  value2, array->at< std::uint32_t >({99, 99}));

    {
        // deprecated API
        array->resize(newSize, 2, true);
        CPPUNIT_ASSERT(newSize == array->getSize());
        CPPUNIT_ASSERT_EQUAL(  static_cast<size_t>(4*100*100*2), array->getSizeInBytes());
        CPPUNIT_ASSERT_EQUAL(  static_cast<std::uint32_t>(0), array->at< std::uint32_t >({0, 0}));
        CPPUNIT_ASSERT_EQUAL(  static_cast<std::uint32_t>(10), array->at< std::uint32_t >({5, 0}));
        CPPUNIT_ASSERT_EQUAL(  static_cast<std::uint32_t>(998), array->at< std::uint32_t >({99, 4}));
        CPPUNIT_ASSERT_EQUAL(  static_cast<std::uint32_t>(326), array->at< std::uint32_t >({63, 1}));
        CPPUNIT_ASSERT_EQUAL(  static_cast<std::uint32_t>(946), array->at< std::uint32_t >({73, 4}));
        CPPUNIT_ASSERT_EQUAL(  static_cast<std::uint32_t>(238), array->at< std::uint32_t >({19, 1}));

        CPPUNIT_ASSERT_EQUAL(  value, array->at< std::uint32_t >({25, 45}));

        std::uint32_t value3 = 45643;
        array->at<std::uint32_t>({35, 48}) = value3;
        CPPUNIT_ASSERT_EQUAL(  value3, array->at< std::uint32_t >({35, 48}));

        std::uint32_t value4 = 16165;
        array->at<std::uint32_t>({99, 99}) = value4;
        CPPUNIT_ASSERT_EQUAL(  value4, array->at< std::uint32_t >({99, 99}));

        newSize.clear();
    }

    newSize = {2, 100, 100};
    array->resize(newSize, ::fwTools::Type::s_UINT32, true);
    CPPUNIT_ASSERT(newSize == array->getSize());
    CPPUNIT_ASSERT_EQUAL(  static_cast<size_t>(4*2*100*100), array->getSizeInBytes());
    CPPUNIT_ASSERT_EQUAL(  static_cast<std::uint32_t>(0), array->at< std::uint32_t >({0, 0, 0}));
    CPPUNIT_ASSERT_EQUAL(  static_cast<std::uint32_t>(10), array->at< std::uint32_t >({0, 5, 0}));
    CPPUNIT_ASSERT_EQUAL(  static_cast<std::uint32_t>(999), array->at< std::uint32_t >({1, 99, 4}));
    CPPUNIT_ASSERT_EQUAL(  static_cast<std::uint32_t>(326), array->at< std::uint32_t >({0, 63, 1}));
    CPPUNIT_ASSERT_EQUAL(  static_cast<std::uint32_t>(947), array->at< std::uint32_t >({1, 73, 4}));
    CPPUNIT_ASSERT_EQUAL(  static_cast<std::uint32_t>(238), array->at< std::uint32_t >({0, 19, 1}));

    CPPUNIT_ASSERT_EQUAL(  value, array->at< std::uint32_t >({0, 25, 45}));

    CPPUNIT_ASSERT_EQUAL(  value2, array->at< std::uint32_t >({1, 99, 49}));

    std::uint32_t value3 = 2156;
    array->at<std::uint32_t>({0, 35, 48}) = value3;
    CPPUNIT_ASSERT_EQUAL(  value3, array->at< std::uint32_t >({0, 35, 48}));

    std::uint32_t value4 = 105;
    array->at<std::uint32_t>({1, 99, 99}) = value4;
    CPPUNIT_ASSERT_EQUAL(  value4, array->at< std::uint32_t >({1, 99, 99}));

    newSize.clear();

    newSize = {10, 100};

    array->resize(newSize, true);
    CPPUNIT_ASSERT(newSize == array->getSize());
    CPPUNIT_ASSERT_EQUAL(  static_cast<size_t>(4), array->getElementSizeInBytes());
    CPPUNIT_ASSERT_EQUAL(  static_cast<size_t>(4*10*100), array->getSizeInBytes());
    CPPUNIT_ASSERT_EQUAL(  static_cast<std::uint32_t>(0), array->at< std::uint32_t >({0, 0}));
    CPPUNIT_ASSERT_EQUAL(  static_cast<std::uint32_t>(10), array->at< std::uint32_t >({0, 1}));
    CPPUNIT_ASSERT_EQUAL(  static_cast<std::uint32_t>(999), array->at< std::uint32_t >({9, 99}));
    CPPUNIT_ASSERT_EQUAL(  static_cast<std::uint32_t>(326), array->at< std::uint32_t >({6, 32}));
    CPPUNIT_ASSERT_EQUAL(  static_cast<std::uint32_t>(947), array->at< std::uint32_t >({7, 94}));
    CPPUNIT_ASSERT_EQUAL(  static_cast<std::uint32_t>(238), array->at< std::uint32_t >({8, 23}));

    newSize = {2, 10, 100};
    array->resize(newSize, ::fwTools::Type::s_UINT16, true);
    CPPUNIT_ASSERT_EQUAL(  static_cast<size_t>(2), array->getElementSizeInBytes());
    CPPUNIT_ASSERT_EQUAL(  static_cast<size_t>(2*10*100*2), array->getSizeInBytes());
    CPPUNIT_ASSERT_EQUAL(  static_cast<std::uint32_t>(0), array->at< std::uint32_t >({0, 0, 0}));
    CPPUNIT_ASSERT_EQUAL(  static_cast<std::uint32_t>(10), array->at< std::uint32_t >({0, 0, 1}));
    CPPUNIT_ASSERT_EQUAL(  static_cast<std::uint32_t>(999), array->at< std::uint32_t >({0, 9, 99}));
    CPPUNIT_ASSERT_EQUAL(  static_cast<std::uint32_t>(326), array->at< std::uint32_t >({0, 6, 32}));
    CPPUNIT_ASSERT_EQUAL(  static_cast<std::uint32_t>(947), array->at< std::uint32_t >({0, 7, 94}));
    CPPUNIT_ASSERT_EQUAL(  static_cast<std::uint32_t>(238), array->at< std::uint32_t >({0, 8, 23}));

    newSize = {10, 100};
    array->resize(newSize, true);
    CPPUNIT_ASSERT(newSize == array->getSize());
    CPPUNIT_ASSERT_EQUAL(  static_cast<size_t>(2), array->getElementSizeInBytes());
    CPPUNIT_ASSERT_EQUAL(  static_cast<size_t>(2*10*100), array->getSizeInBytes());
    CPPUNIT_ASSERT_EQUAL(  static_cast<std::uint32_t>(0), array->at< std::uint32_t >({0, 0}));
    CPPUNIT_ASSERT_EQUAL(  static_cast<std::uint32_t>(10), array->at< std::uint32_t >({0, 2}));
    CPPUNIT_ASSERT_EQUAL(  static_cast<std::uint32_t>(326), array->at< std::uint32_t >({2, 65}));
    CPPUNIT_ASSERT_EQUAL(  static_cast<std::uint32_t>(238), array->at< std::uint32_t >({6, 47}));

    array->clear();
    CPPUNIT_ASSERT_EQUAL(  static_cast<size_t>(0), array->getSizeInBytes());
}

//-----------------------------------------------------------------------------

void ArrayTest::copy()
{
    ::fwData::Array::sptr array = ::fwData::Array::New();

    ::fwData::Array::SizeType size = {10, 100};

    array->resize(size, fwTools::Type::s_UINT32, true);
    auto arrayLock = array->lock();
    CPPUNIT_ASSERT(array->getBuffer() != nullptr);

    std::uint32_t count                              = 0;
    ::fwData::Array::Iterator<std::uint32_t> iter    = array->begin<std::uint32_t>();
    ::fwData::Array::Iterator<std::uint32_t> iterEnd = array->end<std::uint32_t>();

    for (; iter != iterEnd; ++iter)
    {
        *iter = count++;
    }

    ::fwData::Array::sptr deepCopyArray = ::fwData::Object::copy(array);
    auto deepCopyArrayLock = deepCopyArray->lock();

    // check deepCopy
    CPPUNIT_ASSERT_EQUAL(  array->getElementSizeInBytes(), deepCopyArray->getElementSizeInBytes());
    CPPUNIT_ASSERT_EQUAL(  array->getSizeInBytes(), deepCopyArray->getSizeInBytes());
    CPPUNIT_ASSERT(array->getStrides() == deepCopyArray->getStrides());
    CPPUNIT_ASSERT(array->getSize() == deepCopyArray->getSize());
    CPPUNIT_ASSERT_EQUAL( array->at< std::uint32_t >({0, 0}),
                          deepCopyArray->at< std::uint32_t >({0, 0}));
    CPPUNIT_ASSERT_EQUAL( array->at< std::uint32_t >({0, 1}),
                          deepCopyArray->at< std::uint32_t >({0, 1}));
    CPPUNIT_ASSERT_EQUAL( array->at< std::uint32_t >({9, 99}),
                          deepCopyArray->at< std::uint32_t >({9, 99}));
    CPPUNIT_ASSERT_EQUAL( array->at< std::uint32_t >({6, 32}),
                          deepCopyArray->at< std::uint32_t >({6, 32}));
    CPPUNIT_ASSERT_EQUAL( array->at< std::uint32_t >({7, 94}),
                          deepCopyArray->at< std::uint32_t >({7, 94}));
    CPPUNIT_ASSERT_EQUAL( array->at< std::uint32_t >({8, 23}),
                          deepCopyArray->at< std::uint32_t >({8, 23}));
    CPPUNIT_ASSERT_EQUAL( true, deepCopyArray->getIsBufferOwner());

    ::fwData::Array::csptr deepCopyArray2 = ::fwData::Object::copy(array);
    auto deepCopyArrayLock2 = deepCopyArray->lock();

    CPPUNIT_ASSERT_EQUAL(  array->getElementSizeInBytes(), deepCopyArray->getElementSizeInBytes());
    CPPUNIT_ASSERT_EQUAL(  array->getSizeInBytes(), deepCopyArray->getSizeInBytes());
    CPPUNIT_ASSERT(array->getStrides() == deepCopyArray->getStrides());
    CPPUNIT_ASSERT(array->getSize() == deepCopyArray->getSize());
    CPPUNIT_ASSERT_EQUAL( array->at< std::uint32_t >({0, 0}),
                          deepCopyArray->at< std::uint32_t >({0, 0}));
    CPPUNIT_ASSERT_EQUAL( array->at< std::uint32_t >({0, 1}),
                          deepCopyArray->at< std::uint32_t >({0, 1}));
    CPPUNIT_ASSERT_EQUAL( array->at< std::uint32_t >({9, 99}),
                          deepCopyArray->at< std::uint32_t >({9, 99}));
    CPPUNIT_ASSERT_EQUAL( array->at< std::uint32_t >({6, 32}),
                          deepCopyArray->at< std::uint32_t >({6, 32}));
    CPPUNIT_ASSERT_EQUAL( array->at< std::uint32_t >({7, 94}),
                          deepCopyArray->at< std::uint32_t >({7, 94}));
    CPPUNIT_ASSERT_EQUAL( array->at< std::uint32_t >({8, 23}),
                          deepCopyArray->at< std::uint32_t >({8, 23}));
    CPPUNIT_ASSERT_EQUAL( true, deepCopyArray->getIsBufferOwner());
}

//-----------------------------------------------------------------------------

void ArrayTest::dumpLockTest()
{
    ::fwData::Array::SizeType size = {10, 100};
    ::fwData::Array::sptr array    = ::fwData::Array::New();
    array->resize(::fwTools::Type::s_INT16, {12, 15}, true);

    CPPUNIT_ASSERT_THROW(array->getBuffer(), ::fwData::Exception);

    auto lock = array->lock();
    CPPUNIT_ASSERT_NO_THROW(array->getBuffer());
}

//-----------------------------------------------------------------------------

void ArrayTest::bufferAccessTest()
{
    // test getBuffer
    ::fwData::Array::sptr array = ::fwData::Array::New();

    ::fwData::Array::SizeType size = {10, 100};

    array->resize(size, ::fwTools::Type::s_UINT32, true);
    auto lock = array->lock();

    std::uint32_t count                              = 0;
    ::fwData::Array::Iterator<std::uint32_t> iter    = array->begin<std::uint32_t>();
    ::fwData::Array::Iterator<std::uint32_t> iterEnd = array->end<std::uint32_t>();

    for (; iter != iterEnd; ++iter)
    {
        *iter = count++;
    }

    CPPUNIT_ASSERT_EQUAL(static_cast<std::uint32_t>(1000), count);
    CPPUNIT_ASSERT(iterEnd == iter);
    CPPUNIT_ASSERT_EQUAL(static_cast<std::uint32_t>(0), array->at<std::uint32_t>({0, 0}));
    CPPUNIT_ASSERT_EQUAL(static_cast<std::uint32_t>(10), array->at<std::uint32_t>({0, 1}));
    CPPUNIT_ASSERT_EQUAL(static_cast<std::uint32_t>(99), array->at<std::uint32_t>({9, 9}));

    CPPUNIT_ASSERT_THROW(array->at<std::uint32_t>({10, 0}), ::fwData::Exception);
    CPPUNIT_ASSERT_THROW(array->at<std::uint32_t>({0, 100}), ::fwData::Exception);

    {
        Array::Iterator<std::uint32_t> itr = array->begin<std::uint32_t>();
        CPPUNIT_ASSERT_EQUAL(static_cast<std::uint32_t>(0), *itr);
        itr++;
        CPPUNIT_ASSERT_EQUAL(static_cast<std::uint32_t>(1), *itr);
        ++itr;
        CPPUNIT_ASSERT_EQUAL(static_cast<std::uint32_t>(2), *itr);
        itr += 5;
        CPPUNIT_ASSERT_EQUAL(static_cast<std::uint32_t>(7), *itr);
        --itr;
        CPPUNIT_ASSERT_EQUAL(static_cast<std::uint32_t>(6), *itr);
        itr -= 2;
        CPPUNIT_ASSERT_EQUAL(static_cast<std::uint32_t>(4), *itr);

        std::uint32_t val = 4;
        const auto endItr = array->end<std::uint32_t>();
        while(itr != endItr)
        {
            CPPUNIT_ASSERT_EQUAL(val, *itr);
            CPPUNIT_ASSERT_NO_THROW(++itr);
            ++val;
        }
        CPPUNIT_ASSERT_EQUAL(static_cast<std::uint32_t>(1000), val);
    }
    {
        Array::ConstIterator<std::uint32_t> itr = array->begin<std::uint32_t>();
        CPPUNIT_ASSERT_EQUAL(static_cast<std::uint32_t>(0), *itr);
        itr++;
        CPPUNIT_ASSERT_EQUAL(static_cast<std::uint32_t>(1), *itr);
        ++itr;
        CPPUNIT_ASSERT_EQUAL(static_cast<std::uint32_t>(2), *itr);
        itr += 5;
        CPPUNIT_ASSERT_EQUAL(static_cast<std::uint32_t>(7), *itr);
        --itr;
        CPPUNIT_ASSERT_EQUAL(static_cast<std::uint32_t>(6), *itr);
        itr -= 2;
        CPPUNIT_ASSERT_EQUAL(static_cast<std::uint32_t>(4), *itr);

        std::uint32_t val = 4;
        const auto endItr = array->end<std::uint32_t>();
        while(itr != endItr)
        {
            CPPUNIT_ASSERT_EQUAL(val, *itr);
            CPPUNIT_ASSERT_NO_THROW(++itr);
            ++val;
        }
    }
}

//-----------------------------------------------------------------------------

void ArrayTest::constArrayTest()
{
    ::fwData::Array::sptr array = ::fwData::Array::New();

    ::fwData::Array::SizeType size = {10, 100};

    array->resize(size, ::fwTools::Type::s_UINT32, true);
    auto lock = array->lock();

    std::uint32_t count                           = 0;
    ::fwData::Array::Iterator<std::uint32_t> iter = array->begin<std::uint32_t>();
    for (; iter != array->end<std::uint32_t>(); ++iter)
    {
        *iter = count++;
    }

    ::fwData::Array::csptr array2 = ::fwData::Object::copy(array);
    auto lock2 = array2->lock();

    CPPUNIT_ASSERT_EQUAL(  static_cast<size_t>(4*10*100), array->getSizeInBytes());
    CPPUNIT_ASSERT_EQUAL(  static_cast<std::uint32_t>(0), array->at< std::uint32_t >({0, 0}));
    CPPUNIT_ASSERT_EQUAL(  static_cast<std::uint32_t>(10), array->at< std::uint32_t >({0, 1}));
    CPPUNIT_ASSERT_EQUAL(  static_cast<std::uint32_t>(999), array->at< std::uint32_t >({9, 99}));
    CPPUNIT_ASSERT_EQUAL(  static_cast<std::uint32_t>(326), array->at< std::uint32_t >({6, 32}));
    CPPUNIT_ASSERT_EQUAL(  static_cast<std::uint32_t>(947), array->at< std::uint32_t >({7, 94}));
    CPPUNIT_ASSERT_EQUAL(  static_cast<std::uint32_t>(238), array->at< std::uint32_t >({8, 23}));

    auto it1 = array->begin< std::uint32_t >();
    auto it2 = array2->begin< std::uint32_t >();

    while(it1 != array->end< std::uint32_t >() && it2 != array2->end< std::uint32_t >())
    {
        CPPUNIT_ASSERT_EQUAL(*it1, *it2);
        CPPUNIT_ASSERT_NO_THROW(++it1);
        CPPUNIT_ASSERT_NO_THROW(++it2);
    }
}

//-----------------------------------------------------------------------------

} //namespace ut
} //namespace fwData<|MERGE_RESOLUTION|>--- conflicted
+++ resolved
@@ -62,12 +62,7 @@
     CPPUNIT_ASSERT(array->getSize().empty());
     CPPUNIT_ASSERT_EQUAL(static_cast<size_t>(0), array->getSizeInBytes());
 
-<<<<<<< HEAD
-    const size_t NB_COMPONENT = 2;
-    ::fwData::Array::SizeType size = {10, 10};
-=======
     ::fwData::Array::SizeType size = {10, 100};
->>>>>>> 729654aa
 
     // deprecated: replace by array->resize(size, ::fwTools::Type::s_UINT32, true)
     array->resize("uint32", size, 1, true);
@@ -89,55 +84,30 @@
     CPPUNIT_ASSERT_EQUAL(  static_cast<size_t>(0), array->getSizeInBytes());
     CPPUNIT_ASSERT_EQUAL(  static_cast<size_t>(0), array->getNumberOfComponents()); //deprecated
     CPPUNIT_ASSERT(  array->empty() );
-<<<<<<< HEAD
-    CPPUNIT_ASSERT(  arrayHelper.getBuffer() == nullptr );
-
-    std::uint8_t* buffer = new uint8_t[100];
-
-    for (std::uint8_t i = 0; i < 100; i++)
-=======
     CPPUNIT_ASSERT(  array->getBuffer() == nullptr );
     CPPUNIT_ASSERT_EQUAL(::fwTools::Type::s_UNSPECIFIED_TYPE, array->getType());
 
     std::uint16_t* buffer = new std::uint16_t[1000];
 
     for (std::uint16_t i = 0; i < 1000; i++)
->>>>>>> 729654aa
     {
         buffer[i] = i;
     }
 
-<<<<<<< HEAD
-    arrayHelper.setBuffer(buffer, false, ::fwTools::Type::create("uint8"), size, 1);
-
-    CPPUNIT_ASSERT_EQUAL(  (size_t)1, array->getBufferOffset({1, 0}, 0, 4));
-    CPPUNIT_ASSERT_EQUAL(  (size_t)1, array->getElementSizeInBytes());
-    CPPUNIT_ASSERT_EQUAL(  (size_t)1*10*10, array->getSizeInBytes());
-=======
     array->setBuffer(buffer, false, size, ::fwTools::Type::s_UINT16, ::fwMemory::BufferNewPolicy::New());
 
     CPPUNIT_ASSERT_EQUAL(  static_cast<size_t>(2), array->getElementSizeInBytes());
     CPPUNIT_ASSERT_EQUAL(  static_cast<size_t>(2*10*100), array->getSizeInBytes());
->>>>>>> 729654aa
     {
         ::fwData::Array::OffsetType stride = {2, 20};
         CPPUNIT_ASSERT(array->getStrides() == stride);
     }
-<<<<<<< HEAD
-    CPPUNIT_ASSERT_EQUAL(  buffer[0], *(arrayHelper.getItem< std::uint8_t >({0, 0})));
-    CPPUNIT_ASSERT_EQUAL(  buffer[10], *(arrayHelper.getItem< std::uint8_t >({0, 1})));
-    CPPUNIT_ASSERT_EQUAL(  buffer[99], *(arrayHelper.getItem< std::uint8_t >({9, 9})));
-    CPPUNIT_ASSERT_EQUAL(  buffer[36], *(arrayHelper.getItem< std::uint8_t >({6, 3})));
-    CPPUNIT_ASSERT_EQUAL(  buffer[97], *(arrayHelper.getItem< std::uint8_t >({7, 9})));
-    CPPUNIT_ASSERT_EQUAL(  buffer[28], *(arrayHelper.getItem< std::uint8_t >({8, 2})));
-=======
     CPPUNIT_ASSERT_EQUAL(  buffer[0], array->at< std::uint16_t >({0, 0}));
     CPPUNIT_ASSERT_EQUAL(  buffer[10], array->at< std::uint16_t >({0, 1}));
     CPPUNIT_ASSERT_EQUAL(  buffer[999], array->at< std::uint16_t >({9, 99}));
     CPPUNIT_ASSERT_EQUAL(  buffer[326], array->at< std::uint16_t >({6, 32}));
     CPPUNIT_ASSERT_EQUAL(  buffer[947], array->at< std::uint16_t >({7, 94}));
     CPPUNIT_ASSERT_EQUAL(  buffer[238], array->at< std::uint16_t >({8, 23}));
->>>>>>> 729654aa
     CPPUNIT_ASSERT_EQUAL(false, array->getIsBufferOwner());
 
     array->clear();
