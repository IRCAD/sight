--- conflicted
+++ resolved
@@ -10,11 +10,7 @@
 fwCampImplementDataMacro((fwData)(Mesh))
 {
     builder
-<<<<<<< HEAD
-        .tag("object_version", "2")
-=======
         .tag("object_version", "3")
->>>>>>> b84359e7
         .tag("lib_name", "fwData")
         .base< ::fwData::Object>()
         .property("nb_points"        , &::fwData::Mesh::m_nbPoints)
