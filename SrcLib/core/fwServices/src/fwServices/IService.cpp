/* ***** BEGIN LICENSE BLOCK *****
 * FW4SPL - Copyright (C) IRCAD, 2009-2012.
 * Distributed under the terms of the GNU Lesser General Public License (LGPL) as
 * published by the Free Software Foundation.
 * ****** END LICENSE BLOCK ****** */

#include <boost/foreach.hpp>
#include <boost/property_tree/ptree.hpp>

#include <fwTools/fwID.hpp>

#include <fwRuntime/EConfigurationElement.hpp>
#include <fwRuntime/Convert.hpp>

#include <fwCom/Slot.hpp>
#include <fwCom/Slots.hpp>
#include <fwCom/Slots.hxx>

#include "fwServices/IService.hpp"
#include "fwServices/IEditionService.hpp"
#include "fwServices/registry/ObjectService.hpp"
#include "fwServices/registry/ActiveWorkers.hpp"
#include "fwServices/Base.hpp"

namespace fwServices
{

//-----------------------------------------------------------------------------

const ::fwCom::Slots::SlotKeyType IService::s_START_SLOT = "start";
const ::fwCom::Slots::SlotKeyType IService::s_STOP_SLOT = "stop";
const ::fwCom::Slots::SlotKeyType IService::s_UPDATE_SLOT = "update";
const ::fwCom::Slots::SlotKeyType IService::s_RECEIVE_SLOT = "receive";
const ::fwCom::Slots::SlotKeyType IService::s_SWAP_SLOT = "swap";

//-----------------------------------------------------------------------------

IService::IService() :
    m_configuration ( new ::fwRuntime::EConfigurationElement("EmptyConfigurationElement") ),
    m_globalState ( STOPPED ),
    m_updatingState ( NOTUPDATING ),
    m_configurationState ( UNCONFIGURED )
{
    // by default a weak_ptr have a use_count == 0

    m_slotStart    = ::fwCom::newSlot( &IService::start     , this ) ;
    m_slotStop     = ::fwCom::newSlot( &IService::stop      , this ) ;
    m_slotUpdate   = ::fwCom::newSlot( &IService::update    , this ) ;
    m_slotReceive  = ::fwCom::newSlot( &IService::receive   , this ) ;
    m_slotSwap     = ::fwCom::newSlot( &IService::swap      , this ) ;

    ::fwCom::HasSlots::m_slots
                 ( s_START_SLOT   , m_slotStart   )
                 ( s_STOP_SLOT    , m_slotStop    )
                 ( s_UPDATE_SLOT  , m_slotUpdate  )
                 ( s_RECEIVE_SLOT , m_slotReceive )
                 ( s_SWAP_SLOT    , m_slotSwap    )
                 ;
#ifdef COM_LOG
    ::fwCom::HasSlots::m_slots.setID();
    ::fwCom::HasSignals::m_signals.setID();
#endif

    this->setWorker( registry::ActiveWorkers::getDefault()->getWorker( registry::ActiveWorkers::s_DEFAULT_WORKER ) );
}

//-----------------------------------------------------------------------------

IService::~IService()
{}

//-----------------------------------------------------------------------------

void IService::info( std::ostream &_sstream )
{}

//-----------------------------------------------------------------------------

::fwData::Object::sptr IService::getObject()
{
    SLM_ASSERT("Associated Object of " <<this->getID()<<" ["<<this->getClassname()<<"] is expired", !m_associatedObject.expired() );
    return m_associatedObject.lock();
}

//-----------------------------------------------------------------------------

void displayPt(::boost::property_tree::ptree &pt, std::string indent = "")
{
    OSLM_ERROR(indent << " data : '" << pt.data() << "'" );

    BOOST_FOREACH( ::boost::property_tree::ptree::value_type &v, pt)
    {
        OSLM_ERROR((indent + "  '") << v.first << "':" );
        displayPt(v.second , indent + "      ");

    }
}

void IService::setConfiguration(const ::fwRuntime::ConfigurationElement::sptr _cfgElement)
{
    SLM_ASSERT( "Invalid ConfigurationElement", _cfgElement ) ;
    m_configuration = _cfgElement ;
}

//-----------------------------------------------------------------------------

void IService::setConfiguration( const ConfigType &ptree )
{
    ::fwRuntime::ConfigurationElement::sptr ce;

    ce = ::fwRuntime::Convert::fromPropertyTree(ptree);

    SLM_ASSERT( "Invalid ConfigurationElement", ce );

    this->setConfiguration(ce);
}

//-----------------------------------------------------------------------------

::fwRuntime::ConfigurationElement::sptr IService::getConfiguration() const
{
    return m_configuration ;
}

//-----------------------------------------------------------------------------

IService::ConfigType IService::getConfigTree() const
{
    return ::fwRuntime::Convert::toPropertyTree(this->getConfiguration());
}


////-----------------------------------------------------------------------------
//
//bool IService::checkConfiguration()
//{
//    ::std::stringstream stream ;
//    bool checkingResult = ::fwServices::validation::checkService( this->className() , this->m_configuration , stream ) ;
//    OSLM_TRACE("Configuration checking result for" << this->className() << " : " << stream.str() ) ;
//    return checkingResult ;
//}

//-----------------------------------------------------------------------------

void IService::configure()
{
    //SLM_ASSERT( "Configuration is not correct", this->checkConfiguration() );
    if( m_configurationState == UNCONFIGURED )
    {
        m_configurationState = CONFIGURING ;
        if( m_globalState == STOPPED )
        {
            this->configuring();
        }
        else if( m_globalState == STARTED )
        {
            this->reconfiguring();
        }
        m_configurationState = CONFIGURED ;
    }
}

//-----------------------------------------------------------------------------

void IService::reconfiguring() throw ( ::fwTools::Failed )
{
    OSLM_FATAL("If this method (reconfiguring) is called, it must be overrided in the implementation ("<<this->getClassname()<<", "<< this->getID() <<")" );
}

//-----------------------------------------------------------------------------

IService::SharedFutureType IService::start() //throw( ::fwTools::Failed)
{
    if( !m_associatedWorker || ::fwThread::getCurrentThreadId() == m_associatedWorker->getThreadId() )
    {
        OSLM_FATAL_IF("Service "<<this->getID()<<" already started", m_globalState != STOPPED);

        PackagedTaskType task( ::boost::bind(&IService::starting, this) );
        UniqueFutureType ufuture = task.get_future();

        m_globalState = STARTING ;
        task() ;
        m_globalState = STARTED ;

        if ( ufuture.has_exception() )
        {
            ufuture.get();
        }
        return ::boost::move(ufuture);
    }
    else
    {
        return m_slotStart->asyncRun();
    }
}

//-----------------------------------------------------------------------------

IService::SharedFutureType IService::stop() //throw( ::fwTools::Failed)
{
    if( !m_associatedWorker || ::fwThread::getCurrentThreadId() == m_associatedWorker->getThreadId() )
    {
        OSLM_FATAL_IF("Service "<<this->getID()<<" already stopped", m_globalState != STARTED);

        PackagedTaskType task( ::boost::bind(&IService::stopping, this) );
        UniqueFutureType ufuture = task.get_future();

        m_globalState = STOPPING ;
        task() ;
        m_globalState = STOPPED ;

        if ( ufuture.has_exception() )
        {
            ufuture.get();
        }
        return ::boost::move(ufuture);
    }
    else
    {
        return m_slotStop->asyncRun();
    }
}

//-----------------------------------------------------------------------------

void IService::receive( ::fwServices::ObjectMsg::csptr _msg )
{
    if( !m_associatedWorker || ::fwThread::getCurrentThreadId() == m_associatedWorker->getThreadId() )
    {
<<<<<<< HEAD
        OSLM_COM("Receive " << _msg->getLightID() << "::" << _msg->getEventIds()[0]);
        OSLM_FATAL_IF("IService::receive : "<<this->getID()<<" is stopped", m_globalState != STARTED);
=======
        OSLM_COM("Receive " << _msg->getLightID() << "::" << _msg->getEventIds()[0] << " ( "<< this->getLightID() <<" )" );
        OSLM_FATAL_IF("Service "<<this->getID()<<" is stopped and cannot manages messages.", m_globalState != STARTED);
>>>>>>> 7abdd010
        this->receiving( _msg );
    }
    else
    {
        m_slotReceive->asyncRun(_msg);
    }
}

//-----------------------------------------------------------------------------

IService::SharedFutureType IService::update() //throw( ::fwTools::Failed)
{
    if( !m_associatedWorker || ::fwThread::getCurrentThreadId() == m_associatedWorker->getThreadId() )
    {
        OSLM_ASSERT("INVOKING update WHILE STOPPED ("<<m_globalState<<") on this = " << this->className(), m_globalState == STARTED );
        OSLM_ASSERT("INVOKING update WHILE NOT IDLE ("<<m_updatingState<<") on this = " << this->className(), m_updatingState == NOTUPDATING );

        PackagedTaskType task( ::boost::bind(&IService::updating, this) );
        UniqueFutureType ufuture = task.get_future();

        m_updatingState = UPDATING ;
        task() ;
        m_updatingState = NOTUPDATING ;

        if ( ufuture.has_exception() )
        {
            ufuture.get();
        }
        return ::boost::move(ufuture);
    }
    else
    {
        return m_slotUpdate->asyncRun();
    }
}

//-----------------------------------------------------------------------------

IService::SharedFutureType IService::swap( ::fwData::Object::sptr _obj ) //throw(::fwTools::Failed)
{
    if( !m_associatedWorker || ::fwThread::getCurrentThreadId() == m_associatedWorker->getThreadId() )
    {
        OSLM_ASSERT("Swapping on "<< this->getID() << " with same Object " << _obj->getID(), m_associatedObject.lock() != _obj );
        OSLM_FATAL_IF( "Service "<< this->getID() << " is not STARTED, no swapping with Object " << _obj->getID(), m_globalState != STARTED);

        PackagedTaskType task( ::boost::bind(&IService::swapping, this) );
        UniqueFutureType ufuture = task.get_future();

        m_globalState = SWAPPING;
        ::fwServices::OSR::swapService( _obj , this->getSptr() );
        task() ;
        m_globalState = STARTED;

        if ( ufuture.has_exception() )
        {
            ufuture.get();
        }
        return ::boost::move(ufuture);
    }
    else
    {
        return m_slotSwap->asyncRun( _obj );
    }
}

//-----------------------------------------------------------------------------

void IService::receiving( ::fwServices::ObjectMsg::csptr _msg ) throw ( ::fwTools::Failed )
{
    SLM_FATAL("TODO : This method must be implemented");
}

//-----------------------------------------------------------------------------

IService::GlobalStatus IService::getStatus() const throw()
{
    return m_globalState ;
}

//-----------------------------------------------------------------------------

bool IService::isStarted() const throw()
{
    return (m_globalState == STARTED) ;
}

//-----------------------------------------------------------------------------

bool IService::isStopped() const throw()
{
    return (m_globalState == STOPPED) ;
}

//-----------------------------------------------------------------------------

IService::ConfigurationStatus IService::getConfigurationStatus() const throw()
{
    return m_configurationState ;
}

//-----------------------------------------------------------------------------

IService::UpdatingStatus IService::getUpdatingStatus() const throw()
{
    return m_updatingState ;
}

//-----------------------------------------------------------------------------

void IService::setWorker( ::fwThread::Worker::sptr worker )
{
    m_associatedWorker = worker;
    ::fwCom::HasSlots::m_slots.setWorker( m_associatedWorker );
}

//-----------------------------------------------------------------------------

::fwThread::Worker::sptr IService::getWorker() const
{
    return m_associatedWorker;
}

//-----------------------------------------------------------------------------

IService::KeyConnectionsType IService::getObjSrvConnections() const
{
    KeyConnectionsType connections;
    connections.push_back( std::make_pair( ::fwData::Object::s_OBJECT_MODIFIED_SIG, s_RECEIVE_SLOT ) );
    return connections;
}

//-----------------------------------------------------------------------------

#ifdef COM_LOG
void IService::setID( ::fwTools::fwID::IDType newID )
{
    if( ! this->hasID() ||
        this->getID( ::fwTools::fwID::MUST_EXIST ) != newID )
    {
        this->::fwTools::fwID::setID( newID );
    }

    std::string lightID = this->getLightID( ::fwTools::fwID::MUST_EXIST );

    ::fwCom::HasSlots::m_slots.setID( lightID + "::" );
    ::fwCom::HasSignals::m_signals.setID( lightID + "::" );
}
#endif

//-----------------------------------------------------------------------------

/**
 * @brief Streaming a service
 * @see IService::operator<<(std::ostream & _ostream, IService& _service)
 * @note Invoke IService::info( std::ostream )
 */
std::ostream & operator<<(std::ostream & _ostream, IService& _service)
{
    _service.info( _ostream ) ;
    return _ostream ;
}


}
<|MERGE_RESOLUTION|>--- conflicted
+++ resolved
@@ -227,13 +227,8 @@
 {
     if( !m_associatedWorker || ::fwThread::getCurrentThreadId() == m_associatedWorker->getThreadId() )
     {
-<<<<<<< HEAD
-        OSLM_COM("Receive " << _msg->getLightID() << "::" << _msg->getEventIds()[0]);
-        OSLM_FATAL_IF("IService::receive : "<<this->getID()<<" is stopped", m_globalState != STARTED);
-=======
         OSLM_COM("Receive " << _msg->getLightID() << "::" << _msg->getEventIds()[0] << " ( "<< this->getLightID() <<" )" );
-        OSLM_FATAL_IF("Service "<<this->getID()<<" is stopped and cannot manages messages.", m_globalState != STARTED);
->>>>>>> 7abdd010
+        OSLM_FATAL_IF("IService::receive : "<<this->getID()<<" is stopped and cannot manages messages.", m_globalState != STARTED);
         this->receiving( _msg );
     }
     else
