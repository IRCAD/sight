--- conflicted
+++ resolved
@@ -57,11 +57,7 @@
 
     //------------------------------------------------------------------------------
 
-<<<<<<< HEAD
-    void cachedDeepCopy( const Object::csptr& _source, DeepCopyCacheType& cache ) override
-=======
     void cachedDeepCopy( const Object::csptr&, DeepCopyCacheType& ) override
->>>>>>> fba015aa
     {
     }
 };
