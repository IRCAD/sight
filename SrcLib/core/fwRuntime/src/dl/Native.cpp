/* ***** BEGIN LICENSE BLOCK *****
 * FW4SPL - Copyright (C) IRCAD, 2009-2018.
 * Distributed under the terms of the GNU Lesser General Public License (LGPL) as
 * published by the Free Software Foundation.
 * ****** END LICENSE BLOCK ****** */

#include "fwRuntime/dl/Native.hpp"

#include "fwRuntime/Bundle.hpp"
#include "fwRuntime/Runtime.hpp"

#include <boost/filesystem/operations.hpp>
#include <boost/filesystem/path.hpp>

#include <limits.h>

#include <string>

namespace fwRuntime
{

namespace dl
{

//------------------------------------------------------------------------------

Native::Native( const ::boost::filesystem::path& modulePath ) noexcept :
    m_modulePath( modulePath ),
    m_bundle( 0 )
{
}

//------------------------------------------------------------------------------

Native::~Native() noexcept
{
}

//------------------------------------------------------------------------------

const ::boost::filesystem::path Native::getBundleLocation() const
{
    return m_bundle->getLibraryLocation();
}

//------------------------------------------------------------------------------

const ::boost::filesystem::path Native::getFullPath( const bool _bMustBeFile ) const
{
    // Pre-condition
    SLM_ASSERT("bundle not initialized", m_bundle != 0 );

    ::boost::filesystem::path result;

    result = this->getBundleLocation() / this->getPath();

    // Test that the result path exists.
    if(result.empty())
    {
        throw RuntimeException("Unable to find a native library for the bundle.");
    }
    if( !::boost::filesystem::exists(result) )
    {
        throw RuntimeException("'" + result.string() + "': invalid native module file name.");
    }
    if(_bMustBeFile && ::boost::filesystem::is_directory(result) )
    {
        throw RuntimeException("'" + result.string() + "': is a directory. Perhaps dynamic library is missing.");
    }
    return result;
}

//------------------------------------------------------------------------------

const ::boost::regex Native::getNativeName() const
{
    const ::boost::filesystem::path fullModulePath( this->getBundleLocation() / m_modulePath );
    ::boost::regex nativeName;

#if defined(linux) || defined(__linux)
    nativeName = ::boost::regex(
        "lib" + fullModulePath.filename().string() + "\\.so" +
        "[0-9\\.]*" );
#elif defined(WIN32)
    nativeName = ::boost::regex(
<<<<<<< HEAD
        fullModulePath.filename().string() + "\\.dll");
#elif defined (__MACOSX__)
=======
        fullModulePath.filename().string() + Bundle::s_VERSION_DELIMITER + m_bundle->getVersion().string() +
        "\\.dll");
#elif defined (__APPLE__)
>>>>>>> 4e6d11a5
    nativeName = ::boost::regex(
        "lib" + fullModulePath.filename().string() + "\\.dylib" );
#endif

    return nativeName;
}

//------------------------------------------------------------------------------

const ::boost::filesystem::path Native::getPath() const
{
    // Pre-condition
    SLM_ASSERT("bundle not initialized", m_bundle != 0 );

    ::boost::filesystem::path result;

    const ::boost::filesystem::path fullModulePath( this->getBundleLocation() / m_modulePath );
    const ::boost::regex nativeFileRegex( this->getNativeName() );

    // Walk through the module directory, seeking for a matching file.
    ::boost::filesystem::directory_iterator curDirEntry(fullModulePath.parent_path());
    ::boost::filesystem::directory_iterator endDirEntry;
    for(; curDirEntry != endDirEntry; ++curDirEntry)
    {
        ::boost::filesystem::path curEntryPath( *curDirEntry );
        if( ::boost::regex_match( curEntryPath.filename().string(), nativeFileRegex ) )
        {
            result = m_modulePath.parent_path() / curEntryPath.filename();
            break;
        }
    }

    return result;
}

//------------------------------------------------------------------------------

void Native::setBundle( const Bundle* bundle ) noexcept
{
    // Pre-condition
    SLM_ASSERT("bundle already initialized", m_bundle == 0 );
    m_bundle = bundle;
    // Post-condition
    SLM_ASSERT("bundle not correctly attached", m_bundle == bundle );
}

//------------------------------------------------------------------------------

void Native::operator=(const Native&) noexcept
{
}

//------------------------------------------------------------------------------

} // namespace dl

} // namespace fwRuntime<|MERGE_RESOLUTION|>--- conflicted
+++ resolved
@@ -83,14 +83,8 @@
         "[0-9\\.]*" );
 #elif defined(WIN32)
     nativeName = ::boost::regex(
-<<<<<<< HEAD
         fullModulePath.filename().string() + "\\.dll");
-#elif defined (__MACOSX__)
-=======
-        fullModulePath.filename().string() + Bundle::s_VERSION_DELIMITER + m_bundle->getVersion().string() +
-        "\\.dll");
 #elif defined (__APPLE__)
->>>>>>> 4e6d11a5
     nativeName = ::boost::regex(
         "lib" + fullModulePath.filename().string() + "\\.dylib" );
 #endif
