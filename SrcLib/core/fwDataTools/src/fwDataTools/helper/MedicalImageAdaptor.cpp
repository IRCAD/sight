--- conflicted
+++ resolved
@@ -146,11 +146,7 @@
 {
     ::fwData::Image::sptr image = this->getImage();
     double extent[6];
-<<<<<<< HEAD
-    for (size_t i = 0; i < 3; ++i )
-=======
     for (char i = 0; i < 3; ++i )
->>>>>>> dd9ce8db
     {
         extent[2*i]   = 0;
         extent[2*i+1] = image->getSize()[i]*image->getSpacing()[i];
