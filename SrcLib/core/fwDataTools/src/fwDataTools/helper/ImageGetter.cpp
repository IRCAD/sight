/* ***** BEGIN LICENSE BLOCK *****
 * FW4SPL - Copyright (C) IRCAD, 2009-2017.
 * Distributed under the terms of the GNU Lesser General Public License (LGPL) as
 * published by the Free Software Foundation.
 * ****** END LICENSE BLOCK ****** */

#include "fwDataTools/helper/ImageGetter.hpp"

#include <fwCom/Signal.hpp>
#include <fwCom/Signal.hxx>
#include <fwCom/Signals.hpp>

#include <fwData/Composite.hpp>
#include <fwData/PointList.hpp>
#include <fwData/TransferFunction.hpp>

namespace fwDataTools
{
namespace helper
{

//-----------------------------------------------------------------------------

ImageGetter::ImageGetter( ::fwData::Image::csptr ImageGetter ) :
    m_image(ImageGetter)
{
    if ( ImageGetter )
    {
        m_lock = ImageGetter->getDataArray()->getBufferObject()->lock();
    }
}

//-----------------------------------------------------------------------------

ImageGetter::~ImageGetter()
{
}

//-----------------------------------------------------------------------------

void* ImageGetter::getBuffer() const
{
    return m_lock.getBuffer();
}

//------------------------------------------------------------------------------

void* ImageGetter::getPixelBuffer( SizeType::value_type x, SizeType::value_type y, SizeType::value_type z ) const
{
    SizeType size    = m_image->getSize();
    IndexType offset = x + size[0]*y + z*size[0]*size[1];
    return this->getPixelBuffer(offset);
}

//------------------------------------------------------------------------------

void* ImageGetter::getPixelBuffer( IndexType index ) const
{
<<<<<<< HEAD
    std::uint8_t ImageGetterPixelSize = m_image->getType().sizeOf();
    BufferType* buf                   = static_cast < BufferType* > (this->getBuffer());
    BufferIndexType bufIndex          = index * ImageGetterPixelSize;
=======
    ::boost::uint8_t imageGetterPixelSize = m_image->getType().sizeOf() * m_image->getNumberOfComponents();
    BufferType* buf          = static_cast < BufferType* > (this->getBuffer());
    BufferIndexType bufIndex = index * imageGetterPixelSize;
>>>>>>> 6537b977
    return buf + bufIndex;
}

//------------------------------------------------------------------------------

const std::string ImageGetter::getPixelAsString(SizeType::value_type x,
                                                SizeType::value_type y,
                                                SizeType::value_type z ) const
{
    return m_image->getType().toString(this->getPixelBuffer(x, y, z));
}

//------------------------------------------------------------------------------

} // helper
} // fwDataTools<|MERGE_RESOLUTION|>--- conflicted
+++ resolved
@@ -56,15 +56,9 @@
 
 void* ImageGetter::getPixelBuffer( IndexType index ) const
 {
-<<<<<<< HEAD
-    std::uint8_t ImageGetterPixelSize = m_image->getType().sizeOf();
+    std::uint8_t imageGetterPixelSize = m_image->getType().sizeOf() * m_image->getNumberOfComponents();
     BufferType* buf                   = static_cast < BufferType* > (this->getBuffer());
-    BufferIndexType bufIndex          = index * ImageGetterPixelSize;
-=======
-    ::boost::uint8_t imageGetterPixelSize = m_image->getType().sizeOf() * m_image->getNumberOfComponents();
-    BufferType* buf          = static_cast < BufferType* > (this->getBuffer());
-    BufferIndexType bufIndex = index * imageGetterPixelSize;
->>>>>>> 6537b977
+    BufferIndexType bufIndex          = index * imageGetterPixelSize;
     return buf + bufIndex;
 }
 
