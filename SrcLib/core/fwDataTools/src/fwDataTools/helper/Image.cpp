--- conflicted
+++ resolved
@@ -208,15 +208,9 @@
 
 void* Image::getPixelBuffer( IndexType index )
 {
-<<<<<<< HEAD
-    std::uint8_t imagePixelSize = m_image->getType().sizeOf();
+    std::uint8_t imagePixelSize = m_image->getType().sizeOf() * m_image->getNumberOfComponents();
     BufferType* buf             = static_cast < BufferType* > (this->getBuffer());
     BufferIndexType bufIndex    = index * imagePixelSize;
-=======
-    ::boost::uint8_t imagePixelSize = m_image->getType().sizeOf() * m_image->getNumberOfComponents();
-    BufferType* buf          = static_cast < BufferType* > (this->getBuffer());
-    BufferIndexType bufIndex = index * imagePixelSize;
->>>>>>> 6537b977
     return buf + bufIndex;
 }
 
@@ -224,13 +218,8 @@
 
 void Image::setPixelBuffer( IndexType index, Image::BufferType* pixBuf)
 {
-<<<<<<< HEAD
-    std::uint8_t imagePixelSize = m_image->getType().sizeOf();
+    std::uint8_t imagePixelSize = m_image->getType().sizeOf() * m_image->getNumberOfComponents();
     BufferType* buf             = static_cast < BufferType* > (this->getPixelBuffer(index));
-=======
-    ::boost::uint8_t imagePixelSize = m_image->getType().sizeOf() * m_image->getNumberOfComponents();
-    BufferType* buf = static_cast < BufferType* > (this->getPixelBuffer(index));
->>>>>>> 6537b977
 
     std::copy(pixBuf, pixBuf+imagePixelSize, buf);
 }
