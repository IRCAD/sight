CLASSTEST=[
          'TrianTest',
<<<<<<< HEAD
          'MeshTrianTest',
=======
          'DictionaryReaderTest',
>>>>>>> f09c1a47
          ]
USE = ['boost']
LIB = ['fwTools_0-1','fwCore_0-1','fwData_0-1','fwDataIO_0-2']
CONSOLE='yes'<|MERGE_RESOLUTION|>--- conflicted
+++ resolved
@@ -1,10 +1,7 @@
 CLASSTEST=[
           'TrianTest',
-<<<<<<< HEAD
           'MeshTrianTest',
-=======
           'DictionaryReaderTest',
->>>>>>> f09c1a47
           ]
 USE = ['boost']
 LIB = ['fwTools_0-1','fwCore_0-1','fwData_0-1','fwDataIO_0-2']
