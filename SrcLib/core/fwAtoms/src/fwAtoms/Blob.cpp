--- conflicted
+++ resolved
@@ -6,19 +6,6 @@
 
 #include "fwAtoms/registry/macros.hpp"
 #include "fwAtoms/Blob.hpp"
-
-<<<<<<< HEAD
-
-fwCampImplementMacro((fwAtoms)(Blob))
-{
-    builder
-        .tag("object_version", "1")
-        .tag("lib_name", "fwAtoms")
-        .base< ::fwAtoms::Base >();
-}
-=======
-fwAtomsRegisterMacro( ::fwAtoms::Blob );
->>>>>>> 7abdd010
 
 fwAtomsRegisterMacro( ::fwAtoms::Blob );
 
@@ -47,42 +34,17 @@
 
 //------------------------------------------------------------------------------
 
-<<<<<<< HEAD
-size_t Blob::getSize() const
-=======
 ::fwTools::BufferObject::sptr Blob::getBufferObject() const
->>>>>>> 7abdd010
 {
     return m_bufferObject;
 }
 
 //------------------------------------------------------------------------------
 
-<<<<<<< HEAD
-char* Blob::getBuffer() const
-=======
 void Blob::setBufferObject(const ::fwTools::BufferObject::sptr &bo)
->>>>>>> 7abdd010
 {
     m_bufferObject = bo;
 }
-
-<<<<<<< HEAD
-//------------------------------------------------------------------------------
-
-::fwTools::BufferObject::sptr Blob::getBufferObject() const
-=======
-Base::sptr Blob::clone() const
->>>>>>> 7abdd010
-{
-    ::fwTools::BufferObject::sptr bufferObjectDest = ::fwTools::BufferObject::New();
-    Blob::sptr cloneBlob = Blob::New(bufferObjectDest);
-    if(m_bufferObject)
-    {
-        bufferObjectDest->allocate(m_bufferObject->getSize());
-
-<<<<<<< HEAD
-//------------------------------------------------------------------------------
 
 Base::sptr Blob::clone() const
 {
@@ -95,11 +57,6 @@
         ::fwTools::BufferObject::Lock lockerSource(m_bufferObject);
         char * buffSrc = static_cast< char * >( lockerSource.getBuffer() );
 
-=======
-        ::fwTools::BufferObject::Lock lockerSource(m_bufferObject);
-        char * buffSrc = static_cast< char * >( lockerSource.getBuffer() );
-
->>>>>>> 7abdd010
         ::fwTools::BufferObject::Lock lockerDest(bufferObjectDest);
         char * buffDest = static_cast< char * >( lockerDest.getBuffer() );
 
