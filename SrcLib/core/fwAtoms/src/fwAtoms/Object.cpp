--- conflicted
+++ resolved
@@ -5,41 +5,13 @@
  * ****** END LICENSE BLOCK ****** */
 
 #include <boost/foreach.hpp>
-<<<<<<< HEAD
-
-#include <fwCamp/UserObject.hpp>
-
-#include <fwTools/UUID.hpp>
-=======
 #include <boost/type_traits.hpp>
 
 #include <fwCamp/UserObject.hpp>
->>>>>>> 7abdd010
 
 #include "fwAtoms/registry/macros.hpp"
 #include "fwAtoms/Object.hpp"
 
-<<<<<<< HEAD
-fwCampImplementMacro((fwAtoms)(Object))
-{
-    typedef ::fwAtoms::Object::MetaInfos& (::fwAtoms::Object::* AccessorMInfosType) ();
-    typedef ::fwAtoms::Object::Attributes& (::fwAtoms::Object::* AccessorAttrType) ();
-
-    AccessorMInfosType getMInfos = &::fwAtoms::Object::getMetaInfos;
-    AccessorAttrType getAttr = &::fwAtoms::Object::getAttributes;
-
-    builder.base< ::fwAtoms::Base>()
-        .property("metaInfos", getMInfos)
-        .property("attributes", getAttr);
-}
-
-fwAtomsRegisterMacro( ::fwAtoms::Object );
-
-namespace fwAtoms
-{
-
-Object::Object(::fwAtoms::Base::Key key)
-=======
 
 fwAtomsRegisterMacro( ::fwAtoms::Object );
 
@@ -49,26 +21,13 @@
 //------------------------------------------------------------------------------
 
 void Object::setAttribute(const std::string& key, const Base::sptr &value)
->>>>>>> 7abdd010
 {
     m_attributes.insert(AttributesType::value_type(key, value));
 }
 
 //------------------------------------------------------------------------------
-<<<<<<< HEAD
-
-void Object::addAttribut(const std::string& key, Base::sptr value)
-{
-    m_attrs[key] = value;
-}
-
-//------------------------------------------------------------------------------
-
-void Object::setAttributs( Object::Attributes& attrs)
-=======
 
 Base::sptr Object::getAttribute(const std::string& key) const
->>>>>>> 7abdd010
 {
     AttributesType::const_iterator iterAttr = m_attributes.find(key);
     if (iterAttr != m_attributes.end())
@@ -80,22 +39,14 @@
 
 //------------------------------------------------------------------------------
 
-<<<<<<< HEAD
-void Object::setType(const std::string& type)
-=======
 void Object::setAttributes(const Object::AttributesType& attrs)
->>>>>>> 7abdd010
 {
     m_attributes = attrs;
 }
 
 //------------------------------------------------------------------------------
 
-<<<<<<< HEAD
-std::string Object::getType() const
-=======
 Base::sptr Object::clone() const
->>>>>>> 7abdd010
 {
     Object::sptr obj = Object::New();
     obj->m_metaInfos = m_metaInfos;
@@ -110,24 +61,9 @@
 
 //------------------------------------------------------------------------------
 
-<<<<<<< HEAD
-Base::sptr Object::clone() const
-{
-    Object::sptr obj = Object::New();
-    MetaInfos& metaInfos = obj->getMetaInfos();
-    metaInfos = m_metaInfos;
-
-    Attributes& attrs = obj->getAttributes();
-    BOOST_FOREACH(const Attributes::value_type& elem, m_attrs)
-    {
-        attrs.insert( Attributes::value_type(elem.first, elem.second->clone() ) );
-    }
-    return obj;
-=======
 void Object::setMetaInfo(const std::string& key, const std::string& value)
 {
     m_metaInfos.insert(MetaInfosType::value_type(key, value));
->>>>>>> 7abdd010
 }
 
 //------------------------------------------------------------------------------
@@ -139,13 +75,6 @@
     {
         return iterMetaInfos->second;
     }
-<<<<<<< HEAD
-}
-
-//------------------------------------------------------------------------------
-
-std::string Object::getMetaInfo(const std::string& key) const
-=======
     return "";
 }
 
@@ -153,7 +82,6 @@
 //------------------------------------------------------------------------------
 
 void Object::setMetaInfos(const MetaInfosType& metaInfos)
->>>>>>> 7abdd010
 {
     m_metaInfos = metaInfos;
 }
@@ -167,40 +95,21 @@
 
 //------------------------------------------------------------------------------
 
-<<<<<<< HEAD
-Object::MetaInfos& Object::getMetaInfos()
-=======
 void Object::clearAttribute()
->>>>>>> 7abdd010
 {
     m_attributes.clear();
 }
 
 //------------------------------------------------------------------------------
 
-<<<<<<< HEAD
-const Object::MetaInfos& Object::getMetaInfos() const
-{
-   return m_metaInfos;
-}
-
-//------------------------------------------------------------------------------
-
-void Object::setMetaInfos(const MetaInfos& metaInfos)
-=======
 Object::MetaInfosType::size_type Object::eraseMetaInfo(const std::string& key)
->>>>>>> 7abdd010
 {
     return m_metaInfos.erase(key);
 }
 
 //------------------------------------------------------------------------------
 
-<<<<<<< HEAD
-void Object::removeAttribut(const std::string& key)
-=======
 void Object::clearMetaInfo()
->>>>>>> 7abdd010
 {
     m_metaInfos.clear();
 }
