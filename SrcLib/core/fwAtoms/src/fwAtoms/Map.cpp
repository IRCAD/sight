--- conflicted
+++ resolved
@@ -9,84 +9,11 @@
 #include "fwAtoms/registry/macros.hpp"
 #include "fwAtoms/Map.hpp"
 
-<<<<<<< HEAD
-fwCampImplementMacro((fwAtoms)(Map))
-{
-    typedef ::fwAtoms::Map::MapType& (::fwAtoms::Map::* AccessorType) ();
-    AccessorType get = &::fwAtoms::Map::getValue;
-
-    builder
-        .tag("object_version", "1")
-        .tag("lib_name", "fwAtoms")
-        .base< ::fwAtoms::Base>()
-        .property("value", get);
-}
-=======
-fwAtomsRegisterMacro( ::fwAtoms::Map );
->>>>>>> 7abdd010
-
 fwAtomsRegisterMacro( ::fwAtoms::Map );
 
 namespace fwAtoms
 {
 
-<<<<<<< HEAD
-void Map::insert(const Base::sptr key, Base::sptr value)
-{
-    m_value[key] = value;
-}
-
-//------------------------------------------------------------------------------
-
-size_t Map::getSize() const
-{
-    return m_value.size();
-}
-
-//------------------------------------------------------------------------------
-
-Map::IteratorType Map::begin()
-{
-    return m_value.begin();
-}
-
-//------------------------------------------------------------------------------
-
-Map::ConstIteratorType Map::begin() const
-{
-    return m_value.begin();
-}
-
-//------------------------------------------------------------------------------
-
-Map::IteratorType Map::end()
-{
-    return m_value.end();
-}
-
-//------------------------------------------------------------------------------
-
-Map::ConstIteratorType Map::end() const
-{
-    return m_value.end();
-}
-
-//------------------------------------------------------------------------------
-
-const Map::MapType& Map::getValue() const
-{
-    return m_value;
-}
-
-//------------------------------------------------------------------------------
-
-Map::MapType& Map::getValue()
-{
-    return m_value;
-}
-
-=======
->>>>>>> 7abdd010
 //------------------------------------------------------------------------------
 
 Base::sptr Map::clone() const
@@ -99,25 +26,4 @@
     return cloneMap;
 }
 
-<<<<<<< HEAD
-//------------------------------------------------------------------------------
-
-Base::sptr Map::clone() const
-{
-    Map::sptr cloneMap = Map::New();
-    MapType& valueMap = cloneMap->getValue();
-    BOOST_FOREACH(const ValueType &elem, m_value)
-    {
-        valueMap.insert( ValueType(elem.first, elem.second->clone() ) );
-    }
-    return cloneMap;
 }
-
-//------------------------------------------------------------------------------
-
-Map::MapType::const_iterator Map::find(Base::sptr key) const
-{
-    return m_value.find(key);
-=======
->>>>>>> 7abdd010
-}
