/* ***** BEGIN LICENSE BLOCK *****
 * FW4SPL - Copyright (C) IRCAD, 2009-2013.
 * Distributed under the terms of the GNU Lesser General Public License (LGPL) as
 * published by the Free Software Foundation.
 * ****** END LICENSE BLOCK ****** */

#include "fwAtoms/registry/macros.hpp"
#include "fwAtoms/String.hpp"

<<<<<<< HEAD
#include <boost/any.hpp>

fwCampImplementMacro((fwAtoms)(String))
{
    builder
        .tag("object_version", "1")
        .tag("lib_name", "fwAtoms")
        .base< ::fwAtoms::Base>()
        .property("value", &::fwAtoms::String::getString, &::fwAtoms::String::setString);
}
=======
fwAtomsRegisterMacro( ::fwAtoms::String );
>>>>>>> 7abdd010

fwAtomsRegisterMacro( ::fwAtoms::String );

namespace fwAtoms
{

//------------------------------------------------------------------------------

String::sptr String::New(std::string value)
{
<<<<<<< HEAD
    String::sptr valueSptr = String::New();
    valueSptr->m_value = value;
    return valueSptr;
=======
    String::sptr std = String::New();
    std->m_value = value;
    return std;
>>>>>>> 7abdd010
}

//------------------------------------------------------------------------------

Base::sptr String::clone() const
{
    return String::New(m_value);
}

}
<|MERGE_RESOLUTION|>--- conflicted
+++ resolved
@@ -6,21 +6,6 @@
 
 #include "fwAtoms/registry/macros.hpp"
 #include "fwAtoms/String.hpp"
-
-<<<<<<< HEAD
-#include <boost/any.hpp>
-
-fwCampImplementMacro((fwAtoms)(String))
-{
-    builder
-        .tag("object_version", "1")
-        .tag("lib_name", "fwAtoms")
-        .base< ::fwAtoms::Base>()
-        .property("value", &::fwAtoms::String::getString, &::fwAtoms::String::setString);
-}
-=======
-fwAtomsRegisterMacro( ::fwAtoms::String );
->>>>>>> 7abdd010
 
 fwAtomsRegisterMacro( ::fwAtoms::String );
 
@@ -31,15 +16,9 @@
 
 String::sptr String::New(std::string value)
 {
-<<<<<<< HEAD
-    String::sptr valueSptr = String::New();
-    valueSptr->m_value = value;
-    return valueSptr;
-=======
     String::sptr std = String::New();
     std->m_value = value;
     return std;
->>>>>>> 7abdd010
 }
 
 //------------------------------------------------------------------------------
