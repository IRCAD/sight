/* ***** BEGIN LICENSE BLOCK *****
 * FW4SPL - Copyright (C) IRCAD, 2009-2013.
 * Distributed under the terms of the GNU Lesser General Public License (LGPL) as
 * published by the Free Software Foundation.
 * ****** END LICENSE BLOCK ****** */

#ifndef __FWATOMS_BASE_NUMERIC_HXX__
#define __FWATOMS_BASE_NUMERIC_HXX__


<<<<<<< HEAD
#include <string>
#include <boost/lexical_cast.hpp>
#include <boost/make_shared.hpp>
=======
#include <boost/numeric/conversion/cast.hpp>
#include <boost/variant/get.hpp>
#include <boost/mpl/and.hpp>
#include <boost/type_traits/is_floating_point.hpp>
#include <boost/type_traits/is_integral.hpp>
#include <boost/type_traits/is_same.hpp>
#include <boost/type_traits/is_signed.hpp>
#include <boost/type_traits/is_unsigned.hpp>
#include <boost/type_traits/remove_const.hpp>
#include <boost/type_traits/remove_reference.hpp>
#include <boost/utility/enable_if.hpp>


#include "fwAtoms/Exception.hpp"
>>>>>>> 7abdd010

namespace fwAtoms
{

<<<<<<< HEAD
=======
class NumericSetter
{
    friend class Numeric;


    template< typename T >
    static void setValue( Numeric::ValueType &v,
                          typename ::boost::enable_if_c<
                         ::boost::is_same<
                                typename ::boost::remove_reference< typename ::boost::remove_const <T>::type >::type,
                                std::string
                            >::value

                          , T>::type value )
    {
        v = Numeric::valueFromString(value);
    }


    template< typename T >
    static void setValue( Numeric::ValueType &v,
                          typename ::boost::enable_if_c<
                         ::boost::mpl::and_< ::boost::is_signed<T>, ::boost::is_integral<T> >::value
                          , T>::type value )
    {
        v = static_cast< ::boost::int64_t>(value);
    }


    template< typename T >
    static void setValue( Numeric::ValueType &v,
                          typename ::boost::enable_if_c<
                         ::boost::mpl::and_< ::boost::is_unsigned<T>,::boost::is_integral<T> >::value
                          , T>::type value )
    {
        v = static_cast< ::boost::uint64_t>(value);
    }

    template< typename T >
    static void setValue( Numeric::ValueType &v,
                          typename ::boost::enable_if_c< ::boost::is_floating_point<T>::value, T>::type value )
    {
        v = value;
    }

};

//--------------------------------------------------------------------------

>>>>>>> 7abdd010
template<typename T>
Numeric::sptr Numeric::New( T value )
{
    Numeric::sptr valueSptr = Numeric::New();
<<<<<<< HEAD
    valueSptr->m_value = ::boost::lexical_cast<std::string>(value);
    return valueSptr;
=======
    NumericSetter::setValue<T>(valueSptr->m_value, value);
    return valueSptr;
}

//--------------------------------------------------------------------------

template<typename T>
class get_casted_value : public boost::static_visitor<T>
{
public:

    T operator()( ::boost::blank & ) const
    {
        FW_RAISE_EXCEPTION(::fwAtoms::Exception("Unable to get value of an empty numeric"));
        return T();
    }
    T operator()( const ::boost::blank & ) const
    {
        FW_RAISE_EXCEPTION(::fwAtoms::Exception("Unable to get value of an empty numeric"));
        return T();
    }

    template <typename U>
    T operator()( U & value ) const
    {
        return ::boost::numeric_cast<T>(value);
    }

};

template<typename T>
T Numeric::getValue() const
{
    T val = boost::apply_visitor( get_casted_value<T>(), m_value );
    return val;
>>>>>>> 7abdd010
}

}

#endif
<|MERGE_RESOLUTION|>--- conflicted
+++ resolved
@@ -8,11 +8,6 @@
 #define __FWATOMS_BASE_NUMERIC_HXX__
 
 
-<<<<<<< HEAD
-#include <string>
-#include <boost/lexical_cast.hpp>
-#include <boost/make_shared.hpp>
-=======
 #include <boost/numeric/conversion/cast.hpp>
 #include <boost/variant/get.hpp>
 #include <boost/mpl/and.hpp>
@@ -27,13 +22,10 @@
 
 
 #include "fwAtoms/Exception.hpp"
->>>>>>> 7abdd010
 
 namespace fwAtoms
 {
 
-<<<<<<< HEAD
-=======
 class NumericSetter
 {
     friend class Numeric;
@@ -83,15 +75,10 @@
 
 //--------------------------------------------------------------------------
 
->>>>>>> 7abdd010
 template<typename T>
 Numeric::sptr Numeric::New( T value )
 {
     Numeric::sptr valueSptr = Numeric::New();
-<<<<<<< HEAD
-    valueSptr->m_value = ::boost::lexical_cast<std::string>(value);
-    return valueSptr;
-=======
     NumericSetter::setValue<T>(valueSptr->m_value, value);
     return valueSptr;
 }
@@ -127,7 +114,6 @@
 {
     T val = boost::apply_visitor( get_casted_value<T>(), m_value );
     return val;
->>>>>>> 7abdd010
 }
 
 }
