/* ***** BEGIN LICENSE BLOCK *****
 * FW4SPL - Copyright (C) IRCAD, 2009-2013.
 * Distributed under the terms of the GNU Lesser General Public License (LGPL) as
 * published by the Free Software Foundation.
 * ****** END LICENSE BLOCK ****** */

#ifndef _FWATOMS_BASE_STRING_HPP_
#define _FWATOMS_BASE_STRING_HPP_

#include <string>

#include "fwAtoms/config.hpp"
#include "fwAtoms/Base.hpp"
#include "fwAtoms/factory/new.hpp"
<<<<<<< HEAD

fwCampAutoDeclareMacro((fwAtoms)(String), FWATOMS_API);
=======
>>>>>>> 7abdd010

namespace fwAtoms
{

/**
 * @brief Class represented a String
 *
 */
class FWATOMS_CLASS_API String : public Base
{
public:
    fwCoreClassDefinitionsWithFactoryMacro( (String)(::fwAtoms::Base), (()), ::fwAtoms::factory::New< String > ) ;
<<<<<<< HEAD

    /**
     * @brief Constructor
     * @param key Private construction key
     */
    String(::fwAtoms::Base::Key key) : m_value("")
    {}

    /**
     * @brief   Destructor
     */
    virtual ~String()
    {}

    virtual bool isValue() const {return true;};
    virtual bool isString() const {return true;};
    virtual std::string getString() const {return m_value;};
=======

    /**
     * @brief Constructor
     * @param key Private construction key
     */
    String(::fwAtoms::Base::Key key) : m_value("")
    {}

    /**
     * @brief   Destructor
     */
    virtual ~String()
    {}

    const std::string& getValue() const {return m_value;};

    void setValue( const std::string &value ){m_value=value;};
>>>>>>> 7abdd010

    std::string getString() const {return m_value;};

    /**
     * @brief Construct a new Object represented a string.
     * @param value the internal string.
     *
     */
    FWATOMS_API static String::sptr New(std::string value);

<<<<<<< HEAD
    FWATOMS_API virtual Base::sptr clone() const;

=======
    /**
     * @brief Returns a clone object
     */
    FWATOMS_API virtual Base::sptr clone() const;

    /**
     * @brief returns Atom type
     */
    ::fwAtoms::Base::AtomType type() const {return ::fwAtoms::Base::STRING;};


>>>>>>> 7abdd010
protected:

    std::string m_value;
};

}



#endif /* _FWATOMS_BASE_STRING_HPP_ */
<|MERGE_RESOLUTION|>--- conflicted
+++ resolved
@@ -12,11 +12,6 @@
 #include "fwAtoms/config.hpp"
 #include "fwAtoms/Base.hpp"
 #include "fwAtoms/factory/new.hpp"
-<<<<<<< HEAD
-
-fwCampAutoDeclareMacro((fwAtoms)(String), FWATOMS_API);
-=======
->>>>>>> 7abdd010
 
 namespace fwAtoms
 {
@@ -29,25 +24,6 @@
 {
 public:
     fwCoreClassDefinitionsWithFactoryMacro( (String)(::fwAtoms::Base), (()), ::fwAtoms::factory::New< String > ) ;
-<<<<<<< HEAD
-
-    /**
-     * @brief Constructor
-     * @param key Private construction key
-     */
-    String(::fwAtoms::Base::Key key) : m_value("")
-    {}
-
-    /**
-     * @brief   Destructor
-     */
-    virtual ~String()
-    {}
-
-    virtual bool isValue() const {return true;};
-    virtual bool isString() const {return true;};
-    virtual std::string getString() const {return m_value;};
-=======
 
     /**
      * @brief Constructor
@@ -65,7 +41,6 @@
     const std::string& getValue() const {return m_value;};
 
     void setValue( const std::string &value ){m_value=value;};
->>>>>>> 7abdd010
 
     std::string getString() const {return m_value;};
 
@@ -76,10 +51,6 @@
      */
     FWATOMS_API static String::sptr New(std::string value);
 
-<<<<<<< HEAD
-    FWATOMS_API virtual Base::sptr clone() const;
-
-=======
     /**
      * @brief Returns a clone object
      */
@@ -91,7 +62,6 @@
     ::fwAtoms::Base::AtomType type() const {return ::fwAtoms::Base::STRING;};
 
 
->>>>>>> 7abdd010
 protected:
 
     std::string m_value;
