/* ***** BEGIN LICENSE BLOCK *****
 * FW4SPL - Copyright (C) IRCAD, 2009-2013.
 * Distributed under the terms of the GNU Lesser General Public License (LGPL) as
 * published by the Free Software Foundation.
 * ****** END LICENSE BLOCK ****** */

#ifndef  __FWATOMS_BASE_OBJECT_HPP__
#define  __FWATOMS_BASE_OBJECT_HPP__

#include "fwAtoms/config.hpp"
#include "fwAtoms/Base.hpp"
#include "fwAtoms/factory/new.hpp"
<<<<<<< HEAD

fwCampAutoDeclareMacro((fwAtoms)(Object), FWATOMS_API);
=======
>>>>>>> 7abdd010

namespace fwAtoms
{

/**
 * @brief Class represented a fwData::Object
 *
 */
class FWATOMS_CLASS_API Object : public Base
{
public:
    fwCoreClassDefinitionsWithFactoryMacro( (Object)(::fwAtoms::Base), (()), ::fwAtoms::factory::New< Object >) ;
<<<<<<< HEAD

    typedef std::map<std::string, Base::sptr> Attributes;
    typedef std::map<std::string, std::string> MetaInfos;
=======
>>>>>>> 7abdd010

    typedef std::map<std::string, Base::sptr> AttributesType;
    typedef std::map<std::string, std::string> MetaInfosType;

<<<<<<< HEAD
    /**
     * @brief Constructor
     * @param key Private construction key
     */
    FWATOMS_API Object(::fwAtoms::Base::Key key);

    /**
     * @brief   Destructor
     */
    virtual ~Object()
    {}

    //! Set the internal attributs map
    FWATOMS_API void setAttributs(Attributes& attrs);
=======
    //--------------------------------------------------------------------------
>>>>>>> 7abdd010

    /**
     * @brief Constructor
     * @param key Private construction key
     */
    Object(::fwAtoms::Base::Key key)
    {}

<<<<<<< HEAD
    //! Retrieve the internal map
    Attributes& getAttributes() {return m_attrs;};

    //! Retrieve the internal map
    const Attributes& getAttributes() const {return m_attrs;};

    //! Retrieve one Attribut
    Base::sptr& getAttribut(const std::string& key) {return m_attrs[key];};
=======
    /**
     * @brief   Destructor
     */
    virtual ~Object()
    {}

    //! Sets the attributes map
    FWATOMS_API void setAttributes(const AttributesType& attrs);
>>>>>>> 7abdd010

    //! Returns the internal map
    const AttributesType& getAttributes() const {return m_attributes;}


<<<<<<< HEAD
    //! Retrieve object type ; ex : "::fwData::Object"
    FWATOMS_API std::string getType() const;
=======
    //! Returns requested attribute if exists, empty sptr else.
    FWATOMS_API Base::sptr getAttribute(const std::string& key) const;
>>>>>>> 7abdd010

    //! add a atrtribut, old value is erased
    FWATOMS_API void setAttribute(const std::string& key, const Base::sptr&);

<<<<<<< HEAD
    //! Retrieve object id
    std::string getId() const {return m_id;};

    //! Set current id
    void setId(std::string id){m_id = id;};
=======
    /**
     * @brief Removes an attributes
     *
     * @param key Key of the element to be removed
     *
     * @return returns the number of elements erased
     */
    FWATOMS_API AttributesType::size_type eraseAttribute(const std::string& key);

    //! clear attributes
    FWATOMS_API void clearAttribute();
>>>>>>> 7abdd010

    //--------------------------------------------------------------------------

    /**
     * @brief Add a metainfo in the object
     * MetaInfo coud be anything limited to string type
     */
    FWATOMS_API void setMetaInfo(const std::string& key, const std::string& value);

    //!Replace metaInfos.
    FWATOMS_API void setMetaInfos(const MetaInfosType& metaInfos);

<<<<<<< HEAD
    //! Retrieve one meta information
    FWATOMS_API std::string getMetaInfo(const std::string& key) const;

    //! Get internal metaInfo mapping
    FWATOMS_API MetaInfos& getMetaInfos();

    //! Get internal metaInfo mapping
    FWATOMS_API const MetaInfos& getMetaInfos() const;
=======
    //! Returns one meta information
    FWATOMS_API std::string getMetaInfo(const std::string& key) const;

    //! Get internal metaInfo mapping
    const MetaInfosType& getMetaInfos() const { return m_metaInfos; }
>>>>>>> 7abdd010

    /**
     * @brief Removes a MetaInfo
     *
     * @param key Key of the element to be removed
     *
     * @return returns the number of elements erased
     */
    FWATOMS_API MetaInfosType::size_type eraseMetaInfo(const std::string& key);

    //! clear MetaInfos
    FWATOMS_API void clearMetaInfo();

    /**
     * @brief Returns a clone object
     */
    FWATOMS_API virtual Base::sptr clone() const;

    /**
     * @brief returns Atom type
     */
    ::fwAtoms::Base::AtomType type() const {return ::fwAtoms::Base::OBJECT;};

<<<<<<< HEAD
    virtual bool isObject() const {return true;};
    virtual std::string getString() const {return "Object : ";};
    FWATOMS_API virtual Base::sptr clone() const;
=======
>>>>>>> 7abdd010

private:

    MetaInfosType  m_metaInfos;
    AttributesType m_attributes;

};

}

#endif /*  _FWATOMS_BASE_OBJECT_HPP_ */
<|MERGE_RESOLUTION|>--- conflicted
+++ resolved
@@ -10,11 +10,6 @@
 #include "fwAtoms/config.hpp"
 #include "fwAtoms/Base.hpp"
 #include "fwAtoms/factory/new.hpp"
-<<<<<<< HEAD
-
-fwCampAutoDeclareMacro((fwAtoms)(Object), FWATOMS_API);
-=======
->>>>>>> 7abdd010
 
 namespace fwAtoms
 {
@@ -27,34 +22,11 @@
 {
 public:
     fwCoreClassDefinitionsWithFactoryMacro( (Object)(::fwAtoms::Base), (()), ::fwAtoms::factory::New< Object >) ;
-<<<<<<< HEAD
-
-    typedef std::map<std::string, Base::sptr> Attributes;
-    typedef std::map<std::string, std::string> MetaInfos;
-=======
->>>>>>> 7abdd010
 
     typedef std::map<std::string, Base::sptr> AttributesType;
     typedef std::map<std::string, std::string> MetaInfosType;
 
-<<<<<<< HEAD
-    /**
-     * @brief Constructor
-     * @param key Private construction key
-     */
-    FWATOMS_API Object(::fwAtoms::Base::Key key);
-
-    /**
-     * @brief   Destructor
-     */
-    virtual ~Object()
-    {}
-
-    //! Set the internal attributs map
-    FWATOMS_API void setAttributs(Attributes& attrs);
-=======
     //--------------------------------------------------------------------------
->>>>>>> 7abdd010
 
     /**
      * @brief Constructor
@@ -63,16 +35,6 @@
     Object(::fwAtoms::Base::Key key)
     {}
 
-<<<<<<< HEAD
-    //! Retrieve the internal map
-    Attributes& getAttributes() {return m_attrs;};
-
-    //! Retrieve the internal map
-    const Attributes& getAttributes() const {return m_attrs;};
-
-    //! Retrieve one Attribut
-    Base::sptr& getAttribut(const std::string& key) {return m_attrs[key];};
-=======
     /**
      * @brief   Destructor
      */
@@ -81,30 +43,17 @@
 
     //! Sets the attributes map
     FWATOMS_API void setAttributes(const AttributesType& attrs);
->>>>>>> 7abdd010
 
     //! Returns the internal map
     const AttributesType& getAttributes() const {return m_attributes;}
 
 
-<<<<<<< HEAD
-    //! Retrieve object type ; ex : "::fwData::Object"
-    FWATOMS_API std::string getType() const;
-=======
     //! Returns requested attribute if exists, empty sptr else.
     FWATOMS_API Base::sptr getAttribute(const std::string& key) const;
->>>>>>> 7abdd010
 
     //! add a atrtribut, old value is erased
     FWATOMS_API void setAttribute(const std::string& key, const Base::sptr&);
 
-<<<<<<< HEAD
-    //! Retrieve object id
-    std::string getId() const {return m_id;};
-
-    //! Set current id
-    void setId(std::string id){m_id = id;};
-=======
     /**
      * @brief Removes an attributes
      *
@@ -116,7 +65,6 @@
 
     //! clear attributes
     FWATOMS_API void clearAttribute();
->>>>>>> 7abdd010
 
     //--------------------------------------------------------------------------
 
@@ -129,22 +77,11 @@
     //!Replace metaInfos.
     FWATOMS_API void setMetaInfos(const MetaInfosType& metaInfos);
 
-<<<<<<< HEAD
-    //! Retrieve one meta information
-    FWATOMS_API std::string getMetaInfo(const std::string& key) const;
-
-    //! Get internal metaInfo mapping
-    FWATOMS_API MetaInfos& getMetaInfos();
-
-    //! Get internal metaInfo mapping
-    FWATOMS_API const MetaInfos& getMetaInfos() const;
-=======
     //! Returns one meta information
     FWATOMS_API std::string getMetaInfo(const std::string& key) const;
 
     //! Get internal metaInfo mapping
     const MetaInfosType& getMetaInfos() const { return m_metaInfos; }
->>>>>>> 7abdd010
 
     /**
      * @brief Removes a MetaInfo
@@ -168,12 +105,6 @@
      */
     ::fwAtoms::Base::AtomType type() const {return ::fwAtoms::Base::OBJECT;};
 
-<<<<<<< HEAD
-    virtual bool isObject() const {return true;};
-    virtual std::string getString() const {return "Object : ";};
-    FWATOMS_API virtual Base::sptr clone() const;
-=======
->>>>>>> 7abdd010
 
 private:
 
