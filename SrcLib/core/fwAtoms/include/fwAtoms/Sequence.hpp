/* ***** BEGIN LICENSE BLOCK *****
 * FW4SPL - Copyright (C) IRCAD, 2009-2013.
 * Distributed under the terms of the GNU Lesser General Public License (LGPL) as
 * published by the Free Software Foundation.
 * ****** END LICENSE BLOCK ****** */

#ifndef _FWATOMS_BASE_SEQUENCE_HPP_
#define _FWATOMS_BASE_SEQUENCE_HPP_

#include <vector>

#include "fwAtoms/config.hpp"
#include "fwAtoms/Base.hpp"
#include "fwAtoms/factory/new.hpp"
<<<<<<< HEAD

fwCampAutoDeclareMacro((fwAtoms)(Sequence), FWATOMS_API);
=======
>>>>>>> 7abdd010

namespace fwAtoms
{
/**
 * @brief Sequence represented a list of meta object.
 *
 */
class FWATOMS_CLASS_API Sequence : public Base
{
public:
    fwCoreClassDefinitionsWithFactoryMacro( (Sequence)(::fwAtoms::Base), (()), ::fwAtoms::factory::New< Sequence > ) ;

    typedef std::vector<Base::sptr> SequenceType;

    typedef SequenceType::value_type ValueType;
    typedef SequenceType::reference ReferenceType;
    typedef SequenceType::const_reference ConstReferenceType;
    typedef SequenceType::iterator IteratorType;
    typedef SequenceType::const_iterator ConstIteratorType;
    typedef SequenceType::reverse_iterator ReverseIteratorType;
    typedef SequenceType::const_reverse_iterator ConstReverseIteratorType;
    typedef SequenceType::size_type SizeType;

<<<<<<< HEAD
    /**
     * @brief Constructor
     * @param key Private construction key
     */
    Sequence(::fwAtoms::Base::Key key)
    {}

    /**
     * @brief   Destructor
     */
    virtual ~Sequence()
    {}
=======
    /// boost_foreach/stl compatibility
    /// @{
    typedef SequenceType::value_type value_type;
    typedef SequenceType::reference reference;
    typedef SequenceType::const_reference const_reference;
    typedef SequenceType::iterator iterator;
    typedef SequenceType::const_iterator const_iterator;
    typedef SequenceType::reverse_iterator reverse_iterator;
    typedef SequenceType::const_reverse_iterator const_reverse_iterator;
    typedef SequenceType::size_type size_type;
    /// @}
>>>>>>> 7abdd010

    /**
     * @brief Constructor
     * @param key Private construction key
     */
    Sequence(::fwAtoms::Base::Key key)
    {}

    /**
     * @brief   Destructor
     */
    virtual ~Sequence()
    {}

    /**
     * @brief push an atom in the sequence.
     */
    void push_back(const Base::sptr &value){m_value.push_back(value);};

    //! Begin of sequence iterator
<<<<<<< HEAD
    FWATOMS_API IteratorType  begin();

    //! End of sequence iterator
    FWATOMS_API IteratorType  end();

    //! Begin of sequence const iterator
    FWATOMS_API ConstIteratorType begin() const;

    //! End of sequence const iterator
    FWATOMS_API ConstIteratorType end() const;
=======
    IteratorType  begin(){return m_value.begin();}

    //! End of sequence iterator
    IteratorType  end() {return m_value.end();}

    //! Begin of sequence const iterator
    ConstIteratorType begin() const {return m_value.begin();}

    //! End of sequence const iterator
    ConstIteratorType end() const {return m_value.end();}
>>>>>>> 7abdd010


    //! Returns the sequence size
    size_type size() const {return m_value.size();}

    //! clear the sequence
    void  clear() {m_value.clear();}

<<<<<<< HEAD
    //! Retrieve internal vector
    FWATOMS_API const SequenceType& getValue() const;

    //! Retrieve internal vector
    FWATOMS_API SequenceType& getValue();
=======
    //! Test if the sequence is empty
    bool empty() const {return m_value.empty();}
>>>>>>> 7abdd010

    //! Returns internal vector
    const SequenceType& getValue() const{return m_value;};

    //! access an element in position index
    Base::sptr &operator[](unsigned int index){return m_value[index];}
    const Base::sptr &operator[](unsigned int index) const {return m_value[index];}

    /**
     * @brief Returns a clone object
     */
    FWATOMS_API virtual Base::sptr clone() const;

    /**
     * @brief returns Atom type
     */
    ::fwAtoms::Base::AtomType type() const {return ::fwAtoms::Base::SEQUENCE;};

    virtual bool isSequence() const {return true;};

    FWATOMS_API virtual Base::sptr clone() const;

protected:
    SequenceType m_value;
};

}
#endif
<|MERGE_RESOLUTION|>--- conflicted
+++ resolved
@@ -12,11 +12,6 @@
 #include "fwAtoms/config.hpp"
 #include "fwAtoms/Base.hpp"
 #include "fwAtoms/factory/new.hpp"
-<<<<<<< HEAD
-
-fwCampAutoDeclareMacro((fwAtoms)(Sequence), FWATOMS_API);
-=======
->>>>>>> 7abdd010
 
 namespace fwAtoms
 {
@@ -40,20 +35,6 @@
     typedef SequenceType::const_reverse_iterator ConstReverseIteratorType;
     typedef SequenceType::size_type SizeType;
 
-<<<<<<< HEAD
-    /**
-     * @brief Constructor
-     * @param key Private construction key
-     */
-    Sequence(::fwAtoms::Base::Key key)
-    {}
-
-    /**
-     * @brief   Destructor
-     */
-    virtual ~Sequence()
-    {}
-=======
     /// boost_foreach/stl compatibility
     /// @{
     typedef SequenceType::value_type value_type;
@@ -65,7 +46,6 @@
     typedef SequenceType::const_reverse_iterator const_reverse_iterator;
     typedef SequenceType::size_type size_type;
     /// @}
->>>>>>> 7abdd010
 
     /**
      * @brief Constructor
@@ -86,18 +66,6 @@
     void push_back(const Base::sptr &value){m_value.push_back(value);};
 
     //! Begin of sequence iterator
-<<<<<<< HEAD
-    FWATOMS_API IteratorType  begin();
-
-    //! End of sequence iterator
-    FWATOMS_API IteratorType  end();
-
-    //! Begin of sequence const iterator
-    FWATOMS_API ConstIteratorType begin() const;
-
-    //! End of sequence const iterator
-    FWATOMS_API ConstIteratorType end() const;
-=======
     IteratorType  begin(){return m_value.begin();}
 
     //! End of sequence iterator
@@ -108,7 +76,6 @@
 
     //! End of sequence const iterator
     ConstIteratorType end() const {return m_value.end();}
->>>>>>> 7abdd010
 
 
     //! Returns the sequence size
@@ -117,16 +84,8 @@
     //! clear the sequence
     void  clear() {m_value.clear();}
 
-<<<<<<< HEAD
-    //! Retrieve internal vector
-    FWATOMS_API const SequenceType& getValue() const;
-
-    //! Retrieve internal vector
-    FWATOMS_API SequenceType& getValue();
-=======
     //! Test if the sequence is empty
     bool empty() const {return m_value.empty();}
->>>>>>> 7abdd010
 
     //! Returns internal vector
     const SequenceType& getValue() const{return m_value;};
@@ -145,9 +104,6 @@
      */
     ::fwAtoms::Base::AtomType type() const {return ::fwAtoms::Base::SEQUENCE;};
 
-    virtual bool isSequence() const {return true;};
-
-    FWATOMS_API virtual Base::sptr clone() const;
 
 protected:
     SequenceType m_value;
