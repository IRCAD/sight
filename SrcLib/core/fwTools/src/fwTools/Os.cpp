/************************************************************************
 *
 * Copyright (C) 2009-2018 IRCAD France
 * Copyright (C) 2012-2018 IHU Strasbourg
 *
 * This file is part of Sight.
 *
 * Sight is free software: you can redistribute it and/or modify it under
 * the terms of the GNU Lesser General Public License as published by
 * the Free Software Foundation, either version 3 of the License, or
 * (at your option) any later version.
 *
 * Sight is distributed in the hope that it will be useful,
 * but WITHOUT ANY WARRANTY; without even the implied warranty of
 * MERCHANTABILITY or FITNESS FOR A PARTICULAR PURPOSE.  See the
 * GNU Lesser General Public License for more details.
 *
 * You should have received a copy of the GNU Lesser General Public
 * License along with Sight. If not, see <https://www.gnu.org/licenses/>.
 *
 ***********************************************************************/

<<<<<<< HEAD
#include "fwTools/Os.hpp"
=======
#include <boost/filesystem.hpp>
#include <boost/regex.hpp>
>>>>>>> cfd85dbb

#include "fwCore/base.hpp"

<<<<<<< HEAD
#include <boost/filesystem.hpp>

#if defined(__APPLE__)
#   include <mach-o/dyld.h>
#elif defined(WIN32)
#   include <windows.h>
#else
#   include <link.h>
#endif
#include <regex>
=======
#ifdef __linux
#include <sys/stat.h>
#endif
>>>>>>> cfd85dbb

namespace fwTools
{

namespace os
{

//------------------------------------------------------------------------------

std::string getEnv(const std::string& name, bool* ok)
{
    char* value = std::getenv(name.c_str());
    bool exists = (value != NULL);
    if(ok != NULL)
    {
        *ok = exists;
    }
    return std::string(exists ? value : "");
}

//------------------------------------------------------------------------------

std::string getEnv(const std::string& name, const std::string& defaultValue)
{
    bool ok           = false;
    std::string value = getEnv(name, &ok);
    return ok ? value : defaultValue;
}

//------------------------------------------------------------------------------

std::string getUserDataDir( std::string company, std::string appName, bool createDirectory )
{
    std::string dataDir;
#ifdef WIN32
    char* appData = std::getenv("APPDATA");
    dataDir = ::fwTools::os::getEnv("APPDATA");
#else
    bool hasXdgConfigHome     = false;
    bool hasHome              = false;
    std::string xdgConfigHome = ::fwTools::os::getEnv("XDG_CONFIG_HOME", &hasXdgConfigHome);
    std::string home          = ::fwTools::os::getEnv("HOME", &hasHome);
    dataDir = hasXdgConfigHome ? xdgConfigHome : (hasHome ? std::string(home) + "/.config" : "");
#endif

    if ( !company.empty() )
    {
        dataDir += "/" + company;
    }

    if ( !appName.empty() )
    {
        dataDir += "/" + appName;
    }

    if ( !dataDir.empty() )
    {
        if (boost::filesystem::exists(dataDir))
        {
            if ( !boost::filesystem::is_directory(dataDir) )
            {
                OSLM_ERROR( dataDir << " already exists and is not a directory." );
                dataDir = "";
            }
        }
        else if (createDirectory)
        {
            OSLM_INFO("Creating application data directory: "<< dataDir);
            boost::filesystem::create_directories(dataDir);
        }
    }

    return dataDir;
}

//------------------------------------------------------------------------------

<<<<<<< HEAD
#if defined(WIN32)

static std::string _getWin32SharedLibraryPath(const std::string& _libName)
{
    char path[MAX_PATH];
    HMODULE hm = NULL;

#ifdef _DEBUG
    // On Windows Debug, we try first to look for a library with a 'd' suffix. If it does not work
    // we try with the raw name.
    const std::string libNameDbg = _libName + "d";

    if ( ( hm = GetModuleHandle(libNameDbg.c_str()) ) == nullptr)
    {
#endif // _DEBUG

    if ( ( hm = GetModuleHandle(_libName.c_str()) ) == nullptr)
    {
        int ret = GetLastError();
        std::stringstream err;
        err << "Could not find shared library path, see error below." << std::endl;
        err << "GetModuleHandle failed, error = " << ret << std::endl;
        FW_RAISE_EXCEPTION(::fwTools::Exception(err.str()));
    }
#ifdef _DEBUG
}
#endif // _DEBUG
    if (GetModuleFileName(hm, path, sizeof(path)) == NULL)
    {
        int ret = GetLastError();
        std::stringstream err;
        err << "Could not get shared library path, see error below." << std::endl;
        err << "GetModuleFileName failed, error = " << ret << std::endl;
        FW_RAISE_EXCEPTION(::fwTools::Exception(err.str()));
    }
    return path;
}

#elif defined(__APPLE__)
//------------------------------------------------------------------------------

static std::string _getMacOsSharedLibraryPath(const std::string& _libName)
{
    const std::regex matchLib(std::string("lib") + _libName);
    const std::regex matchFramework(_libName);
    std::string path;
    for (int32_t i = _dyld_image_count(); i >= 0; i--)
    {
        const char* image_name = _dyld_get_image_name(i);
        if (image_name)
        {
            const std::string libName(image_name);
            if(std::regex_search(libName, matchLib))
            {
                path = libName;
                break;
            }
            else if(std::regex_search(libName, matchFramework))
            {
                // get the path of the .framework folder
                auto cut = libName.find(".framework");
                path = libName.substr(0, cut + 10); // cut after .framework
                break;
            }
        }
    }
    if(path.empty())
    {
        FW_RAISE_EXCEPTION(::fwTools::Exception(std::string("Could not find shared library path for ") + _libName));
    }
    return path;
}
#else
struct FindModuleFunctor
{
    //------------------------------------------------------------------------------

    static int callback(struct dl_phdr_info* info, size_t, void*)
    {
        const std::string libName(info->dlpi_name);
        const std::regex matchModule(s_libName);

        if(std::regex_search(libName, matchModule))
        {
            s_location = info->dlpi_name;
        }
        return 0;
    }

    static std::string s_location;
    static std::string s_libName;
};

std::string FindModuleFunctor::s_location;
std::string FindModuleFunctor::s_libName;

#endif

//------------------------------------------------------------------------------

::boost::filesystem::path getSharedLibraryPath(const std::string& _libName)
{
#if defined(WIN32)
    return _getWin32SharedLibraryPath(_libName);
#elif defined(__APPLE__)
    return _getMacOsSharedLibraryPath();
#else
    FindModuleFunctor functor;
    FindModuleFunctor::s_location.clear();
    FindModuleFunctor::s_libName = _libName;
    dl_iterate_phdr(&FindModuleFunctor::callback, nullptr);

    if(functor.s_location.empty())
    {
        FW_RAISE_EXCEPTION(::fwTools::Exception(std::string("Could not find shared library path for ") + _libName));
    }
    return functor.s_location;
#endif
}

=======
>>>>>>> cfd85dbb
} // namespace os

} // namespace fwTools<|MERGE_RESOLUTION|>--- conflicted
+++ resolved
@@ -20,17 +20,12 @@
  *
  ***********************************************************************/
 
-<<<<<<< HEAD
 #include "fwTools/Os.hpp"
-=======
+
+#include "fwCore/base.hpp"
+
 #include <boost/filesystem.hpp>
 #include <boost/regex.hpp>
->>>>>>> cfd85dbb
-
-#include "fwCore/base.hpp"
-
-<<<<<<< HEAD
-#include <boost/filesystem.hpp>
 
 #if defined(__APPLE__)
 #   include <mach-o/dyld.h>
@@ -40,11 +35,6 @@
 #   include <link.h>
 #endif
 #include <regex>
-=======
-#ifdef __linux
-#include <sys/stat.h>
-#endif
->>>>>>> cfd85dbb
 
 namespace fwTools
 {
@@ -122,7 +112,6 @@
 
 //------------------------------------------------------------------------------
 
-<<<<<<< HEAD
 #if defined(WIN32)
 
 static std::string _getWin32SharedLibraryPath(const std::string& _libName)
@@ -243,8 +232,6 @@
 #endif
 }
 
-=======
->>>>>>> cfd85dbb
 } // namespace os
 
 } // namespace fwTools