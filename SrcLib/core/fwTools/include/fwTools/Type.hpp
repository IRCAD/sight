--- conflicted
+++ resolved
@@ -20,10 +20,7 @@
 #include <limits>
 #include <map>
 #include <string>
-<<<<<<< HEAD
 #include <type_traits>
-=======
->>>>>>> 6537b977
 #include <typeinfo>
 
 namespace fwTools
@@ -31,10 +28,6 @@
 
 /**
  * @brief   Class describing an elementary C++ type aka unsigned char, signed char, .... int, float, double
-<<<<<<< HEAD
-=======
- *
->>>>>>> 6537b977
  **/
 class FWTOOLS_CLASS_API Type
 {
@@ -314,13 +307,8 @@
 template<> FWTOOLS_API const std::string& Type::traitsToString< 4, false, true > ();
 template<> FWTOOLS_API const std::string& Type::traitsToString< 8, false, true > ();
 
-<<<<<<< HEAD
 template<> FWTOOLS_API const std::string& Type::traitsToString< 4, true, false > ();
 template<> FWTOOLS_API const std::string& Type::traitsToString< 8, true, false > ();
-=======
-template<> FWTOOLS_API const std::string& Type::traitsToString< 4, false, false > ();
-template<> FWTOOLS_API const std::string& Type::traitsToString< 8, false, false > ();
->>>>>>> 6537b977
 
 } //end namespace fwTools
 
