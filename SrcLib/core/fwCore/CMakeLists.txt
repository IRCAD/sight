fwLoadProperties()
<<<<<<< HEAD

find_package (Boost COMPONENTS thread system filesystem date_time log log_setup REQUIRED)

fwForwardInclude(${Boost_INCLUDE_DIRS})

fwForwardLink(
    ${Boost_FILESYSTEM_LIBRARY}
    ${Boost_DATE_TIME_LIBRARY}
    ${Boost_SYSTEM_LIBRARY}
    ${Boost_THREAD_LIBRARY}
)

fwLink(
    ${Boost_LOG_LIBRARY}
    ${Boost_LOG_SETUP_LIBRARY}
)
=======
>>>>>>> b84359e7


<|MERGE_RESOLUTION|>--- conflicted
+++ resolved
@@ -1,10 +1,7 @@
 fwLoadProperties()
-<<<<<<< HEAD
 
 find_package (Boost COMPONENTS thread system filesystem date_time log log_setup REQUIRED)
-
 fwForwardInclude(${Boost_INCLUDE_DIRS})
-
 fwForwardLink(
     ${Boost_FILESYSTEM_LIBRARY}
     ${Boost_DATE_TIME_LIBRARY}
@@ -16,7 +13,4 @@
     ${Boost_LOG_LIBRARY}
     ${Boost_LOG_SETUP_LIBRARY}
 )
-=======
->>>>>>> b84359e7
 
-
