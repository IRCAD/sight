/* ***** BEGIN LICENSE BLOCK *****
 * FW4SPL - Copyright (C) IRCAD, 2009-2014.
 * Distributed under the terms of the GNU Lesser General Public License (LGPL) as
 * published by the Free Software Foundation.
 * ****** END LICENSE BLOCK ****** */

#include <boost/foreach.hpp>

#include <fwData/Image.hpp>
#include <fwData/TransferFunction.hpp>

#include <fwServices/macros.hpp>
#include <fwServices/Base.hpp>
#include <fwServices/registry/ObjectService.hpp>
#include <fwServices/IEditionService.hpp>

#include <fwComEd/fieldHelper/MedicalImageHelpers.hpp>
#include <fwComEd/Dictionary.hpp>
#include <fwComEd/ImageMsg.hpp>
#include <fwComEd/CompositeMsg.hpp>

#include "fwComEd/helper/MedicalImageAdaptor.hpp"
#include "fwComEd/helper/Image.hpp"
#include "fwComEd/helper/Composite.hpp"

namespace fwComEd
{

namespace helper
{

//------------------------------------------------------------------------------

MedicalImageAdaptor::MedicalImageAdaptor()
    : m_orientation(Z_AXIS),
      m_tfSelectionFwID(""),
      m_selectedTFKey("")
{}

//------------------------------------------------------------------------------

MedicalImageAdaptor::~MedicalImageAdaptor()
{}

//------------------------------------------------------------------------------

void MedicalImageAdaptor::getImageSpacing(double spacing[3])
{
    ::fwData::Image::sptr image = this->getImage();

    const ::fwData::Image::SpacingType& imSpacing = image->getSpacing();
    std::copy(imSpacing.begin(), imSpacing.end(), spacing);
}

//------------------------------------------------------------------------------

void MedicalImageAdaptor::getImageOrigin(double origin[3])
{
    ::fwData::Image::sptr image = this->getImage();;

    std::copy(image->getOrigin().begin(), image->getOrigin().end(), origin);
}

//------------------------------------------------------------------------------

void MedicalImageAdaptor::getImageDataSize(int size[3])
{
    ::fwData::Image::sptr image = this->getImage();

    const ::fwData::Image::SizeType& imSize = image->getSize();
    std::copy(imSize.begin(), imSize.end(), size);
}

//------------------------------------------------------------------------------

void MedicalImageAdaptor::getImageSize(double size[3])
{
    ::fwData::Image::sptr image = this->getImage();;
    double spacing[3];

    const ::fwData::Image::SizeType& imSize = image->getSize();
    std::copy(imSize.begin(), imSize.end(), size);
    this->getImageSpacing(spacing);

    size[0] *= spacing[0];
    size[1] *= spacing[1];
    size[2] *= spacing[2];
}

//------------------------------------------------------------------------------

void MedicalImageAdaptor::getCurrentSliceCenter(double center[3])
{
    ::fwData::Image::sptr image = this->getImage();;
    double imageSize[3];
    this->getImageSize(imageSize);
    double origin[3];
    this->getImageOrigin(origin);

    ::fwData::Integer::sptr sliceIndex[3];
    this->getSliceIndex(sliceIndex);
<<<<<<< HEAD
    const double x = static_cast<double>(sliceIndex[0]->value());
    const double y = static_cast<double>(sliceIndex[1]->value());
    const double z = static_cast<double>(sliceIndex[2]->value());
    double index[3] = {x, y, z};
=======
    double index[3] = {
        static_cast<double>(sliceIndex[0]->value()),
        static_cast<double>(sliceIndex[1]->value()),
        static_cast<double>(sliceIndex[2]->value())
    };
>>>>>>> b84359e7

    center[0] = origin[0] + (imageSize[0]-1.)/ 2.;
    center[1] = origin[1] + (imageSize[1]-1.)/ 2.;
    center[2] = origin[2] + (imageSize[2]-1.)/ 2.;

    double spacing[3];
    this->getImageSpacing(spacing);
    center[m_orientation] = origin[m_orientation] + index[m_orientation]*spacing[m_orientation];
}

//------------------------------------------------------------------------------

void MedicalImageAdaptor::setOrientation( MedicalImageAdaptor::Orientation orientation )
{
    m_orientation = orientation;
}

//------------------------------------------------------------------------------

void MedicalImageAdaptor::setOrientation( int orientation )
{
    OSLM_ASSERT("orientation value must be  0,1 or 2 (value = " << orientation << ")",
            orientation == 0 || orientation == 1 || orientation == 2);
    this->setOrientation(static_cast< ::fwComEd::helper::MedicalImageAdaptor::Orientation >(orientation));
}

//------------------------------------------------------------------------------

static const int indexZ[12] = { 0,2,4, 1,2,4,  1,3,4 ,0,3,4 };
static const int indexY[12] = { 0,2,4, 1,2,4,  1,2,5 ,0,2,5 };
static const int indexX[12] = { 0,2,4, 0,2,5,  0,3,5 ,0,3,4 };
static const int *indexSet[3] = { indexX, indexY, indexZ  };
void MedicalImageAdaptor::getPlane( double points[4][3] , int sliceNumber)
{
    ::fwData::Image::sptr image = this->getImage();;
    double extent[6];
    for (char i=0;  i<3; ++i )
    {
        extent[2*i]   =  0;
        extent[2*i+1] = image->getSize()[i]*image->getSpacing()[i];
    }
    extent[2*m_orientation] = sliceNumber*image->getSpacing()[m_orientation];
    extent[2*m_orientation+1] = sliceNumber*image->getSpacing()[m_orientation];

    const int *extentIndex = indexSet[ m_orientation ];
    for (int p=0; p<4 ; ++p)
    {
        for (int i=0; i<3 ; ++i)
        {
            points[p][i]= extent[ *(extentIndex++) ];
        }
    }
}

//------------------------------------------------------------------------------

void MedicalImageAdaptor::sliceIndexToWorld(const int index[3], double world[3] )
{
    double spacing[3];
    this->getImageSpacing(spacing);
    double origin[3];
    this->getImageOrigin(origin);
    for ( int i=0 ; i<3 ; ++i )
    {
        world[i] = static_cast<int>( (index[i]*spacing[i]) + 0.5*spacing[i] + origin[i] );
    }
}

//------------------------------------------------------------------------------

void MedicalImageAdaptor::worldToSliceIndex(const double world[3], int index[3] )
{
    double spacing[3];
    this->getImageSpacing(spacing);
    double origin[3];
    this->getImageOrigin(origin);
    for ( int i=0 ; i<3 ; ++i )
    {
        // nearest integer
        index[i] = static_cast<int>( ( (world[i]-origin[i])/spacing[i] ) + ( ( (world[i]-origin[i])/spacing[i] ) >= 0 ? 0.5 : -0.5 ) );
    }
}

//------------------------------------------------------------------------------

void MedicalImageAdaptor::worldToImageSliceIndex(const double world[3], int index[3] )
{
    int imageSize[3];
    this->getImageDataSize(imageSize);
    this->worldToSliceIndex(world, index);

    int idval;
    for (int i = 0; i < 3; i++)
    {
        int max = imageSize[i]-1;
        idval = index[i];
        if (idval < 0)
        {
            index[i] = 0;
        }
        else if (idval > max)
        {
            index[i] = max;
        }
    }
}

//------------------------------------------------------------------------------

void MedicalImageAdaptor::getSliceIndex(::fwData::Integer::sptr index[3])
{
    index[0] = m_sagittalIndex;
    index[1] = m_frontalIndex;
    index[2] = m_axialIndex;
}

//------------------------------------------------------------------------------

bool MedicalImageAdaptor::setSliceIndex(const int index[3])
{
    bool isModified = false;
    ::fwData::Image::sptr image = this->getImage();;

    ::fwData::Integer::sptr sliceIndex[3];

    this->getSliceIndex(sliceIndex);

    if(    index[0] != sliceIndex[0]->value()
        || index[1] != sliceIndex[1]->value()
        || index[2] != sliceIndex[2]->value() )
    {
        sliceIndex[0]->value() = index[0];
        sliceIndex[1]->value() = index[1];
        sliceIndex[2]->value() = index[2];
        isModified = true;
    }
    return isModified;
}

//------------------------------------------------------------------------------

void MedicalImageAdaptor::updateImageInfos( ::fwData::Image::sptr image )
{
    m_weakImage = image;
    m_axialIndex    = image->setDefaultField(::fwComEd::Dictionary::m_axialSliceIndexId   , ::fwData::Integer::New(0));
    m_frontalIndex  = image->setDefaultField(::fwComEd::Dictionary::m_frontalSliceIndexId , ::fwData::Integer::New(0));
    m_sagittalIndex = image->setDefaultField(::fwComEd::Dictionary::m_sagittalSliceIndexId, ::fwData::Integer::New(0));
}

//------------------------------------------------------------------------------

void MedicalImageAdaptor::updateTransferFunction( ::fwData::Image::sptr image, ::fwServices::IService::sptr srv )
{
    if ( ! m_tfSelectionFwID.empty() )
    {
        if ( m_tfSelection.expired() )
        {
            ::fwData::Composite::sptr tfSelection = ::fwData::Composite::dynamicCast( ::fwTools::fwID::getObject( m_tfSelectionFwID ) );
            OSLM_ASSERT( "Sorry, object with fwID " << m_tfSelectionFwID << " doesn't exist.", tfSelection );
            OSLM_ASSERT( "Sorry, selectedTFKey must be defined, check your configuration.", ! m_selectedTFKey.empty() );
            if ( tfSelection->find( m_selectedTFKey ) == tfSelection->end() )
            {
                ::fwData::TransferFunction::sptr tfGreyLevel = ::fwData::TransferFunction::createDefaultTF();
                if (image->getWindowWidth() != 0 )
                {
                    tfGreyLevel->setWindow( image->getWindowWidth() );
                    tfGreyLevel->setLevel( image->getWindowCenter() );
                }
                else if(::fwComEd::fieldHelper::MedicalImageHelpers::checkImageValidity(image))
                {
                    double min, max;
                    ::fwComEd::fieldHelper::MedicalImageHelpers::getMinMax(image, min, max);
                    ::fwData::TransferFunction::TFValuePairType wlMinMax(min, max);
                    tfGreyLevel->setWLMinMax(wlMinMax);
                }

                ::fwComEd::helper::Composite compositeHelper(tfSelection);
                compositeHelper.add(m_selectedTFKey, tfGreyLevel);
                compositeHelper.notify(srv);
            }
            m_tfSelection = tfSelection;
        }
    }
    else
    {
        const std::string poolFieldName = ::fwComEd::Dictionary::m_transferFunctionCompositeId;
        ::fwData::Composite::sptr tfSelection = image->getField< ::fwData::Composite >(poolFieldName);

        if ( m_tfSelection.expired() || m_tfSelection.lock() != tfSelection )
        {
            const std::string defaultTFName = ::fwData::TransferFunction::s_DEFAULT_TF_NAME;

            ::fwComEd::helper::Image helper(image);
            helper.createTransferFunctionPool(srv); // do nothing if image tf pool already exist

            tfSelection = image->getField< ::fwData::Composite >(poolFieldName);

            m_selectedTFKey = defaultTFName;
            m_tfSelection = tfSelection;
        }
    }
}

//------------------------------------------------------------------------------

::fwData::Composite::sptr MedicalImageAdaptor::getTransferFunctionSelection() const
{
    return m_tfSelection.lock();
}

//------------------------------------------------------------------------------

::fwData::TransferFunction::sptr MedicalImageAdaptor::getTransferFunction() const
{
    return ::fwData::TransferFunction::dynamicCast((*m_tfSelection.lock())[m_selectedTFKey]);
}

//------------------------------------------------------------------------------

::fwData::Image::sptr MedicalImageAdaptor::getImage()
{
    SLM_ASSERT("Image weak pointer empty !", !m_weakImage.expired());
    return m_weakImage.lock();
}

//------------------------------------------------------------------------------

void MedicalImageAdaptor::setTFParameters( ::fwData::Composite::sptr tfPool, std::string tfSelectionId )
{
    if (!tfSelectionId.empty())
    {
        m_selectedTFKey = tfSelectionId;
        m_tfSelection = tfPool;
    }
}

//------------------------------------------------------------------------------

void MedicalImageAdaptor::setTFSelectionFwID( const std::string & fwid )
{
    m_tfSelectionFwID = fwid;
}

//------------------------------------------------------------------------------

void MedicalImageAdaptor::setSelectedTFKey( const std::string & key )
{
    m_selectedTFKey = key;
}

//------------------------------------------------------------------------------

const std::string & MedicalImageAdaptor::getTFSelectionFwID() const
{
    return m_tfSelectionFwID;
}

//------------------------------------------------------------------------------

const std::string & MedicalImageAdaptor::getSelectedTFKey() const
{
    return m_selectedTFKey;
}

//------------------------------------------------------------------------------

void MedicalImageAdaptor::parseTFConfig( ::fwRuntime::ConfigurationElement::sptr configuration )
{
   SLM_ASSERT("Sorry, analyzed configuration is not conformed.", configuration->getName() == "config");
   if ( configuration->hasAttribute("selectedTFKey") )
   {
       m_selectedTFKey = configuration->getAttributeValue("selectedTFKey");
       SLM_FATAL_IF("'selectedTFKey' must not be empty", m_selectedTFKey.empty());
   }
   if ( configuration->hasAttribute("tfSelectionFwID") )
   {
       m_tfSelectionFwID = configuration->getAttributeValue("tfSelectionFwID");
       SLM_FATAL_IF("'tfSelectionFwID' must not be empty", m_tfSelectionFwID.empty());
   }
}

//------------------------------------------------------------------------------

double MedicalImageAdaptor::getWindow() const
{
    return this->getTransferFunction()->getWindow();
}

//------------------------------------------------------------------------------

void MedicalImageAdaptor::setWindow( double window )
{
    this->getTransferFunction()->setWindow( window );
}

//------------------------------------------------------------------------------

void MedicalImageAdaptor::setWindowLevel( double windowMin, double windowMax )
{
    ::fwData::TransferFunction::TFValuePairType minMax(windowMin, windowMax);
    this->getTransferFunction()->setWLMinMax( minMax );
}

//------------------------------------------------------------------------------

double MedicalImageAdaptor::getLevel() const
{
    return this->getTransferFunction()->getLevel();
}

//------------------------------------------------------------------------------

void MedicalImageAdaptor::setLevel( double level )
{
    this->getTransferFunction()->setLevel( level );
}

//------------------------------------------------------------------------------

void MedicalImageAdaptor::installTFSelectionEventHandler( ::fwServices::IService* srv )
{
//   srv->addNewHandledEvent(::fwComEd::CompositeMsg::CHANGED_KEYS);
//   srv->addNewHandledEvent(::fwComEd::CompositeMsg::ADDED_KEYS);
//   srv->addNewHandledEvent(::fwComEd::CompositeMsg::REMOVED_KEYS);
}

//------------------------------------------------------------------------------

void MedicalImageAdaptor::installTFObserver( ::fwServices::IService::sptr srv )
{
    SLM_ASSERT( "TF connections already exist", m_tfSelectionConnection.expired() && m_tfConnection.expired());

    m_tfSelectionConnection = this->getTransferFunctionSelection()->signal(::fwData::Object::s_OBJECT_MODIFIED_SIG)->
                                connect(srv->slot(::fwServices::IService::s_RECEIVE_SLOT));

    m_tfConnection = this->getTransferFunction()->signal(::fwData::Object::s_OBJECT_MODIFIED_SIG)->connect(
                             srv->slot(::fwServices::IService::s_RECEIVE_SLOT));
}

//------------------------------------------------------------------------------

void MedicalImageAdaptor::removeTFObserver()
{
    m_tfSelectionConnection.disconnect();
    m_tfConnection.disconnect();
}

//------------------------------------------------------------------------------

bool MedicalImageAdaptor::upadteTFObserver(::fwServices::ObjectMsg::csptr msg, ::fwServices::IService::sptr srv)
{
    bool needUpdate = false;
    ::fwComEd::CompositeMsg::csptr compositeMsg = ::fwComEd::CompositeMsg::dynamicConstCast(msg);
    if(compositeMsg)
    {
        if ( compositeMsg->hasEvent( ::fwComEd::CompositeMsg::ADDED_KEYS ) )
        {
            ::fwData::Composite::sptr fields = compositeMsg->getAddedKeys();
            ::fwData::Composite::iterator iter = fields->find(this->getSelectedTFKey());
            if( iter != fields->end())
            {
                if (!m_tfConnection.expired())
                {
                    m_tfConnection.disconnect();
                }

                m_tfConnection = this->getTransferFunction()->signal(::fwData::Object::s_OBJECT_MODIFIED_SIG)->connect(
                        srv->slot(::fwServices::IService::s_RECEIVE_SLOT));
                needUpdate = true;
            }
        }

        if ( compositeMsg->hasEvent( ::fwComEd::CompositeMsg::REMOVED_KEYS ) )
        {
            SLM_ASSERT( "Sorry, TF observer must exist", ! m_tfConnection.expired() );
            ::fwData::Composite::sptr fields = compositeMsg->getRemovedKeys();
            ::fwData::Composite::iterator iter = fields->find(this->getSelectedTFKey());
            if( iter != fields->end())
            {
                m_tfConnection.disconnect();
                needUpdate = true;
            }
        }

        if ( compositeMsg->hasEvent( ::fwComEd::CompositeMsg::CHANGED_KEYS ) )
        {
            SLM_ASSERT( "Sorry, TF observer must exist", ! m_tfConnection.expired() );
            ::fwData::Composite::sptr fields = compositeMsg->getNewChangedKeys();
            ::fwData::Composite::iterator iter = fields->find(this->getSelectedTFKey());
            if( iter != fields->end())
            {
                m_tfConnection.disconnect();
                m_tfConnection = this->getTransferFunction()->signal(::fwData::Object::s_OBJECT_MODIFIED_SIG)->connect(
                                        srv->slot(::fwServices::IService::s_RECEIVE_SLOT));
                needUpdate = true;
            }
        }
    }
    return needUpdate;
}

//------------------------------------------------------------------------------

::fwComEd::TransferFunctionMsg::sptr MedicalImageAdaptor::notifyTFWindowing( ::fwServices::IService::sptr srv )
{
    ::fwData::TransferFunction::sptr tf = this->getTransferFunction();

    // Fire the message
    ::fwComEd::TransferFunctionMsg::sptr msg = ::fwComEd::TransferFunctionMsg::New();
    msg->setWindowLevel( tf->getWindow(), tf->getLevel() );
    ::fwServices::IEditionService::notify( srv, tf, msg );
    return msg;
}

//------------------------------------------------------------------------------

} //namespace helper

} //namespace fwComEd<|MERGE_RESOLUTION|>--- conflicted
+++ resolved
@@ -99,18 +99,11 @@
 
     ::fwData::Integer::sptr sliceIndex[3];
     this->getSliceIndex(sliceIndex);
-<<<<<<< HEAD
-    const double x = static_cast<double>(sliceIndex[0]->value());
-    const double y = static_cast<double>(sliceIndex[1]->value());
-    const double z = static_cast<double>(sliceIndex[2]->value());
-    double index[3] = {x, y, z};
-=======
     double index[3] = {
         static_cast<double>(sliceIndex[0]->value()),
         static_cast<double>(sliceIndex[1]->value()),
         static_cast<double>(sliceIndex[2]->value())
     };
->>>>>>> b84359e7
 
     center[0] = origin[0] + (imageSize[0]-1.)/ 2.;
     center[1] = origin[1] + (imageSize[1]-1.)/ 2.;
