--- conflicted
+++ resolved
@@ -44,9 +44,19 @@
     FWCOMED_API void setOrientation( Orientation orientation );
     FWCOMED_API Orientation getOrientation(){ return m_orientation; }
     
-    FWCOMED_API void worldToSliceIndex(const double world[3],int index[3] );
-    FWCOMED_API void worldToImageSliceIndex(const double world[3], int index[3] );
+//    FWCOMED_API void worldToSliceIndex(const double world[3],int index[3] );
+//    FWCOMED_API void worldToImageSliceIndex(const double world[3], int index[3] );
     
+    template< typename WORLD, typename INDEX >
+    void worldToSliceIndex(const WORLD world, INDEX index );
+    template< typename WORLD, typename INDEX >
+    void worldToImageSliceIndex(const WORLD world, INDEX index );
+    FWCOMED_API ::fwData::TransfertFunction::sptr getCurrentTransfertFunction();
+
+
+    FWCOMED_API ::fwData::Integer::sptr getWindowMin() ;
+    FWCOMED_API ::fwData::Integer::sptr getWindowMax() ;
+    FWCOMED_API void updateImageInfos( ::fwData::Image::sptr image  );
 protected:
 
     FWCOMED_API MedicalImageAdaptor(); // this class VISUVTKADAPTOR_CLASS_API must be specialized
@@ -61,24 +71,18 @@
     /// retreive the grey level from an image from physicial world
     //float getPixelvalue( double worldPosition[3]);
 
-<<<<<<< HEAD
-=======
-    FWCOMED_API void worldToSliceIndex(const double world[3],int index[3] );
-    FWCOMED_API void worldToImageSliceIndex(const double world[3], int index[3] );
+
+//    FWCOMED_API void worldToSliceIndex(const double world[3],int index[3] );
+//    FWCOMED_API void worldToImageSliceIndex(const double world[3], int index[3] );
 
     template< typename FLOAT_ARRAY_3 >
     void getImageSpacing(FLOAT_ARRAY_3 spacing);
     template< typename INDEX >
     void getImageDataSize(INDEX size);
-    template< typename WORLD, typename INDEX >
-    void worldToSliceIndex(const WORLD world, INDEX index );
-    template< typename WORLD, typename INDEX >
-    void worldToImageSliceIndex(const WORLD world, INDEX index );
 
 
 
 
->>>>>>> 81468c6e
     /// return the 4 points of the image plane
     /// points are ordered in the following way : image origin is the first point
     /// points are insterted using the preference follow X axis if exist, if not exist follow Y axis
@@ -91,9 +95,9 @@
     FWCOMED_API ::fwData::Integer::sptr getCurrentSliceIndex();
     FWCOMED_API void setCurrentSliceIndex(::fwData::Integer::sptr);
 
-    FWCOMED_API ::fwData::TransfertFunction::sptr getCurrentTransfertFunction();
+//    FWCOMED_API ::fwData::TransfertFunction::sptr getCurrentTransfertFunction();
 
-    FWCOMED_API void updateImageInfos( ::fwData::Image::sptr image  );
+
 
     ::fwData::Image::sptr getImage();
 
