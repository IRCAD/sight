--- conflicted
+++ resolved
@@ -64,7 +64,6 @@
 
 #include "fwRenderVTK/vtk/InteractorStyle2DForNegato.hpp"
 
-
 REGISTER_SERVICE( ::fwRender::IRender , ::fwRenderVTK::VtkRenderService , ::fwData::Composite ) ;
 
 using namespace fwServices;
@@ -136,6 +135,28 @@
             m_renderers[id]->SetBackground(color, color, color);
         }
     }
+}
+
+//-----------------------------------------------------------------------------
+
+void VtkRenderService::configureStyle ( ConfigurationType conf )
+{
+    assert(conf->getName() == "style");
+
+    m_interactorStyle = conf->getValue();
+    // Affect the interactor style according the configuration (m_interactorStyle)
+    if( m_interactorStyle.empty() )
+    {
+        m_interactor->SetInteractorStyle( NULL );
+    }
+    else
+    {
+        vtkObject *styleObject = vtkInstantiator::CreateInstance(m_interactorStyle.c_str());
+        vtkInteractorStyle *style = vtkInteractorStyle::SafeDownCast( styleObject );
+        OSLM_ASSERT("Style unknown: " << m_interactorStyle , styleObject && style);
+        m_interactor->SetInteractorStyle( style );
+    }
+
 }
 
 //-----------------------------------------------------------------------------
@@ -321,7 +342,8 @@
     {
         if( (*iter)->getName() == "style" )
         {
-            m_interactorStyle = (*iter)->getValue();
+        	this->configureStyle(*iter);
+//            m_interactorStyle = (*iter)->getValue();
         }
         else if ((*iter)->getName() == "renderer")
         {
@@ -459,22 +481,6 @@
 //    m_interactor->GetRenderWindow()->LineSmoothingOn();
 //    m_interactor->GetRenderWindow()->PolygonSmoothingOn();
 //    m_interactor->Register(NULL);
-<<<<<<< HEAD
-    // Affect the interactor style according the configuration (m_interactorStyle)
-    if( m_interactorStyle.empty() )
-    {
-        m_interactor->SetInteractorStyle( NULL );
-    }
-    else
-    {
-        vtkObject *styleObject = vtkInstantiator::CreateInstance(m_interactorStyle.c_str());
-        vtkInteractorStyle *style = vtkInteractorStyle::SafeDownCast( styleObject );
-        OSLM_ASSERT("Style unknown: " << m_interactorStyle , styleObject && style);
-        m_interactor->SetInteractorStyle( style );
-    }
-=======
-//    m_interactor->SetInteractorStyle( vtkInteractorStyleTrackballCamera::New() );
->>>>>>> 81468c6e
 
     m_interactor->SetRenderModeToDirect();
     //m_interactor->SetRenderModeToFrameRated();
