/* ***** BEGIN LICENSE BLOCK *****
 * FW4SPL - Copyright (C) IRCAD, 2009-2010.
 * Distributed under the terms of the GNU Lesser General Public License (LGPL) as
 * published by the Free Software Foundation.
 * ****** END LICENSE BLOCK ****** */

#include <wx/wxprec.h>
#ifdef __BORLANDC__
# pragma hdrstop
#endif

// wxWidgets
#ifndef WX_PRECOMP
#include <wx/wx.h>
#include <wx/panel.h>
#include <wx/sizer.h>
#include <wx/slider.h>
#include <wx/window.h>
#include <wx/string.h>
#endif

#include <wx/aui/aui.h>

#include <boost/foreach.hpp>
#include <boost/lambda/lambda.hpp>
#include <boost/function.hpp>


#include <fwServices/helper.hpp>
#include <fwServices/macros.hpp>
#include <fwComEd/CompositeEditor.hpp>
#include <fwComEd/CompositeMsg.hpp>
#include <fwTools/UUID.hpp>
#include <fwData/Color.hpp>

#include <fwRuntime/ConfigurationElementContainer.hpp>
#include <fwRuntime/utils/GenericExecutableFactoryRegistrar.hpp>


#include <vtkActor.h>
#include <vtkCellPicker.h>
#include <vtkFrustumCoverageCuller.h>
#include <vtkInteractorStyleTrackballCamera.h>
#include <vtkLight.h>
#include <vtkPolyDataMapper.h>
#include <vtkProperty.h>
#include <vtkRendererCollection.h>
#include <vtkRenderer.h>
#include <vtkSphereSource.h>
#include <vtkInstantiator.h>
#include <vtkTransform.h>

#include <fwRenderVTK/wxVTKRenderWindowInteractor.hpp>

#include <vtkCamera.h>
#include <fwComEd/CameraMsg.hpp>

#include "fwRenderVTK/IVtkAdaptorService.hpp"
#include "fwRenderVTK/VtkRenderService.hpp"


REGISTER_SERVICE( ::fwRender::IRender , ::fwRenderVTK::VtkRenderService , ::fwData::Composite ) ;

using namespace fwServices;


namespace fwRenderVTK
{

//-----------------------------------------------------------------------------

VtkRenderService::VtkRenderService() throw() :
     m_wxmanager( 0 ) ,
     m_interactor( 0 ),
     m_pendingRenderRequest(false)
{
    addNewHandledEvent( ::fwComEd::CompositeMsg::MODIFIED_FIELDS );
}

//-----------------------------------------------------------------------------

VtkRenderService::~VtkRenderService() throw() {

}

//-----------------------------------------------------------------------------

void VtkRenderService::configureRenderer( ConfigurationType conf )
{
    assert(conf->getName() == "renderer");

    std::string id = conf->getAttributeValue("id");
    std::string background = conf->getAttributeValue("background");

    if(m_renderers.count(id) == 0)
    {
        m_renderers[id] = vtkRenderer::New();

#ifdef USE_DEPTH_PEELING
        m_renderers[id]->SetUseDepthPeeling     ( 1  );
        m_renderers[id]->SetMaximumNumberOfPeels( 8  );
        m_renderers[id]->SetOcclusionRatio      ( 0. );
#elif USE_COVERAGE_CULLER
        vtkFrustumCoverageCuller *culler = vtkFrustumCoverageCuller::New();
        culler->SetSortingStyleToBackToFront();
        m_renderers[id]->AddCuller(culler);
        culler->Delete();
#endif

        if(conf->hasAttribute("layer") )
        {
            int layer = ::boost::lexical_cast< int >(conf->getAttributeValue("layer"));
            m_renderers[id]->SetLayer(layer);
        }
    }

    if ( !background.empty() )
    {
        if(background[0] == '#')
        {
            ::fwData::Color color;
            color.setRGBA(background);
            m_renderers[id]->SetBackground(color.getRefRGBA()[0], color.getRefRGBA()[1], color.getRefRGBA()[2]);
        }
        else
        {
            // compatibility with "old" color
            double color = ::boost::lexical_cast<double> (background);
            m_renderers[id]->SetBackground(color, color, color);
        }
    }
}

//-----------------------------------------------------------------------------

void VtkRenderService::configurePicker( ConfigurationType conf )
{
    assert(conf->getName() == "picker");

    std::string id = conf->getAttributeValue("id");
    std::string vtkclass = conf->getAttributeValue("vtkclass");

    if (vtkclass.empty())
    {
        vtkclass = "vtkCellPicker";
    }

    if(m_pickers.count(id) == 0)
    {
        m_pickers[id] =  vtkAbstractPropPicker::SafeDownCast(vtkInstantiator::CreateInstance(vtkclass.c_str()));
        OSLM_ASSERT("'" << vtkclass.c_str() << "' instantiation failled.",m_pickers[id]);
        m_pickers[id]->InitializePickList();
        m_pickers[id]->PickFromListOn();
        vtkPicker *picker = vtkPicker::SafeDownCast(m_pickers[id]);
        if (picker)
        {
            picker->SetTolerance(0);
        }
    }
}

//-----------------------------------------------------------------------------

void VtkRenderService::configureObject( ConfigurationType conf )
{
    assert(conf->getName() == "adaptor");
    ::fwData::Composite::sptr composite = this->getObject< ::fwData::Composite >() ;

    const std::string id            = conf->getAttributeValue("id");
    const std::string objectId      = conf->getAttributeValue("objectId");
    const std::string adaptor       = conf->getAttributeValue("class");
    const std::string uid           = conf->getAttributeValue("uid");
    const std::string compositeName = composite->getName();

    SLM_ASSERT( "'id' required attribute missing or empty"      , !id.empty() );
    SLM_ASSERT( "'objectId' required attribute missing or empty", !objectId.empty() );
    SLM_ASSERT( "'adaptor' required attribute missing or empty" , !adaptor.empty() );

    const unsigned int compositeObjectCount = composite->getRefMap().count(objectId);

    OSLM_TRACE_IF(objectId << " not found in composite. If it exist, associated Adaptor will be destroyed",
                  ! (compositeObjectCount == 1 || objectId == compositeName) );


    ::fwTools::Object::sptr object;
    if (compositeObjectCount)
    {
        object = ::fwTools::Object::dynamicCast(composite->getRefMap()[objectId]);
    }
    else if (objectId == compositeName)
    {
        object = ::fwTools::Object::dynamicCast(composite);
    }

    if ( m_sceneAdaptors.count(id) == 0 && object )
    {
        OSLM_TRACE ("Adding service : IVtkAdaptorService " << adaptor << " on "<< objectId );
        SceneAdaptor adaptee;
        adaptee.m_config = * (conf->begin());
        if (!uid.empty())
        {
            OSLM_TRACE("VtkRenderService::configureObject : uid = " << uid);
            adaptee.m_service = ::fwServices::add< ::fwRenderVTK::IVtkAdaptorService >( object , adaptor, uid);
        }
        else
        {
            adaptee.m_service = ::fwServices::add< ::fwRenderVTK::IVtkAdaptorService >( object , adaptor);
        }

        assert(adaptee.m_config->getName() == "config");
        assert(adaptee.getService());

        adaptee.getService()->setConfiguration(adaptee.m_config);
        adaptee.getService()->configure();
        adaptee.getService()->setRenderService(VtkRenderService::dynamicCast(this->shared_from_this()));
        adaptee.getService()->setName(id);

        if (this->isStarted())
        {
            adaptee.getService()->start();
        }

        m_sceneAdaptors[id] = adaptee;
    }
    else if(m_sceneAdaptors.count(id) == 1)
    {
        SceneAdaptor &adaptee = m_sceneAdaptors[id];
        SLM_ASSERT("Adaptor service expired !", adaptee.getService() );
        OSLM_ASSERT( ::fwTools::UUID::get(adaptee.getService()) <<  " is not started " ,adaptee.getService()->isStarted());
        if (object)
        {
            OSLM_TRACE ("Swapping IVtkAdaptorService " << adaptor << " on "<< objectId );
            if(adaptee.getService()->getObject() != object)
            {
                adaptee.getService()->swap(object);
            }
            else
            {
                OSLM_WARN(adaptor << "'s object already is '"
                        << adaptee.getService()->getObject()->getUUID()
                        << "', no need to swap");
            }
        }
        else
        {
            ::fwServices::erase(adaptee.getService());
            adaptee.m_service.reset();
            m_sceneAdaptors.erase(id);
        }
    }
    else
    {
            OSLM_TRACE ( "'"<< objectId << "' inexistant, passing by '" << adaptor << "'");
    }
}

//-----------------------------------------------------------------------------

void VtkRenderService::configureVtkObject( ConfigurationType conf )
{
    assert(conf->getName() == "vtkObject");

    std::string id = conf->getAttributeValue("id");
    std::string vtkClass = conf->getAttributeValue("class");

    assert( !id.empty() );
    assert( !vtkClass.empty() );

    if(m_vtkObjects.count(id) == 0)
    {
        m_vtkObjects[id] = vtkInstantiator::CreateInstance(vtkClass.c_str());
    }
}

//-----------------------------------------------------------------------------

void VtkRenderService::addVtkObject( VtkObjectIdType _id, vtkObject * _vtkObj )
{
    assert( ! _id.empty() );
<<<<<<< HEAD
    
=======

>>>>>>> 81468c6e
    if( m_vtkObjects.count(_id) == 0 )
    {
        m_vtkObjects[_id] = _vtkObj;
    }
}

//-----------------------------------------------------------------------------

void VtkRenderService::configuring() throw(fwTools::Failed)
{
    SLM_TRACE_FUNC();
    SLM_FATAL_IF( "Depreciated tag \"win\" in configuration", m_configuration->findConfigurationElement("win") );

    this->initClockRate();

    std::vector < ::fwRuntime::ConfigurationElement::sptr > vectConfig = m_configuration->find("scene");
    //assert(m_configuration->getName() == "scene");
    assert(!vectConfig.empty());
    m_sceneConfiguration = vectConfig.at(0);
}

//-----------------------------------------------------------------------------

void VtkRenderService::starting() throw(fwTools::Failed)
{
    SLM_TRACE_FUNC();

    this->initRender();
    this->startContext();

    // Instantiate vtk object, class...
    ::fwRuntime::ConfigurationElementContainer::Iterator iter;
    for (iter = m_sceneConfiguration->begin() ; iter != m_sceneConfiguration->end() ; ++iter)
    {
        if ((*iter)->getName() == "renderer")
        {
            this->configureRenderer(*iter);
        }
        else if ((*iter)->getName() == "picker")
        {
            this->configurePicker(*iter);
        }
        else if ((*iter)->getName() == "adaptor")
        {
            this->configureObject(*iter);
        }
        else if ((*iter)->getName() == "vtkObject")
        {
            this->configureVtkObject(*iter);
        }
        else
        {
            OSLM_ASSERT("Bad scene configurationType, unknown xml node : " << (*iter)->getName(), false);
        }
    }

    m_interactor->GetRenderWindow()->SetNumberOfLayers(m_renderers.size());
    for( RenderersMapType::iterator iter = m_renderers.begin(); iter != m_renderers.end(); ++iter )
    {
        vtkRenderer *renderer = (*iter).second;
        m_interactor->GetRenderWindow()->AddRenderer(renderer);
    }
    ::fwData::Composite::sptr composite = this->getObject< ::fwData::Composite >() ;

    SceneAdaptorsMapType::iterator adaptorIter ;
    for ( adaptorIter = m_sceneAdaptors.begin();
          adaptorIter != m_sceneAdaptors.end();
          ++adaptorIter)
    {
        adaptorIter->second.getService()->start();
        assert(adaptorIter->second.getService()->isStarted());
    }
}

//-----------------------------------------------------------------------------

void VtkRenderService::stopping() throw(fwTools::Failed)
{
    SLM_TRACE_FUNC();

    ::fwData::Composite::sptr composite = this->getObject< ::fwData::Composite >() ;

    SceneAdaptorsMapType::iterator adaptorIter ;

    for ( adaptorIter = m_sceneAdaptors.begin();
          adaptorIter != m_sceneAdaptors.end();
          ++adaptorIter)
    {
        adaptorIter->second.getService()->stop();
        ::fwServices::erase(adaptorIter->second.getService());
        adaptorIter->second.getService().reset();
    }

    this->stopContext();

    this->stopRender();
    m_sceneAdaptors.clear();
}

//-----------------------------------------------------------------------------

void VtkRenderService::updating( ::fwServices::ObjectMsg::csptr message ) throw(::fwTools::Failed)
{
    SLM_TRACE_FUNC();

    ::fwComEd::CompositeMsg::csptr compositeMsg = ::fwComEd::CompositeMsg::dynamicConstCast(message);

    if(compositeMsg && compositeMsg->hasEvent( ::fwComEd::CompositeMsg::MODIFIED_FIELDS ) )
    {
        std::vector< std::string > objectIds = compositeMsg->getEventModifiedFields();
        std::vector< std::string >::iterator iter;

        assert ( m_sceneConfiguration );

        BOOST_FOREACH( std::string objectId, objectIds)
        {
            BOOST_FOREACH(
                    ConfigurationType cfg,
                    m_sceneConfiguration->find("adaptor","objectId",objectId))
            {
                this->configureObject(cfg);
            }
        }
    }
}

//-----------------------------------------------------------------------------

void VtkRenderService::updating() throw(fwTools::Failed)
{}

//-----------------------------------------------------------------------------

void VtkRenderService::render()
{
   m_interactor->Render();
}


//-----------------------------------------------------------------------------

bool VtkRenderService::isShownOnScreen()
{
   return m_interactor->IsShownOnScreen();
}

//-----------------------------------------------------------------------------

void VtkRenderService::startContext()
{
    // Create the window manager
    assert( m_container ) ;

    m_wxmanager = new wxAuiManager( m_container );

    // Create a VTK-compliant window and insert it
    m_interactor = new ::fwRenderVTK::fwWxVTKRenderWindowInteractor( m_container, -1 );
    // For Depth peeling (translucent rendering)

    m_interactor->SetRenderWhenDisabled(false);

#ifdef USE_DEPTH_PEELING //Depth peeling is only fonctionnal in win32 right now
    m_interactor->GetRenderWindow()->SetAlphaBitPlanes(1);
    m_interactor->GetRenderWindow()->SetMultiSamples(0);
#endif

//    m_interactor->GetRenderWindow()->PointSmoothingOn();
//    m_interactor->GetRenderWindow()->LineSmoothingOn();
//    m_interactor->GetRenderWindow()->PolygonSmoothingOn();
//    m_interactor->Register(NULL);
//    m_interactor->SetInteractorStyle( vtkInteractorStyleTrackballCamera::New() );

    m_interactor->SetRenderModeToDirect();
    //m_interactor->SetRenderModeToFrameRated();
//    m_interactor->SetRenderModeToOneShot();
//    m_interactor->SetRenderModeToMeanTime();

    m_wxmanager->AddPane( m_interactor, wxAuiPaneInfo().CentrePane() );
    m_wxmanager->Update();

}

//-----------------------------------------------------------------------------

void VtkRenderService::stopContext()
{
    SLM_TRACE_FUNC();

    if( m_wxmanager )
    {
        //UnInit have to be called before panels destruction
        m_wxmanager->UnInit() ;
        delete m_wxmanager;
        m_wxmanager = 0 ;
    }

    for( RenderersMapType::iterator iter = m_renderers.begin(); iter != m_renderers.end(); ++iter )
    {
        vtkRenderer *renderer = iter->second;
        renderer->InteractiveOff();
        m_interactor->GetRenderWindow()->RemoveRenderer(renderer);
        renderer->Delete();
    }

    m_renderers.clear();

    if(m_interactor){
        m_interactor->DestroyChildren();
        m_interactor->GetRenderWindow()->Finalize();
        m_interactor->UseCaptureMouseOff();
        m_interactor->Disable();
        m_interactor->Delete();
        m_interactor = 0;
    }

    m_container->DestroyChildren();
}

//-----------------------------------------------------------------------------

vtkRenderer * VtkRenderService::getRenderer(RendererIdType rendererId)
{
    OSLM_ASSERT("Renderer not found : '" << rendererId << "'" , m_renderers.count(rendererId) == 1);

    return m_renderers[rendererId];
}

//-----------------------------------------------------------------------------

vtkAbstractPropPicker * VtkRenderService::getPicker(PickerIdType pickerId)
{
    OSLM_ASSERT("Picker '" << pickerId << "' not found",
            pickerId.empty() ||  ( !pickerId.empty() && m_pickers.count(pickerId) == 1));

    if ( pickerId.empty() )
    {
        return NULL;
    }
    return m_pickers[pickerId];
}

//-----------------------------------------------------------------------------

vtkObject * VtkRenderService::getVtkObject(VtkObjectIdType objectId)
{
    OSLM_WARN_IF("vtkObject '" << objectId << "' not found",
            !(objectId.empty() ||  ( !objectId.empty() && m_vtkObjects.count(objectId) == 1)));

    if ( objectId.empty() )
    {
        return NULL;
    }
    return m_vtkObjects[objectId];
}

//-----------------------------------------------------------------------------

} //namespace fwRenderVTK


<|MERGE_RESOLUTION|>--- conflicted
+++ resolved
@@ -277,11 +277,7 @@
 void VtkRenderService::addVtkObject( VtkObjectIdType _id, vtkObject * _vtkObj )
 {
     assert( ! _id.empty() );
-<<<<<<< HEAD
-    
-=======
-
->>>>>>> 81468c6e
+
     if( m_vtkObjects.count(_id) == 0 )
     {
         m_vtkObjects[_id] = _vtkObj;
