/* ***** BEGIN LICENSE BLOCK *****
 * FW4SPL - Copyright (C) IRCAD, 2014-2016.
 * Distributed under the terms of the GNU Lesser General Public License (LGPL) as
 * published by the Free Software Foundation.
 * ****** END LICENSE BLOCK ****** */

#include <fwRenderOgre/Layer.hpp>

#include <fwCom/Signal.hxx>
#include <fwCom/Slots.hxx>

#include <fwDataTools/Color.hpp>

#include <fwRenderOgre/interactor/TrackballInteractor.hpp>
#include <fwRenderOgre/SRender.hpp>
#include <fwRenderOgre/Utils.hpp>

#include <fwThread/Worker.hpp>

#include <OGRE/OgreAxisAlignedBox.h>
#include <OGRE/OgreCamera.h>
#include <OGRE/OgreColourValue.h>
#include <OGRE/OgreCompositorChain.h>
#include <OGRE/OgreCompositorInstance.h>
#include <OGRE/OgreEntity.h>
#include <OGRE/OgreHardwarePixelBuffer.h>
#include <OGRE/OgreLight.h>
#include <OGRE/OgreSceneNode.h>
#include <OGRE/OgreVector3.h>
#include <OGRE/OgreException.h>
#include <OGRE/OgreCompositorManager.h>
#include <OGRE/OgreRectangle2D.h>
#include <OGRE/Overlay/OgreOverlay.h>
#include <OGRE/Overlay/OgreOverlayContainer.h>
#include <OGRE/Overlay/OgreOverlayManager.h>
#include <OGRE/OgreSceneManager.h>
#include <OGRE/OgreMaterialManager.h>
#include <OGRE/OgreTechnique.h>
#include <OGRE/OgreTextureManager.h>
#include <OGRE/OgreRenderTexture.h>

#include <stack>

namespace fwRenderOgre
{

<<<<<<< HEAD
const ::fwCom::Signals::SignalKeyType Layer::s_INIT_LAYER_SIG   = "layerInitialized";
const ::fwCom::Signals::SignalKeyType Layer::s_RESIZE_LAYER_SIG = "layerResized";
=======
const ::fwCom::Signals::SignalKeyType Layer::s_INIT_LAYER_SIG         = "layerInitialized";
const ::fwCom::Signals::SignalKeyType Layer::s_COMPOSITOR_UPDATED_SIG = "compositorUpdated";
>>>>>>> 20e6d638

const ::fwCom::Slots::SlotKeyType Layer::s_INTERACTION_SLOT    = "interaction";
const ::fwCom::Slots::SlotKeyType Layer::s_DESTROY_SLOT        = "destroy";
const ::fwCom::Slots::SlotKeyType Layer::s_RESET_CAMERA_SLOT   = "resetCamera";
const ::fwCom::Slots::SlotKeyType Layer::s_USE_CELSHADING_SLOT = "useCelShading";

//-----------------------------------------------------------------------------

Layer::Layer() :
    m_sceneManager(nullptr),
    m_renderWindow(nullptr),
    m_viewport(nullptr),
    m_is3D(false),
    m_hasCoreCompositor(false),
    m_hasCompositorChain(false),
    m_sceneCreated(false),
    m_rawCompositorChain(""),
    m_coreCompositor(nullptr),
    m_transparencyTechnique(DEFAULT),
    m_numPeels(8),
    m_compositorChainManager(),
    m_depth(1),
    m_topColor("#333333"),
    m_bottomColor("#333333"),
    m_topScale(0.f),
    m_bottomScale(1.f),
    m_camera(nullptr)
{
    newSignal<InitLayerSignalType>(s_INIT_LAYER_SIG);
<<<<<<< HEAD
    newSignal<ResizeLayerSignalType>(s_RESIZE_LAYER_SIG);
=======
    newSignal<CompositorUpdatedSignalType>(s_COMPOSITOR_UPDATED_SIG);
>>>>>>> 20e6d638

    newSlot(s_INTERACTION_SLOT, &Layer::interaction, this);
    newSlot(s_DESTROY_SLOT, &Layer::destroy, this);
    newSlot(s_RESET_CAMERA_SLOT, &Layer::resetCameraCoordinates, this);
}

//-----------------------------------------------------------------------------

Layer::~Layer()
{
}

//-----------------------------------------------------------------------------

void Layer::setRenderWindow(::Ogre::RenderWindow* renderWindow)
{
    m_renderWindow = renderWindow;
}

//-----------------------------------------------------------------------------

void Layer::setID(const std::string& id)
{
    m_sceneManager = ::fwRenderOgre::Utils::getOgreRoot()->createSceneManager(::Ogre::ST_GENERIC, id);
    m_sceneManager->addRenderQueueListener( ::fwRenderOgre::Utils::getOverlaySystem() );
}

//-----------------------------------------------------------------------------

const std::string& Layer::getID() const
{
    return m_sceneManager->getName();
}

//-----------------------------------------------------------------------------

::Ogre::SceneManager* Layer::getSceneManager() const
{
    return m_sceneManager;
}

//-----------------------------------------------------------------------------

void Layer::createScene()
{
    SLM_ASSERT("Scene manager must be initialized", m_sceneManager);
    SLM_ASSERT("Render window must be initialized", m_renderWindow);

    m_sceneManager->setAmbientLight(::Ogre::ColourValue(0.8f,0.8f,0.8f));

    // Create the camera
    m_camera = m_sceneManager->createCamera("PlayerCam");
    m_camera->setNearClipDistance(1);

    m_viewport = m_renderWindow->addViewport(m_camera, m_depth);
    m_compositorChainManager.setOgreViewport(m_viewport);

    if (m_depth != 0)
    {
        m_viewport->setClearEveryFrame(true, ::Ogre::FBT_DEPTH);
    } // Set the background material
    else
    {
        // FIXME : background isn't shown when using compositor with a clear pass
        // We must blend the input previous in each compositor
        ::Ogre::MaterialPtr defaultMaterial = ::Ogre::MaterialManager::getSingleton().getByName("DefaultBackground");
        ::Ogre::MaterialPtr material        = ::Ogre::MaterialManager::getSingleton().create(
            this->getID() + "backgroundMat", ::Ogre::ResourceGroupManager::DEFAULT_RESOURCE_GROUP_NAME);
        defaultMaterial.get()->copyDetailsTo(material);

        std::uint8_t color[4];
        ::Ogre::Pass* pass                           = material->getTechnique(0)->getPass(0);
        ::Ogre::GpuProgramParametersSharedPtr params = pass->getFragmentProgramParameters();

        ::fwDataTools::Color::hexaStringToRGBA(m_topColor, color);
        ::Ogre::ColourValue ogreTopColor(color[0] / 255.f,
                                         color[1] / 255.f,
                                         color[2] / 255.f,
                                         1.f);
        params->setNamedConstant("topColour", ogreTopColor);

        ::fwDataTools::Color::hexaStringToRGBA(m_bottomColor, color);
        ::Ogre::ColourValue ogreBotColor(color[0] / 255.f,
                                         color[1] / 255.f,
                                         color[2] / 255.f,
                                         1.f);
        params->setNamedConstant("bottomColour", ogreBotColor);

        params->setNamedConstant("topScale", m_topScale);
        params->setNamedConstant("bottomScale", m_bottomScale);

        // Create background rectangle covering the whole screen
        ::Ogre::Rectangle2D* rect = new ::Ogre::Rectangle2D();
        rect->setCorners(-1.0, 1.0, 1.0, -1.0);
        rect->setMaterial(this->getID() + "backgroundMat");

        // Render the background before everything else
        rect->setRenderQueueGroup(::Ogre::RENDER_QUEUE_BACKGROUND);

        // Use infinite AAB to always stay visible
        ::Ogre::AxisAlignedBox aabInf;
        aabInf.setInfinite();
        rect->setBoundingBox(aabInf);

        // Attach background to the scene
        ::Ogre::SceneNode* node = m_sceneManager->getRootSceneNode()->createChildSceneNode("Background");
        node->attachObject(rect);
    }

    // Alter the camera aspect ratio to match the viewport
    m_camera->setAspectRatio(Ogre::Real(m_viewport->getActualWidth()) / ::Ogre::Real(m_viewport->getActualHeight()));

    ::Ogre::Light* light = m_sceneManager->createLight("MainLight");
    light->setType(::Ogre::Light::LT_DIRECTIONAL);
    light->setDirection(::Ogre::Vector3(0,0,-1));
    light->setDiffuseColour(::Ogre::ColourValue());
    light->setSpecularColour(::Ogre::ColourValue());

    // Creating Camera Scene Node
    ::Ogre::SceneNode* cameraNode = m_sceneManager->getRootSceneNode()->createChildSceneNode("CameraNode");
    cameraNode->setPosition(Ogre::Vector3(0,0,5));
    cameraNode->lookAt(Ogre::Vector3(0,0,1), ::Ogre::Node::TS_WORLD);

    // Attach Camera and Headlight to fit vtk light
    cameraNode->attachObject(m_camera);
    cameraNode->attachObject(light);

    // If there is any interactor adaptor in xml, m_moveInteractor will be overwritten by InteractorStyle adaptor
    ::fwRenderOgre::interactor::IMovementInteractor::sptr interactor =
        ::fwRenderOgre::interactor::IMovementInteractor::dynamicCast (
            ::fwRenderOgre::interactorFactory::New("::fwRenderOgre::interactor::TrackballInteractor"));

    interactor->setSceneID(m_sceneManager->getName());

    // Set compositor
    //this->addCompositor(m_compositorName);
    //this->setCompositorEnabled(m_compositorName);

    if(m_hasCoreCompositor)
    {
        this->setupCore();
    }

    if(!m_is3D)
    {
        m_compositorChainManager.setOgreViewport(m_viewport);

        if(m_hasCompositorChain)
        {
            m_compositorChainManager.setCompositorChain(this->trimSemicolons(m_rawCompositorChain));
        }
    }

    this->setMoveInteractor(interactor);

    m_sceneCreated = true;

    this->signal<InitLayerSignalType>(s_INIT_LAYER_SIG)->asyncEmit(this->getSptr());
}

// ----------------------------------------------------------------------------

void Layer::addAvailableCompositor(std::string compositorName)
{
    m_compositorChainManager.addAvailableCompositor(compositorName);
}

// ----------------------------------------------------------------------------

void Layer::clearAvailableCompositors()
{
    m_renderService.lock()->makeCurrent();
    m_compositorChainManager.clearCompositorChain();
    m_renderService.lock()->requestRender();
}

// ----------------------------------------------------------------------------

void Layer::updateCompositorState(std::string compositorName, bool isEnabled)
{
    m_renderService.lock()->makeCurrent();
    m_compositorChainManager.updateCompositorState(compositorName, isEnabled);

    auto sig = this->signal<CompositorUpdatedSignalType>(s_COMPOSITOR_UPDATED_SIG);
    sig->emit(compositorName, isEnabled, this->getSptr());

    m_renderService.lock()->requestRender();
}

// ----------------------------------------------------------------------------

void Layer::interaction(::fwRenderOgre::IRenderWindowInteractorManager::InteractionInfo info)
{
    switch(info.interactionType)
    {
        case ::fwRenderOgre::IRenderWindowInteractorManager::InteractionInfo::MOUSEMOVE:
        {
            m_moveInteractor->mouseMoveEvent(info.button, info.x, info.y, info.dx, info.dy);
            break;
        }
        case ::fwRenderOgre::IRenderWindowInteractorManager::InteractionInfo::WHEELMOVE:
        {
            m_moveInteractor->wheelEvent(info.delta, info.x, info.y);
            break;
        }
        case ::fwRenderOgre::IRenderWindowInteractorManager::InteractionInfo::RESIZE:
        {
            auto sig = this->signal<ResizeLayerSignalType>(s_RESIZE_LAYER_SIG);
            sig->asyncEmit(info.x, info.y);
            m_moveInteractor->resizeEvent(info.x, info.y);
            break;
        }
        case ::fwRenderOgre::IRenderWindowInteractorManager::InteractionInfo::KEYPRESS:
        {
            m_moveInteractor->keyPressEvent(info.key);
            break;
        }
        case ::fwRenderOgre::IRenderWindowInteractorManager::InteractionInfo::BUTTONRELEASE:
        {
            m_moveInteractor->buttonReleaseEvent(info.button, info.x, info.y);
            break;
        }
        case ::fwRenderOgre::IRenderWindowInteractorManager::InteractionInfo::BUTTONPRESS:
        {
            m_moveInteractor->buttonPressEvent(info.button, info.x, info.y);
            break;
        }
    }
}

// ----------------------------------------------------------------------------

void Layer::destroy()
{
    ::fwRenderOgre::Utils::getOgreRoot()->destroySceneManager(m_sceneManager);
    m_sceneManager = nullptr;
    m_camera       = nullptr;
}

// ----------------------------------------------------------------------------

int Layer::getDepth() const
{
    return m_depth;
}

// ----------------------------------------------------------------------------

void Layer::setDepth(int depth)
{
    m_depth = depth;
}

// ----------------------------------------------------------------------------

void Layer::setWorker( const ::fwThread::Worker::sptr& _worker)
{
    ::fwCom::HasSlots::m_slots.setWorker(_worker);
}

//------------------------------------------------------------------------------

void Layer::setRenderService( const ::fwRenderOgre::SRender::sptr& _service)
{
    SLM_ASSERT("service not instanced", _service);

    m_renderService = _service;
}

// ----------------------------------------------------------------------------

::fwRenderOgre::interactor::IInteractor::sptr Layer::getInteractor()
{
    return m_moveInteractor;
}

// ----------------------------------------------------------------------------

void Layer::setMoveInteractor(::fwRenderOgre::interactor::IMovementInteractor::sptr interactor)
{
    m_connections.disconnect();

    m_moveInteractor = interactor;
    m_moveInteractor->resizeEvent(static_cast<int>(m_renderWindow->getWidth()),
                                  static_cast<int>(m_renderWindow->getHeight()) );

    m_connections.connect(interactor, ::fwRenderOgre::interactor::IMovementInteractor::s_RESET_CAMERA_SIG,
                          this->getSptr(), s_RESET_CAMERA_SLOT);
}

// ----------------------------------------------------------------------------

void Layer::setSelectInteractor(::fwRenderOgre::interactor::IPickerInteractor::sptr interactor)
{
    m_selectInteractor = interactor;
}

// ----------------------------------------------------------------------------

::fwRenderOgre::interactor::IMovementInteractor::sptr Layer::getMoveInteractor()
{

    return m_moveInteractor;

}

// ----------------------------------------------------------------------------

::fwRenderOgre::interactor::IPickerInteractor::sptr Layer::getSelectInteractor()
{
    return m_selectInteractor;
}

//-----------------------------------------------------------------------------

::Ogre::AxisAlignedBox Layer::computeCameraParameters() const
{
    // The bounding box in which all the object's bounding boxes will be merged
    ::Ogre::AxisAlignedBox worldCoordBoundingBox;

    // Getting this render service scene manager
    ::Ogre::SceneNode* rootSceneNode = this->getSceneManager()->getRootSceneNode();

    // Needed to recompute world bounding boxes
    rootSceneNode->_update(true, false);

    // This stack will be used for iterate through the scene nodes graph
    ::std::stack< const ::Ogre::SceneNode* > childrenStack;
    childrenStack.push(rootSceneNode);

    while(!childrenStack.empty())
    {
        const ::Ogre::SceneNode* tempSceneNode = childrenStack.top();
        childrenStack.pop();

        // Retrieves an iterator pointing to the attached movable objects of the current scene node
        ::Ogre::SceneNode::ConstObjectIterator entitiesIt = tempSceneNode->getAttachedObjectIterator();
        while(entitiesIt.hasMoreElements())
        {
            // First, we must cast the MovableObject* into an Entity*
            const ::Ogre::Entity* e = dynamic_cast< ::Ogre::Entity* > (entitiesIt.getNext());

            if(e)
            {
                // The current entity's bounding box is merged into the "world" bounding box
                worldCoordBoundingBox.merge(e->getWorldBoundingBox());
            }
        }

        // Retrieves an iterator pointing to the child nodes of the current scene node
        ::Ogre::SceneNode::ConstChildNodeIterator childNodesIt = tempSceneNode->getChildIterator();
        while(childNodesIt.hasMoreElements())
        {
            // First, we must cast the Node* into a SceneNode*
            const ::Ogre::SceneNode* childNode = dynamic_cast< ::Ogre::SceneNode* >(childNodesIt.getNext());
            if(childNode)
            {
                // Push the current node into the stack in order to continue iteration
                childrenStack.push(childNode);
            }
        }
    }
    return worldCoordBoundingBox;
}

//-----------------------------------------------------------------------------

void Layer::resetCameraCoordinates() const
{
    ::Ogre::AxisAlignedBox worldCoordBoundingBox = computeCameraParameters();

    if(m_camera && m_camera->getProjectionType() == ::Ogre::PT_PERSPECTIVE)
    {
        // Check if bounding box is valid, otherwise, do nothing.
        if( worldCoordBoundingBox == ::Ogre::AxisAlignedBox::EXTENT_NULL ||
            worldCoordBoundingBox == ::Ogre::AxisAlignedBox::EXTENT_INFINITE)
        {
            ::Ogre::SceneNode* camNode = m_camera->getParentSceneNode();

            camNode->setPosition(0.f, 0.f, 0.f);
        }
        else
        {
            ::Ogre::SceneNode* camNode = m_camera->getParentSceneNode();
            // Arbitrary coefficient
            ::Ogre::Real boundingBoxLength = worldCoordBoundingBox.getSize().length() > 0 ?
                                             worldCoordBoundingBox.getSize().length() : 0;

            float coeffZoom = static_cast<float>(boundingBoxLength) * 1.2f;
            OSLM_DEBUG("Zoom coefficient : " << coeffZoom);

            // Set the direction of the camera
            ::Ogre::Quaternion quat   = camNode->getOrientation();
            ::Ogre::Vector3 direction = quat.zAxis();

            // Set the position of the camera
            camNode->setPosition((worldCoordBoundingBox.getCenter() + coeffZoom * direction ) );

            // Update interactor's mouse scale
            m_moveInteractor->setMouseScale( coeffZoom );

            resetCameraClippingRange(worldCoordBoundingBox);
        }


        m_renderService.lock()->requestRender();
    }
}

//-----------------------------------------------------------------------------

void Layer::resetCameraClippingRange() const
{
    resetCameraClippingRange(computeCameraParameters());
}

//-----------------------------------------------------------------------------

void Layer::resetCameraClippingRange(const ::Ogre::AxisAlignedBox& worldCoordBoundingBox) const
{
    if(m_camera && m_camera->getProjectionType() == ::Ogre::PT_PERSPECTIVE)
    {
        // Check if bounding box is valid, otherwise, do nothing.
        if( worldCoordBoundingBox == ::Ogre::AxisAlignedBox::EXTENT_NULL ||
            worldCoordBoundingBox == ::Ogre::AxisAlignedBox::EXTENT_INFINITE)
        {
            return;
        }

        ::Ogre::SceneNode* camNode = m_camera->getParentSceneNode();

        // Set the direction of the camera
        ::Ogre::Quaternion quat   = camNode->getOrientation();
        ::Ogre::Vector3 direction = quat.zAxis();
        ::Ogre::Vector3 position  = camNode->getPosition();

        // Set near and far plan
        ::Ogre::Vector3 minimum = worldCoordBoundingBox.getMinimum();
        ::Ogre::Vector3 maximum = worldCoordBoundingBox.getMaximum();

        float a, b, c, d;
        a = -direction.x;
        b = -direction.y;
        c = -direction.z;
        d = -(a*position.x + b*position.y + c*position.z);

        // Max near and min far
        float maxNear = a*minimum.x + b*minimum.y + c*minimum.z + d;
        float minFar  = 1e-18f;
        float dist;

        float corners[6];
        corners[0] = minimum.x;
        corners[1] = maximum.x;
        corners[2] = minimum.y;
        corners[3] = maximum.y;
        corners[4] = minimum.z;
        corners[5] = maximum.z;
        // Find the closest / farthest bounding box vertex
        for (int k = 0; k < 2; k++ )
        {
            for (int j = 0; j < 2; j++ )
            {
                for (int i = 0; i < 2; i++ )
                {
                    dist    = a*corners[i] + b*corners[2+j] + c*corners[4+k] + d;
                    maxNear = (dist<maxNear) ? dist : maxNear;
                    minFar  = (dist>minFar) ? dist : minFar;
                }
            }
        }


        // Give ourselves a little breathing room
        maxNear = 0.99f*maxNear - (minFar - maxNear)*0.5f;
        minFar  = 1.01f*minFar + (minFar - maxNear)*0.5f;

        // Do not let the range behind the camera throw off the calculation.
        if (maxNear < 0.1f)
        {
            maxNear = 0.1f;
        }

        // Make sure near is not bigger than far
        maxNear = (maxNear >= minFar) ? (0.01f*minFar) : (maxNear);

        m_camera->setNearClipDistance( maxNear );
        m_camera->setFarClipDistance( minFar );

        // Compute focal length
        ::Ogre::Vector3 focalPoint = worldCoordBoundingBox.getCenter();
        ::Ogre::Real focalLength   = focalPoint.distance(m_camera->getRealPosition());

        m_camera->setFocalLength(focalLength);
    }
}

//-----------------------------------------------------------------------------

void Layer::doRayCast(int x, int y, int width, int height)
{
    if(m_selectInteractor)
    {
        OSLM_ASSERT("SelectInteractor Isn't initialized, add the adaptor to your xml file.",m_selectInteractor);

        if(!m_selectInteractor->isPickerInitialized())
        {
            m_selectInteractor->initPicker();
        }

        m_selectInteractor->mouseClickEvent(x, y, width, height);
    }
}

//-----------------------------------------------------------------------------

void Layer::requestRender()
{
    m_renderService.lock()->requestRender();
}

//-----------------------------------------------------------------------------

void Layer::set3D(bool mode3D)
{
    m_is3D = mode3D;
}

//-----------------------------------------------------------------------------

void Layer::setBackgroundColor(std::string topColor, std::string botColor)
{
    m_topColor    = topColor;
    m_bottomColor = botColor;
}

//-----------------------------------------------------------------------------

void Layer::setBackgroundScale(float topScale, float botScale)
{
    m_topScale    = topScale;
    m_bottomScale = botScale;
}

//-------------------------------------------------------------------------------------

void Layer::setCoreCompositorEnabled(bool enabled, std::string transparencyTechnique, std::string numPeels)
{
    m_hasCoreCompositor = enabled;
    if(transparencyTechnique != "")
    {
        if(transparencyTechnique == "DepthPeeling")
        {
            m_transparencyTechnique = DEPTHPEELING;
        }
        else if(transparencyTechnique == "CelShadingDepthPeeling")
        {
            m_transparencyTechnique = CELSHADING_DEPTHPEELING;
        }
        else if(transparencyTechnique == "DualDepthPeeling")
        {
            m_transparencyTechnique = DUALDEPTHPEELING;
        }
        else if(transparencyTechnique == "WeightedBlended")
        {
            m_transparencyTechnique = WEIGHTEDBLENDEDOIT;
        }
        else if(transparencyTechnique == "HybridTransparency")
        {
            m_transparencyTechnique = HYBRIDTRANSPARENCY;
        }
        else
        {
            OSLM_ERROR("Unknown transparency technique : " << transparencyTechnique);
        }
    }

    if(!numPeels.empty())
    {
        m_numPeels = std::stoi(numPeels);
    }
}

//-------------------------------------------------------------------------------------

void Layer::setCompositorChainEnabled(bool hasCoreChain, std::string compositorChain)
{
    m_hasCompositorChain = hasCoreChain;

    if(m_hasCompositorChain)
    {
        m_rawCompositorChain = compositorChain;
    }
}

//-------------------------------------------------------------------------------------

bool Layer::isCoreCompositorEnabled()
{
    return m_hasCoreCompositor;
}

//-------------------------------------------------------------------------------------

bool Layer::isCompositorChainEnabled()
{
    return m_hasCompositorChain;
}

//-------------------------------------------------------------------------------------

bool Layer::is3D() const
{
    return m_is3D;
}

//-------------------------------------------------------------------------------------

void Layer::setupCore()
{
    // Needed to setup compositors in GL3Plus, Ogre creates render targets
    m_renderService.lock()->makeCurrent();

    m_coreCompositor = fwRenderOgre::compositor::Core::New();
    m_coreCompositor->setViewport(m_viewport);
    m_coreCompositor->setTransparencyTechnique(m_transparencyTechnique);
    m_coreCompositor->setTransparencyDepth(m_numPeels);
    m_coreCompositor->update();
}

//-------------------------------------------------------------------------------------

std::vector< std::string > Layer::trimSemicolons(std::string input)
{
    std::vector< std::string > elements;
    std::string currentElement("");

    for(unsigned long i(0); i < input.size(); ++i)
    {
        char c = input[i];

        if(c != ';')
        {
            currentElement += c;

            if(input.size() == i + 1)
            {
                elements.push_back(currentElement);
            }
        }
        else
        {
            elements.push_back(currentElement);
            currentElement = "";
        }
    }

    return elements;
}

//-------------------------------------------------------------------------------------

::fwRenderOgre::compositor::Core::sptr Layer::getCoreCompositor()
{
    return m_coreCompositor;
}

//-------------------------------------------------------------------------------------

::fwRenderOgre::compositor::ChainManager::CompositorChainType Layer::getCompositorChain()
{
    return m_compositorChainManager.getCompositorChain();
}

//-------------------------------------------------------------------------------------

std::string Layer::getFinalChainCompositorName() const
{
    return ::fwRenderOgre::compositor::ChainManager::FINAL_CHAIN_COMPOSITOR;
}

//-------------------------------------------------------------------------------------

::Ogre::Viewport* Layer::getViewport() const
{
    return m_viewport;
}

//-------------------------------------------------------------------------------------

bool Layer::isSceneCreated() const
{
    return m_sceneCreated;
}

//-------------------------------------------------------------------------------------

} // namespace fwRenderOgre<|MERGE_RESOLUTION|>--- conflicted
+++ resolved
@@ -44,13 +44,9 @@
 namespace fwRenderOgre
 {
 
-<<<<<<< HEAD
 const ::fwCom::Signals::SignalKeyType Layer::s_INIT_LAYER_SIG   = "layerInitialized";
 const ::fwCom::Signals::SignalKeyType Layer::s_RESIZE_LAYER_SIG = "layerResized";
-=======
-const ::fwCom::Signals::SignalKeyType Layer::s_INIT_LAYER_SIG         = "layerInitialized";
 const ::fwCom::Signals::SignalKeyType Layer::s_COMPOSITOR_UPDATED_SIG = "compositorUpdated";
->>>>>>> 20e6d638
 
 const ::fwCom::Slots::SlotKeyType Layer::s_INTERACTION_SLOT    = "interaction";
 const ::fwCom::Slots::SlotKeyType Layer::s_DESTROY_SLOT        = "destroy";
@@ -80,11 +76,8 @@
     m_camera(nullptr)
 {
     newSignal<InitLayerSignalType>(s_INIT_LAYER_SIG);
-<<<<<<< HEAD
     newSignal<ResizeLayerSignalType>(s_RESIZE_LAYER_SIG);
-=======
     newSignal<CompositorUpdatedSignalType>(s_COMPOSITOR_UPDATED_SIG);
->>>>>>> 20e6d638
 
     newSlot(s_INTERACTION_SLOT, &Layer::interaction, this);
     newSlot(s_DESTROY_SLOT, &Layer::destroy, this);
@@ -406,7 +399,7 @@
     ::Ogre::AxisAlignedBox worldCoordBoundingBox;
 
     // Getting this render service scene manager
-    ::Ogre::SceneNode* rootSceneNode = this->getSceneManager()->getRootSceneNode();
+    ::Ogre::SceneNode *rootSceneNode = this->getSceneManager()->getRootSceneNode();
 
     // Needed to recompute world bounding boxes
     rootSceneNode->_update(true, false);
@@ -417,7 +410,7 @@
 
     while(!childrenStack.empty())
     {
-        const ::Ogre::SceneNode* tempSceneNode = childrenStack.top();
+        const ::Ogre::SceneNode *tempSceneNode = childrenStack.top();
         childrenStack.pop();
 
         // Retrieves an iterator pointing to the attached movable objects of the current scene node
@@ -439,7 +432,7 @@
         while(childNodesIt.hasMoreElements())
         {
             // First, we must cast the Node* into a SceneNode*
-            const ::Ogre::SceneNode* childNode = dynamic_cast< ::Ogre::SceneNode* >(childNodesIt.getNext());
+            const ::Ogre::SceneNode *childNode = dynamic_cast< ::Ogre::SceneNode* >(childNodesIt.getNext());
             if(childNode)
             {
                 // Push the current node into the stack in order to continue iteration
