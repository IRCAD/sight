--- conflicted
+++ resolved
@@ -44,8 +44,8 @@
 namespace fwRenderOgre
 {
 
-const ::fwCom::Signals::SignalKeyType Layer::s_INIT_LAYER_SIG   = "layerInitialized";
-const ::fwCom::Signals::SignalKeyType Layer::s_RESIZE_LAYER_SIG = "layerResized";
+const ::fwCom::Signals::SignalKeyType Layer::s_INIT_LAYER_SIG         = "layerInitialized";
+const ::fwCom::Signals::SignalKeyType Layer::s_RESIZE_LAYER_SIG       = "layerResized";
 const ::fwCom::Signals::SignalKeyType Layer::s_COMPOSITOR_UPDATED_SIG = "compositorUpdated";
 
 const ::fwCom::Slots::SlotKeyType Layer::s_INTERACTION_SLOT    = "interaction";
@@ -59,16 +59,12 @@
     m_sceneManager(nullptr),
     m_renderWindow(nullptr),
     m_viewport(nullptr),
-<<<<<<< HEAD
     m_is3D(false),
-    m_hasCoreCompositor(false),
-    m_hasCompositorChain(false),
-    m_sceneCreated(false),
-=======
->>>>>>> 7718a39d
     m_rawCompositorChain(""),
+    m_coreCompositor(nullptr),
     m_transparencyTechnique(DEFAULT),
     m_numPeels(8),
+    m_compositorChainManager(),
     m_depth(1),
     m_topColor("#333333"),
     m_bottomColor("#333333"),
@@ -234,24 +230,21 @@
 
     if(!m_is3D)
     {
-<<<<<<< HEAD
         m_compositorChainManager.setOgreViewport(m_viewport);
 
         if(m_hasCompositorChain)
         {
-            m_compositorChainManager.setCompositorChain(this->trimSemicolons(m_rawCompositorChain));
-        }
-=======
-        ::boost::char_separator<char> sep(";");
-        ::boost::tokenizer< ::boost::char_separator<char> > tok(m_rawCompositorChain, sep);
-        std::vector< fwc::ChainManager::CompositorIdType> compositorChain;
-        for(const auto& it : tok)
-        {
-            compositorChain.push_back(it);
-        }
-
-        m_compositorChainManager->setCompositorChain(compositorChain);
->>>>>>> 7718a39d
+            ::boost::char_separator<char> sep(";");
+            ::boost::tokenizer< ::boost::char_separator<char> > tok(m_rawCompositorChain, sep);
+            std::vector< fwc::ChainManager::CompositorIdType> compositorChain;
+
+            for(const auto& it : tok)
+            {
+                compositorChain.push_back(it);
+            }
+
+            m_compositorChainManager->setCompositorChain(compositorChain);
+        }
     }
 
     this->setMoveInteractor(interactor);
@@ -420,7 +413,7 @@
     ::Ogre::AxisAlignedBox worldCoordBoundingBox;
 
     // Getting this render service scene manager
-    ::Ogre::SceneNode *rootSceneNode = this->getSceneManager()->getRootSceneNode();
+    ::Ogre::SceneNode* rootSceneNode = this->getSceneManager()->getRootSceneNode();
 
     // Needed to recompute world bounding boxes
     rootSceneNode->_update(true, false);
@@ -431,7 +424,7 @@
 
     while(!childrenStack.empty())
     {
-        const ::Ogre::SceneNode *tempSceneNode = childrenStack.top();
+        const ::Ogre::SceneNode* tempSceneNode = childrenStack.top();
         childrenStack.pop();
 
         // Retrieves an iterator pointing to the attached movable objects of the current scene node
@@ -453,7 +446,7 @@
         while(childNodesIt.hasMoreElements())
         {
             // First, we must cast the Node* into a SceneNode*
-            const ::Ogre::SceneNode *childNode = dynamic_cast< ::Ogre::SceneNode* >(childNodesIt.getNext());
+            const ::Ogre::SceneNode* childNode = dynamic_cast< ::Ogre::SceneNode* >(childNodesIt.getNext());
             if(childNode)
             {
                 // Push the current node into the stack in order to continue iteration
