--- conflicted
+++ resolved
@@ -12,7 +12,6 @@
 #include "fwRenderOgre/SRender.hpp"
 #include "fwRenderOgre/Utils.hpp"
 
-<<<<<<< HEAD
 #include <fwCom/Signal.hxx>
 #include <fwCom/Slots.hxx>
 
@@ -26,8 +25,6 @@
 
 #include <fwThread/Worker.hpp>
 
-=======
->>>>>>> 620e51b3
 #include <OGRE/OgreAxisAlignedBox.h>
 #include <OGRE/OgreColourValue.h>
 #include <OGRE/OgreCompositorManager.h>
@@ -225,18 +222,8 @@
     }
 
     // Alter the camera aspect ratio to match the viewport
-<<<<<<< HEAD
     m_cameraManager->setAspectRatio(Ogre::Real(m_viewport->getActualWidth()) /
                                     ::Ogre::Real(m_viewport->getActualHeight()));
-=======
-    m_camera->setAspectRatio(Ogre::Real(m_viewport->getActualWidth()) / ::Ogre::Real(m_viewport->getActualHeight()));
-
-    ::Ogre::Light* light = m_sceneManager->createLight("MainLight");
-    light->setType(::Ogre::Light::LT_DIRECTIONAL);
-    light->setDirection(::Ogre::Vector3(0, 0, -1));
-    light->setDiffuseColour(::Ogre::ColourValue());
-    light->setSpecularColour(::Ogre::ColourValue());
->>>>>>> 620e51b3
 
     // Creating Camera Scene Node
     ::Ogre::SceneNode* cameraNode = m_sceneManager->getRootSceneNode()->createChildSceneNode("CameraNode");
