/* ***** BEGIN LICENSE BLOCK *****
 * FW4SPL - Copyright (C) IRCAD, 2014-2016.
 * Distributed under the terms of the GNU Lesser General Public License (LGPL) as
 * published by the Free Software Foundation.
 * ****** END LICENSE BLOCK ****** */

#include <fwRenderOgre/Layer.hpp>

#include <fwCom/Signal.hxx>
#include <fwCom/Slots.hxx>

#include <fwDataTools/Color.hpp>

#include <fwRenderOgre/interactor/TrackballInteractor.hpp>
#include <fwRenderOgre/SRender.hpp>
#include <fwRenderOgre/Utils.hpp>

#include <fwThread/Worker.hpp>

#include <OGRE/OgreAxisAlignedBox.h>
#include <OGRE/OgreCamera.h>
#include <OGRE/OgreColourValue.h>
#include <OGRE/OgreCompositorChain.h>
#include <OGRE/OgreCompositorInstance.h>
#include <OGRE/OgreEntity.h>
#include <OGRE/OgreHardwarePixelBuffer.h>
#include <OGRE/OgreLight.h>
#include <OGRE/OgreSceneNode.h>
#include <OGRE/OgreVector3.h>
#include <OGRE/OgreException.h>
#include <OGRE/OgreCompositorManager.h>
#include <OGRE/OgreRectangle2D.h>
#include <OGRE/Overlay/OgreOverlay.h>
#include <OGRE/Overlay/OgreOverlayContainer.h>
#include <OGRE/Overlay/OgreOverlayManager.h>
#include <OGRE/OgreSceneManager.h>
#include <OGRE/OgreMaterialManager.h>
#include <OGRE/OgreTechnique.h>
#include <OGRE/OgreTextureManager.h>
#include <OGRE/OgreRenderTexture.h>

#include <stack>

namespace fwRenderOgre
{

const ::fwCom::Signals::SignalKeyType Layer::s_INIT_LAYER_SIG         = "layerInitialized";
const ::fwCom::Signals::SignalKeyType Layer::s_RESIZE_LAYER_SIG       = "layerResized";
const ::fwCom::Signals::SignalKeyType Layer::s_COMPOSITOR_UPDATED_SIG = "compositorUpdated";
const ::fwCom::Signals::SignalKeyType Layer::s_MODE3D_CHANGED_SIG     = "StereoModeChanged";

const ::fwCom::Slots::SlotKeyType Layer::s_INTERACTION_SLOT    = "interaction";
const ::fwCom::Slots::SlotKeyType Layer::s_DESTROY_SLOT        = "destroy";
const ::fwCom::Slots::SlotKeyType Layer::s_RESET_CAMERA_SLOT   = "resetCamera";
const ::fwCom::Slots::SlotKeyType Layer::s_USE_CELSHADING_SLOT = "useCelShading";

//-----------------------------------------------------------------------------

Layer::Layer() :
    m_sceneManager(nullptr),
    m_renderWindow(nullptr),
    m_viewport(nullptr),
    m_stereoMode(StereoModeType::NONE),
    m_rawCompositorChain(""),
    m_coreCompositor(nullptr),
    m_transparencyTechnique(DEFAULT),
    m_numPeels(8),
    m_compositorChainManager(),
    m_depth(1),
    m_topColor("#333333"),
    m_bottomColor("#333333"),
    m_topScale(0.f),
    m_bottomScale(1.f),
    m_camera(nullptr),
    m_hasCoreCompositor(false),
    m_hasCompositorChain(false),
    m_sceneCreated(false)
{
    newSignal<InitLayerSignalType>(s_INIT_LAYER_SIG);
    newSignal<ResizeLayerSignalType>(s_RESIZE_LAYER_SIG);
    newSignal<CompositorUpdatedSignalType>(s_COMPOSITOR_UPDATED_SIG);
    newSignal<StereoModeChangedSignalType>(s_MODE3D_CHANGED_SIG);

    newSlot(s_INTERACTION_SLOT, &Layer::interaction, this);
    newSlot(s_DESTROY_SLOT, &Layer::destroy, this);
    newSlot(s_RESET_CAMERA_SLOT, &Layer::resetCameraCoordinates, this);
}

//-----------------------------------------------------------------------------

Layer::~Layer()
{
}

//-----------------------------------------------------------------------------

void Layer::setRenderWindow(::Ogre::RenderWindow* renderWindow)
{
    m_renderWindow = renderWindow;
}

//-----------------------------------------------------------------------------

void Layer::setID(const std::string& id)
{
    auto renderService = m_renderService.lock();
    SLM_ASSERT("Render service must be set before calling setID().", renderService);
    auto root = ::fwRenderOgre::Utils::getOgreRoot();
    m_sceneManager = root->createSceneManager(::Ogre::ST_GENERIC, renderService->getID() + "_" + id);
    m_sceneManager->addRenderQueueListener( ::fwRenderOgre::Utils::getOverlaySystem() );
    m_id = id;
}

//-----------------------------------------------------------------------------

const std::string Layer::getName() const
{
    return m_sceneManager->getName();
}

//-----------------------------------------------------------------------------

const std::string& Layer::getLayerID() const
{
    return m_id;
}

//-----------------------------------------------------------------------------

::Ogre::SceneManager* Layer::getSceneManager() const
{
    return m_sceneManager;
}

//-----------------------------------------------------------------------------

void Layer::createScene()
{
    namespace fwc = ::fwRenderOgre::compositor;

    SLM_ASSERT("Scene manager must be initialized", m_sceneManager);
    SLM_ASSERT("Render window must be initialized", m_renderWindow);

    m_sceneManager->setAmbientLight(::Ogre::ColourValue(0.8f,0.8f,0.8f));

    // Create the camera
    m_camera = m_sceneManager->createCamera("PlayerCam");
    m_camera->setNearClipDistance(1);

    m_viewport = m_renderWindow->addViewport(m_camera, m_depth);

    m_compositorChainManager = fwc::ChainManager::uptr(new fwc::ChainManager(m_viewport));

    if (m_depth != 0)
    {
        m_viewport->setClearEveryFrame(true, ::Ogre::FBT_DEPTH);
    } // Set the background material
    else
    {
        // FIXME : background isn't shown when using compositor with a clear pass
        // We must blend the input previous in each compositor
        ::Ogre::MaterialPtr defaultMaterial = ::Ogre::MaterialManager::getSingleton().getByName("DefaultBackground");
        ::Ogre::MaterialPtr material        = ::Ogre::MaterialManager::getSingleton().create(
            this->getName() + "backgroundMat", ::Ogre::ResourceGroupManager::DEFAULT_RESOURCE_GROUP_NAME);
        defaultMaterial.get()->copyDetailsTo(material);

        std::uint8_t color[4];
        ::Ogre::Pass* pass                           = material->getTechnique(0)->getPass(0);
        ::Ogre::GpuProgramParametersSharedPtr params = pass->getFragmentProgramParameters();

        ::fwDataTools::Color::hexaStringToRGBA(m_topColor, color);
        ::Ogre::ColourValue ogreTopColor(color[0] / 255.f,
                                         color[1] / 255.f,
                                         color[2] / 255.f,
                                         1.f);
        params->setNamedConstant("topColour", ogreTopColor);

        ::fwDataTools::Color::hexaStringToRGBA(m_bottomColor, color);
        ::Ogre::ColourValue ogreBotColor(color[0] / 255.f,
                                         color[1] / 255.f,
                                         color[2] / 255.f,
                                         1.f);
        params->setNamedConstant("bottomColour", ogreBotColor);

        params->setNamedConstant("topScale", m_topScale);
        params->setNamedConstant("bottomScale", m_bottomScale);

        // Create background rectangle covering the whole screen
        ::Ogre::Rectangle2D* rect = new ::Ogre::Rectangle2D();
        rect->setCorners(-1.0, 1.0, 1.0, -1.0);
        rect->setMaterial(this->getName() + "backgroundMat");

        // Render the background before everything else
        rect->setRenderQueueGroup(::Ogre::RENDER_QUEUE_BACKGROUND);

        // Use infinite AAB to always stay visible
        ::Ogre::AxisAlignedBox aabInf;
        aabInf.setInfinite();
        rect->setBoundingBox(aabInf);

        // Attach background to the scene
        ::Ogre::SceneNode* node = m_sceneManager->getRootSceneNode()->createChildSceneNode("Background");
        node->attachObject(rect);
    }

    // Alter the camera aspect ratio to match the viewport
    m_camera->setAspectRatio(Ogre::Real(m_viewport->getActualWidth()) / ::Ogre::Real(m_viewport->getActualHeight()));

    ::Ogre::Light* light = m_sceneManager->createLight("MainLight");
    light->setType(::Ogre::Light::LT_DIRECTIONAL);
    light->setDirection(::Ogre::Vector3(0,0,-1));
    light->setDiffuseColour(::Ogre::ColourValue());
    light->setSpecularColour(::Ogre::ColourValue());

    // Creating Camera Scene Node
    ::Ogre::SceneNode* cameraNode = m_sceneManager->getRootSceneNode()->createChildSceneNode("CameraNode");
    cameraNode->setPosition(Ogre::Vector3(0,0,5));
    cameraNode->lookAt(Ogre::Vector3(0,0,1), ::Ogre::Node::TS_WORLD);

    // Attach Camera and Headlight to fit vtk light
    cameraNode->attachObject(m_camera);
    cameraNode->attachObject(light);

    // If there is any interactor adaptor in xml, m_moveInteractor will be overwritten by InteractorStyle adaptor
    ::fwRenderOgre::interactor::IMovementInteractor::sptr interactor =
        ::fwRenderOgre::interactor::IMovementInteractor::dynamicCast (
            ::fwRenderOgre::interactorFactory::New("::fwRenderOgre::interactor::TrackballInteractor"));

    interactor->setSceneID(m_sceneManager->getName());

    // Set compositor
    //this->addCompositor(m_compositorName);
    //this->setCompositorEnabled(m_compositorName);

    if(m_hasCoreCompositor)
    {
        this->setupCore();
    }

    if(m_stereoMode == StereoModeType::NONE)
    {
        m_compositorChainManager->setOgreViewport(m_viewport);

        if(m_hasCompositorChain)
        {
            ::boost::char_separator<char> sep(";");
            ::boost::tokenizer< ::boost::char_separator<char> > tok(m_rawCompositorChain, sep);
            std::vector< fwc::ChainManager::CompositorIdType> compositorChain;

            for(const auto& it : tok)
            {
                compositorChain.push_back(it);
            }

<<<<<<< HEAD
            m_compositorChainManager->setCompositorChain(compositorChain);
        }
=======
        m_compositorChainManager->setCompositorChain(compositorChain, m_id, m_renderService.lock());
>>>>>>> 3dd36ee6
    }

    this->setMoveInteractor(interactor);

    m_sceneCreated = true;

    this->signal<InitLayerSignalType>(s_INIT_LAYER_SIG)->asyncEmit(this->getSptr());
}

// ----------------------------------------------------------------------------

void Layer::addAvailableCompositor(std::string compositorName)
{
    m_compositorChainManager->addAvailableCompositor(compositorName);
}

// ----------------------------------------------------------------------------

void Layer::clearAvailableCompositors()
{
    m_renderService.lock()->makeCurrent();
    m_compositorChainManager->clearCompositorChain();
    m_renderService.lock()->requestRender();
}

// ----------------------------------------------------------------------------

void Layer::updateCompositorState(std::string compositorName, bool isEnabled)
{
    m_renderService.lock()->makeCurrent();
    m_compositorChainManager->updateCompositorState(compositorName, isEnabled, m_id, m_renderService.lock());

    auto sig = this->signal<CompositorUpdatedSignalType>(s_COMPOSITOR_UPDATED_SIG);
    sig->asyncEmit(compositorName, isEnabled, this->getSptr());

    m_renderService.lock()->requestRender();
}

// ----------------------------------------------------------------------------

void Layer::interaction(::fwRenderOgre::IRenderWindowInteractorManager::InteractionInfo info)
{
    switch(info.interactionType)
    {
        case ::fwRenderOgre::IRenderWindowInteractorManager::InteractionInfo::MOUSEMOVE:
        {
            m_moveInteractor->mouseMoveEvent(info.button, info.x, info.y, info.dx, info.dy);
            break;
        }
        case ::fwRenderOgre::IRenderWindowInteractorManager::InteractionInfo::WHEELMOVE:
        {
            m_moveInteractor->wheelEvent(info.delta, info.x, info.y);
            break;
        }
        case ::fwRenderOgre::IRenderWindowInteractorManager::InteractionInfo::RESIZE:
        {
            auto sig = this->signal<ResizeLayerSignalType>(s_RESIZE_LAYER_SIG);
            sig->asyncEmit(info.x, info.y);
            m_moveInteractor->resizeEvent(info.x, info.y);
            break;
        }
        case ::fwRenderOgre::IRenderWindowInteractorManager::InteractionInfo::KEYPRESS:
        {
            m_moveInteractor->keyPressEvent(info.key);
            break;
        }
        case ::fwRenderOgre::IRenderWindowInteractorManager::InteractionInfo::BUTTONRELEASE:
        {
            m_moveInteractor->buttonReleaseEvent(info.button, info.x, info.y);
            break;
        }
        case ::fwRenderOgre::IRenderWindowInteractorManager::InteractionInfo::BUTTONPRESS:
        {
            m_moveInteractor->buttonPressEvent(info.button, info.x, info.y);
            break;
        }
    }
}

// ----------------------------------------------------------------------------

void Layer::destroy()
{
    ::fwRenderOgre::Utils::getOgreRoot()->destroySceneManager(m_sceneManager);
    m_sceneManager = nullptr;
    m_camera       = nullptr;
}

// ----------------------------------------------------------------------------

int Layer::getDepth() const
{
    return m_depth;
}

// ----------------------------------------------------------------------------

void Layer::setDepth(int depth)
{
    m_depth = depth;
}

// ----------------------------------------------------------------------------

void Layer::setWorker( const ::fwThread::Worker::sptr& _worker)
{
    ::fwCom::HasSlots::m_slots.setWorker(_worker);
}

//------------------------------------------------------------------------------

void Layer::setRenderService( const ::fwRenderOgre::SRender::sptr& _service)
{
    SLM_ASSERT("service not instanced", _service);

    m_renderService = _service;
}

// ----------------------------------------------------------------------------

::fwRenderOgre::interactor::IInteractor::sptr Layer::getInteractor()
{
    return m_moveInteractor;
}

// ----------------------------------------------------------------------------

void Layer::setMoveInteractor(::fwRenderOgre::interactor::IMovementInteractor::sptr interactor)
{
    m_connections.disconnect();

    m_moveInteractor = interactor;
    m_moveInteractor->resizeEvent(static_cast<int>(m_renderWindow->getWidth()),
                                  static_cast<int>(m_renderWindow->getHeight()) );

    m_connections.connect(interactor, ::fwRenderOgre::interactor::IMovementInteractor::s_RESET_CAMERA_SIG,
                          this->getSptr(), s_RESET_CAMERA_SLOT);
}

// ----------------------------------------------------------------------------

void Layer::setSelectInteractor(::fwRenderOgre::interactor::IPickerInteractor::sptr interactor)
{
    m_selectInteractor = interactor;
}

// ----------------------------------------------------------------------------

::fwRenderOgre::interactor::IMovementInteractor::sptr Layer::getMoveInteractor()
{
    return m_moveInteractor;
}

// ----------------------------------------------------------------------------

::fwRenderOgre::interactor::IPickerInteractor::sptr Layer::getSelectInteractor()
{
    return m_selectInteractor;
}

//-----------------------------------------------------------------------------

::Ogre::AxisAlignedBox Layer::computeCameraParameters() const
{
    // The bounding box in which all the object's bounding boxes will be merged
    ::Ogre::AxisAlignedBox worldCoordBoundingBox;

    // Getting this render service scene manager
    ::Ogre::SceneNode* rootSceneNode = this->getSceneManager()->getRootSceneNode();

    // Needed to recompute world bounding boxes
    rootSceneNode->_update(true, false);

    // This stack will be used for iterate through the scene nodes graph
    ::std::stack< const ::Ogre::SceneNode* > childrenStack;
    childrenStack.push(rootSceneNode);

    while(!childrenStack.empty())
    {
        const ::Ogre::SceneNode* tempSceneNode = childrenStack.top();
        childrenStack.pop();

        // Retrieves an iterator pointing to the attached movable objects of the current scene node
        ::Ogre::SceneNode::ConstObjectIterator entitiesIt = tempSceneNode->getAttachedObjectIterator();
        while(entitiesIt.hasMoreElements())
        {
            // First, we must cast the MovableObject* into an Entity*
            const ::Ogre::Entity* e = dynamic_cast< ::Ogre::Entity* > (entitiesIt.getNext());

            if(e)
            {
                // The current entity's bounding box is merged into the "world" bounding box
                worldCoordBoundingBox.merge(e->getWorldBoundingBox());
            }
        }

        // Retrieves an iterator pointing to the child nodes of the current scene node
        ::Ogre::SceneNode::ConstChildNodeIterator childNodesIt = tempSceneNode->getChildIterator();
        while(childNodesIt.hasMoreElements())
        {
            // First, we must cast the Node* into a SceneNode*
            const ::Ogre::SceneNode* childNode = dynamic_cast< ::Ogre::SceneNode* >(childNodesIt.getNext());
            if(childNode)
            {
                // Push the current node into the stack in order to continue iteration
                childrenStack.push(childNode);
            }
        }
    }
    return worldCoordBoundingBox;
}

//-----------------------------------------------------------------------------

void Layer::resetCameraCoordinates() const
{
    ::Ogre::AxisAlignedBox worldCoordBoundingBox = computeCameraParameters();

    if(m_camera && m_camera->getProjectionType() == ::Ogre::PT_PERSPECTIVE)
    {
        // Check if bounding box is valid, otherwise, do nothing.
        if( worldCoordBoundingBox == ::Ogre::AxisAlignedBox::EXTENT_NULL ||
            worldCoordBoundingBox == ::Ogre::AxisAlignedBox::EXTENT_INFINITE)
        {
            ::Ogre::SceneNode* camNode = m_camera->getParentSceneNode();

            camNode->setPosition(0.f, 0.f, 0.f);
        }
        else
        {
            ::Ogre::SceneNode* camNode = m_camera->getParentSceneNode();
            // Arbitrary coefficient
            ::Ogre::Real boundingBoxLength = worldCoordBoundingBox.getSize().length() > 0 ?
                                             worldCoordBoundingBox.getSize().length() : 0;

            float coeffZoom = static_cast<float>(boundingBoxLength) * 1.2f;
            OSLM_DEBUG("Zoom coefficient : " << coeffZoom);

            // Set the direction of the camera
            ::Ogre::Quaternion quat   = camNode->getOrientation();
            ::Ogre::Vector3 direction = quat.zAxis();

            // Set the position of the camera
            camNode->setPosition((worldCoordBoundingBox.getCenter() + coeffZoom * direction ) );

            // Update interactor's mouse scale
            m_moveInteractor->setMouseScale( coeffZoom );

            resetCameraClippingRange(worldCoordBoundingBox);
        }


        m_renderService.lock()->requestRender();
    }
}

//-----------------------------------------------------------------------------

void Layer::resetCameraClippingRange() const
{
    resetCameraClippingRange(computeCameraParameters());
}

//-----------------------------------------------------------------------------

void Layer::resetCameraClippingRange(const ::Ogre::AxisAlignedBox& worldCoordBoundingBox) const
{
    if(m_camera && m_camera->getProjectionType() == ::Ogre::PT_PERSPECTIVE)
    {
        // Check if bounding box is valid, otherwise, do nothing.
        if( worldCoordBoundingBox == ::Ogre::AxisAlignedBox::EXTENT_NULL ||
            worldCoordBoundingBox == ::Ogre::AxisAlignedBox::EXTENT_INFINITE)
        {
            return;
        }

        ::Ogre::SceneNode* camNode = m_camera->getParentSceneNode();

        // Set the direction of the camera
        ::Ogre::Quaternion quat   = camNode->getOrientation();
        ::Ogre::Vector3 direction = quat.zAxis();
        ::Ogre::Vector3 position  = camNode->getPosition();

        // Set near and far plan
        ::Ogre::Vector3 minimum = worldCoordBoundingBox.getMinimum();
        ::Ogre::Vector3 maximum = worldCoordBoundingBox.getMaximum();

        float a, b, c, d;
        a = -direction.x;
        b = -direction.y;
        c = -direction.z;
        d = -(a*position.x + b*position.y + c*position.z);

        // Max near and min far
        float maxNear = a*minimum.x + b*minimum.y + c*minimum.z + d;
        float minFar  = 1e-18f;
        float dist;

        float corners[6];
        corners[0] = minimum.x;
        corners[1] = maximum.x;
        corners[2] = minimum.y;
        corners[3] = maximum.y;
        corners[4] = minimum.z;
        corners[5] = maximum.z;
        // Find the closest / farthest bounding box vertex
        for (int k = 0; k < 2; k++ )
        {
            for (int j = 0; j < 2; j++ )
            {
                for (int i = 0; i < 2; i++ )
                {
                    dist    = a*corners[i] + b*corners[2+j] + c*corners[4+k] + d;
                    maxNear = (dist<maxNear) ? dist : maxNear;
                    minFar  = (dist>minFar) ? dist : minFar;
                }
            }
        }


        // Give ourselves a little breathing room
        maxNear = 0.99f*maxNear - (minFar - maxNear)*0.5f;
        minFar  = 1.01f*minFar + (minFar - maxNear)*0.5f;

        // Do not let the range behind the camera throw off the calculation.
        if (maxNear < 0.1f)
        {
            maxNear = 0.1f;
        }

        // Make sure near is not bigger than far
        maxNear = (maxNear >= minFar) ? (0.01f*minFar) : (maxNear);


        const auto& chain          = this->getCompositorChain();
        const auto saoCompositorIt = std::find_if(chain.begin(), chain.end(),
                                                  ::fwRenderOgre::compositor::ChainManager::FindCompositorByName("SAO"));

        if(saoCompositorIt != chain.end() && saoCompositorIt->second)
        {
            // Near and far for SAO
            OSLM_TRACE("Near SAO");
            m_camera->setNearClipDistance( 1 );
            m_camera->setFarClipDistance( 10000 );
        }
        else
        {
            OSLM_TRACE("Near normal");
            m_camera->setNearClipDistance( maxNear );
            m_camera->setFarClipDistance( minFar );

        }

    }
}

//-----------------------------------------------------------------------------

void Layer::doRayCast(int x, int y, int width, int height)
{
    if(m_selectInteractor)
    {
        OSLM_ASSERT("SelectInteractor Isn't initialized, add the adaptor to your xml file.",m_selectInteractor);

        if(!m_selectInteractor->isPickerInitialized())
        {
            m_selectInteractor->initPicker();
        }

        m_selectInteractor->mouseClickEvent(x, y, width, height);
    }
}

//-----------------------------------------------------------------------------

void Layer::requestRender()
{
    m_renderService.lock()->requestRender();
}

//-----------------------------------------------------------------------------

void Layer::setStereoMode(StereoModeType mode)
{
    m_stereoMode = mode;

    auto sig = this->signal<StereoModeChangedSignalType>(s_MODE3D_CHANGED_SIG);
    sig->asyncEmit(m_stereoMode);
}

//-----------------------------------------------------------------------------

void Layer::setBackgroundColor(std::string topColor, std::string botColor)
{
    m_topColor    = topColor;
    m_bottomColor = botColor;
}

//-----------------------------------------------------------------------------

void Layer::setBackgroundScale(float topScale, float botScale)
{
    m_topScale    = topScale;
    m_bottomScale = botScale;
}

//-------------------------------------------------------------------------------------

void Layer::setCoreCompositorEnabled(bool enabled, std::string transparencyTechnique, std::string numPeels)
{
    m_hasCoreCompositor = enabled;
    if(transparencyTechnique != "")
    {
        if(transparencyTechnique == "DepthPeeling")
        {
            m_transparencyTechnique = DEPTHPEELING;
        }
        else if(transparencyTechnique == "CelShadingDepthPeeling")
        {
            m_transparencyTechnique = CELSHADING_DEPTHPEELING;
        }
        else if(transparencyTechnique == "DualDepthPeeling")
        {
            m_transparencyTechnique = DUALDEPTHPEELING;
        }
        else if(transparencyTechnique == "WeightedBlended")
        {
            m_transparencyTechnique = WEIGHTEDBLENDEDOIT;
        }
        else if(transparencyTechnique == "HybridTransparency")
        {
            m_transparencyTechnique = HYBRIDTRANSPARENCY;
        }
        else
        {
            OSLM_ERROR("Unknown transparency technique : " << transparencyTechnique);
        }
    }

    if(!numPeels.empty())
    {
        m_numPeels = std::stoi(numPeels);
    }
}

//-------------------------------------------------------------------------------------

void Layer::setCompositorChainEnabled(bool hasCoreChain, std::string compositorChain)
{
    m_hasCompositorChain = hasCoreChain;

    if(m_hasCompositorChain)
    {
        m_rawCompositorChain = compositorChain;
    }
}

//-------------------------------------------------------------------------------------

bool Layer::isCoreCompositorEnabled()
{
    return m_hasCoreCompositor;
}

//-------------------------------------------------------------------------------------

bool Layer::isCompositorChainEnabled()
{
    return m_hasCompositorChain;
}

//-------------------------------------------------------------------------------------

Layer::StereoModeType Layer::getStereoMode() const
{
    return m_stereoMode;
}

//-------------------------------------------------------------------------------------

void Layer::setupCore()
{
    // Needed to setup compositors in GL3Plus, Ogre creates render targets
    m_renderService.lock()->makeCurrent();

    m_coreCompositor = std::make_shared< ::fwRenderOgre::compositor::Core>(m_viewport);
    m_coreCompositor->setTransparencyTechnique(m_transparencyTechnique);
    m_coreCompositor->setTransparencyDepth(m_numPeels);
    m_coreCompositor->update();
}

//-------------------------------------------------------------------------------------

::fwRenderOgre::compositor::Core::sptr Layer::getCoreCompositor()
{
    return m_coreCompositor;
}

//-------------------------------------------------------------------------------------

::fwRenderOgre::compositor::ChainManager::CompositorChainType Layer::getCompositorChain() const
{
    return m_compositorChainManager->getCompositorChain();
}

//-------------------------------------------------------------------------------------

IHasAdaptors::AdaptorVector Layer::getRegisteredAdaptors() const
{
    if(m_compositorChainManager)
    {
        return m_compositorChainManager->getRegisteredAdaptors();
    }
    return IHasAdaptors::AdaptorVector();
}

//-------------------------------------------------------------------------------------

::Ogre::Viewport* Layer::getViewport() const
{
    return m_viewport;
}

//-------------------------------------------------------------------------------------

bool Layer::isSceneCreated() const
{
    return m_sceneCreated;
}

//-------------------------------------------------------------------------------------

} // namespace fwRenderOgre<|MERGE_RESOLUTION|>--- conflicted
+++ resolved
@@ -20,10 +20,7 @@
 #include <OGRE/OgreAxisAlignedBox.h>
 #include <OGRE/OgreCamera.h>
 #include <OGRE/OgreColourValue.h>
-#include <OGRE/OgreCompositorChain.h>
-#include <OGRE/OgreCompositorInstance.h>
 #include <OGRE/OgreEntity.h>
-#include <OGRE/OgreHardwarePixelBuffer.h>
 #include <OGRE/OgreLight.h>
 #include <OGRE/OgreSceneNode.h>
 #include <OGRE/OgreVector3.h>
@@ -36,8 +33,6 @@
 #include <OGRE/OgreSceneManager.h>
 #include <OGRE/OgreMaterialManager.h>
 #include <OGRE/OgreTechnique.h>
-#include <OGRE/OgreTextureManager.h>
-#include <OGRE/OgreRenderTexture.h>
 
 #include <stack>
 
@@ -65,7 +60,6 @@
     m_coreCompositor(nullptr),
     m_transparencyTechnique(DEFAULT),
     m_numPeels(8),
-    m_compositorChainManager(),
     m_depth(1),
     m_topColor("#333333"),
     m_bottomColor("#333333"),
@@ -252,12 +246,8 @@
                 compositorChain.push_back(it);
             }
 
-<<<<<<< HEAD
-            m_compositorChainManager->setCompositorChain(compositorChain);
-        }
-=======
-        m_compositorChainManager->setCompositorChain(compositorChain, m_id, m_renderService.lock());
->>>>>>> 3dd36ee6
+            m_compositorChainManager->setCompositorChain(compositorChain, m_id, m_renderService.lock());
+        }
     }
 
     this->setMoveInteractor(interactor);
