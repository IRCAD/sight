/* ***** BEGIN LICENSE BLOCK *****
 * FW4SPL - Copyright (C) IRCAD, 2014-2018.
 * Distributed under the terms of the GNU Lesser General Public License (LGPL) as
 * published by the Free Software Foundation.
 * ****** END LICENSE BLOCK ****** */

#include "fwRenderOgre/vr/RayTracingVolumeRenderer.hpp"

#include "fwRenderOgre/helper/Camera.hpp"
#include "fwRenderOgre/helper/Shading.hpp"
#include "fwRenderOgre/SRender.hpp"
#include "fwRenderOgre/Utils.hpp"

#include <fwCore/Profiling.hpp>

#include <fwDataTools/fieldHelper/MedicalImageHelpers.hpp>

#include <OGRE/OgreException.h>
#include <OGRE/OgreGpuProgramManager.h>
#include <OGRE/OgreHardwarePixelBuffer.h>
#include <OGRE/OgreHighLevelGpuProgram.h>
#include <OGRE/OgreHighLevelGpuProgramManager.h>
#include <OGRE/OgreLight.h>
#include <OGRE/OgreMaterial.h>
#include <OGRE/OgreRenderTexture.h>
#include <OGRE/OgreTexture.h>
#include <OGRE/OgreTextureManager.h>
#include <OGRE/OgreViewport.h>

#include <algorithm>
#include <map>
#include <string>

namespace fwRenderOgre
{
namespace vr
{

//-----------------------------------------------------------------------------

struct RayTracingVolumeRenderer::CameraListener : public ::Ogre::Camera::Listener
{
    RayTracingVolumeRenderer* m_renderer;
    std::string m_currentMtlName;
    int m_frameId;

    CameraListener(RayTracingVolumeRenderer* renderer) :
        m_renderer(renderer),
        m_currentMtlName("VolIllum"),
        m_frameId(0)
    {
    }

    //------------------------------------------------------------------------------

    virtual void cameraPreRenderScene(::Ogre::Camera*)
    {
        auto layer = m_renderer->getLayer();
        if(layer)
        {
            const int frameId = layer->getRenderService()->getInteractorManager()->getFrameId();
            if(frameId != m_frameId)
            {
                auto illuVolume = m_renderer->m_illumVolume.lock();
                if(illuVolume && m_renderer->m_shadows)
                {
                    // Set light directions in shader.
                    ::Ogre::LightList closestLights =
                        m_renderer->m_volumeSceneNode->getAttachedObject(0)->queryLights();

                    if(!closestLights.empty())
                    {
                        ::Ogre::Vector3 lightDir = m_renderer->m_volumeSceneNode->convertLocalToWorldDirection(
                            closestLights[0]->getDerivedDirection(), true);

                        ::Ogre::Pass* satIllumPass = ::Ogre::MaterialManager::getSingleton().getByName(
                            m_currentMtlName)->getTechnique(0)->getPass(0);
                        ::Ogre::GpuProgramParametersSharedPtr satIllumParams =
                            satIllumPass->getFragmentProgramParameters();

                        satIllumParams->setNamedConstant("u_lightDir", lightDir);

                        illuVolume->updateVolIllum();
                    }
                }

<<<<<<< HEAD
=======
                // Recompute the focal length in case the camera moved.
>>>>>>> d7273ca4
                m_renderer->computeEntryPointsTexture();

                m_frameId = frameId;
            }
        }
    }

    //------------------------------------------------------------------------------

    void setCurrentMtlName(const std::string& currentMtlName)
    {
        m_currentMtlName = currentMtlName;
    }
};

//--------------------------------------------------------------,---------------

static const std::string s_AUTOSTEREO_DEFINE = "AUTOSTEREO=1";

static const std::string s_AO_DEFINE             = "AMBIENT_OCCLUSION=1";
static const std::string s_COLOR_BLEEDING_DEFINE = "COLOR_BLEEDING=1";
static const std::string s_SHADOWS_DEFINE        = "SHADOWS=1";
static const std::string s_PREINTEGRATION_DEFINE = "PREINTEGRATION=1";

static const std::string s_TF_TEXUNIT_NAME = "transferFunction";

//-----------------------------------------------------------------------------

RayTracingVolumeRenderer::RayTracingVolumeRenderer(std::string parentId,
                                                   Layer::sptr layer,
                                                   ::Ogre::SceneNode* parentNode,
                                                   ::Ogre::TexturePtr imageTexture,
                                                   const TransferFunction::sptr& gpuTF,
                                                   PreIntegrationTable& preintegrationTable,
                                                   bool ambientOcclusion,
                                                   bool colorBleeding,
                                                   bool shadows,
                                                   double aoFactor,
                                                   double colorBleedingFactor) :
    IVolumeRenderer(parentId, layer->getSceneManager(), parentNode, imageTexture, gpuTF, preintegrationTable),
    m_entryPointGeometry(nullptr),
    m_proxyGeometry(nullptr),
    m_imageSize(::fwData::Image::SizeType({ 1, 1, 1 })),
    m_ambientOcclusion(ambientOcclusion),
    m_colorBleeding(colorBleeding),
    m_shadows(shadows),
    m_volIllumFactor(static_cast< ::Ogre::Real>(colorBleedingFactor),
                     static_cast< ::Ogre::Real>(colorBleedingFactor),
                     static_cast< ::Ogre::Real>(colorBleedingFactor),
                     static_cast< ::Ogre::Real>(aoFactor)),
    m_opacityCorrectionFactor(200.f),
    m_focalLength(0.f),
    m_cameraListener(nullptr),
    m_layer(layer),
    m_autostereoListener(nullptr),
    m_fullScreenQuad(new ::Ogre::Rectangle2D())
{
    m_fullScreenQuad->setCorners(-1, 1, 1, -1);

    const unsigned int numViewPoints = this->getLayer()->getNumberOfCameras();

    const float wRatio = numViewPoints != 1 && numViewPoints != 2 ? 3.f / static_cast<float>(numViewPoints) : 1.f;
    const float hRatio = numViewPoints != 1 ? 0.5f : 1.f;

    const float width  = static_cast< float >(m_camera->getViewport()->getActualWidth()) * wRatio;
    const float height = static_cast< float >(m_camera->getViewport()->getActualHeight()) * hRatio;

    for(unsigned int i = 0; i < numViewPoints; ++i)
    {
        m_entryPointsTextures.push_back(::Ogre::TextureManager::getSingleton().createManual(
                                            m_parentId + "_entryPointsTexture" + std::to_string(i),
                                            ::Ogre::ResourceGroupManager::DEFAULT_RESOURCE_GROUP_NAME,
                                            ::Ogre::TEX_TYPE_2D,
                                            static_cast< unsigned int >(width),
                                            static_cast< unsigned int >(height),
                                            1,
                                            0,
                                            ::Ogre::PF_FLOAT32_GR,
                                            ::Ogre::TU_RENDERTARGET ));
    }

    if(numViewPoints > 1)
    {
        m_autostereoListener = new compositor::listener::AutoStereoCompositorListener(&m_entryPointsTextures);
        ::Ogre::MaterialManager::getSingleton().addListener(m_autostereoListener);
    }

    // First check that we did not already instance Shared parameters
    // This can happen when reinstancing this class (e.g. switching 3D mode)
    ::Ogre::GpuProgramManager::SharedParametersMap spMap =
        ::Ogre::GpuProgramManager::getSingleton().getAvailableSharedParameters();
    if(!spMap["RTVParams"])
    {
        m_RTVSharedParameters = ::Ogre::GpuProgramManager::getSingleton().createSharedParameters("RTVParams");
    }
    else
    {
        m_RTVSharedParameters = spMap["RTVParams"];
    }

    // define the shared param structure
    m_RTVSharedParameters->addConstantDefinition("u_sampleDistance", ::Ogre::GCT_FLOAT1);
    m_RTVSharedParameters->addConstantDefinition("u_lobeOffset", ::Ogre::GCT_FLOAT1);
    m_RTVSharedParameters->addConstantDefinition("u_opacityCorrectionFactor", ::Ogre::GCT_FLOAT1);
    m_RTVSharedParameters->addConstantDefinition("u_volIllumFactor", ::Ogre::GCT_FLOAT4);
    m_RTVSharedParameters->addConstantDefinition("u_min", ::Ogre::GCT_INT1);
    m_RTVSharedParameters->addConstantDefinition("u_max", ::Ogre::GCT_INT1);
    m_RTVSharedParameters->addConstantDefinition("u_tfWindow", ::Ogre::GCT_FLOAT2);
    m_RTVSharedParameters->setNamedConstant("u_opacityCorrectionFactor", m_opacityCorrectionFactor);

    for(::Ogre::TexturePtr entryPtsText : m_entryPointsTextures)
    {
        ::Ogre::RenderTexture* renderTexture = entryPtsText->getBuffer()->getRenderTarget();
        renderTexture->addViewport(m_camera);
    }

    m_fragmentShaderAttachements.push_back("TransferFunction_FP");
    this->createRayTracingMaterial();

    this->initEntryPoints();

    this->setSampling(m_nbSlices);
}

//-----------------------------------------------------------------------------

RayTracingVolumeRenderer::~RayTracingVolumeRenderer()
{
    delete m_fullScreenQuad;
    m_camera->removeListener(m_cameraListener);

    if(m_autostereoListener)
    {
        ::Ogre::MaterialManager::getSingleton().removeListener(m_autostereoListener);
        delete m_autostereoListener;
        m_autostereoListener = nullptr;
    }

    m_camera->removeListener(m_cameraListener);
    delete m_cameraListener;
    m_cameraListener = nullptr;

    m_volumeSceneNode->detachObject(m_entryPointGeometry);
    m_volumeSceneNode->detachObject(m_proxyGeometry);

    m_sceneManager->destroyManualObject(m_entryPointGeometry);
    m_sceneManager->destroyMovableObject(m_proxyGeometry);

    for(auto& texture : m_entryPointsTextures)
    {
        ::Ogre::TextureManager::getSingleton().remove(texture->getHandle());
    }
    m_entryPointsTextures.clear();

    m_RTVSharedParameters->removeAllConstantDefinitions();
}

//-----------------------------------------------------------------------------

void RayTracingVolumeRenderer::imageUpdate(::fwData::Image::sptr image, ::fwData::TransferFunction::sptr tf)
{
    if(!::fwDataTools::fieldHelper::MedicalImageHelpers::checkImageValidity(image))
    {
        return;
    }

    this->scaleCube(image->getSpacing());

    const ::fwData::Image::SizeType& newSize = image->getSize();

    // Create new grid texture + proxy geometry if image size changed.
    if(m_imageSize != newSize)
    {
        m_imageSize = newSize;

        m_proxyGeometry->updateGridSize();
    }
    else
    {
        m_proxyGeometry->computeGrid();
    }

    if(m_preIntegratedRendering)
    {
        m_preIntegrationTable.imageUpdate(image, tf, m_sampleDistance);

        // After having updated the preintegrated transfer function
        // We update the corresponding shader parameters
        auto minMax = m_preIntegrationTable.getMinMax();

        m_RTVSharedParameters->setNamedConstant("u_min", minMax.first);
        m_RTVSharedParameters->setNamedConstant("u_max", minMax.second);
    }
    else
    {
        auto material  = ::Ogre::MaterialManager::getSingleton().getByName(m_currentMtlName);
        auto technique = material->getTechnique(0);
        SLM_ASSERT("Technique not found", technique);
        auto pass = technique->getPass(0);
        m_gpuTF.lock()->bind(pass, s_TF_TEXUNIT_NAME, m_RTVSharedParameters);
    }
}

//-----------------------------------------------------------------------------

void RayTracingVolumeRenderer::tfUpdate(fwData::TransferFunction::sptr tf)
{
    FW_PROFILE("TF Update")
    if(!m_preIntegratedRendering)
    {
        auto material  = ::Ogre::MaterialManager::getSingleton().getByName(m_currentMtlName);
        auto technique = material->getTechnique(0);
        SLM_ASSERT("Technique not found", technique);
        auto pass = technique->getPass(0);
        m_gpuTF.lock()->bind(pass, s_TF_TEXUNIT_NAME, m_RTVSharedParameters);
    }
    m_proxyGeometry->computeGrid();
}

//-----------------------------------------------------------------------------

void RayTracingVolumeRenderer::setSampling(uint16_t nbSamples)
{
    m_nbSlices = nbSamples;

    computeSampleDistance(getCameraPlane());

    // Update the sample distance in the shaders
    m_RTVSharedParameters->setNamedConstant("u_sampleDistance", m_sampleDistance);
}

//-----------------------------------------------------------------------------

void RayTracingVolumeRenderer::setOpacityCorrection(int opacityCorrection)
{
    m_opacityCorrectionFactor = static_cast<float>(opacityCorrection);

    // Update shader parameter
    m_RTVSharedParameters->setNamedConstant("u_opacityCorrectionFactor", m_opacityCorrectionFactor);
}

//-----------------------------------------------------------------------------

void RayTracingVolumeRenderer::setAOFactor(double aoFactor)
{
    m_volIllumFactor.w = static_cast< ::Ogre::Real>(aoFactor);

    // Update the shader parameter
    m_RTVSharedParameters->setNamedConstant("u_volIllumFactor", m_volIllumFactor);
}

//-----------------------------------------------------------------------------

void RayTracingVolumeRenderer::setColorBleedingFactor(double colorBleedingFactor)
{
    ::Ogre::Real cbFactor = static_cast< ::Ogre::Real>(colorBleedingFactor);
    m_volIllumFactor      = ::Ogre::Vector4(cbFactor, cbFactor, cbFactor, m_volIllumFactor.w);

    // Update the shader parameter
    m_RTVSharedParameters->setNamedConstant("u_volIllumFactor", m_volIllumFactor);
}

//-----------------------------------------------------------------------------

void RayTracingVolumeRenderer::setIlluminationVolume(SATVolumeIllumination::sptr illuminationVolume)
{
    m_illumVolume = illuminationVolume;

    this->createRayTracingMaterial();
}

//-----------------------------------------------------------------------------

void RayTracingVolumeRenderer::setPreIntegratedRendering(bool preIntegratedRendering)
{
    m_preIntegratedRendering = preIntegratedRendering;

    this->createRayTracingMaterial();
}

//-----------------------------------------------------------------------------

void RayTracingVolumeRenderer::setAmbientOcclusion(bool ambientOcclusion)
{
    m_ambientOcclusion = ambientOcclusion;

    this->createRayTracingMaterial();
    this->updateVolIllumMat();
}

//-----------------------------------------------------------------------------

void RayTracingVolumeRenderer::setColorBleeding(bool colorBleeding)
{
    m_colorBleeding = colorBleeding;

    this->createRayTracingMaterial();
    this->updateVolIllumMat();
}

//-----------------------------------------------------------------------------

void RayTracingVolumeRenderer::setShadows(bool shadows)
{
    m_shadows = shadows;

    this->createRayTracingMaterial();
    this->updateVolIllumMat();
}

//-----------------------------------------------------------------------------

void RayTracingVolumeRenderer::setFocalLength(float focalLength)
{
    m_focalLength = focalLength;
    computeRealFocalLength();
}

//------------------------------------------------------------------------------

void RayTracingVolumeRenderer::clipImage(const ::Ogre::AxisAlignedBox& clippingBox)
{
    IVolumeRenderer::clipImage(clippingBox);

    m_entryPointGeometry->beginUpdate(0);
    {
        for(const auto& face : s_cubeFaces)
        {
            const CubeFacePositionList& facePositionList = face.second;

            m_entryPointGeometry->position(m_clippedImagePositions[facePositionList[0]]);
            m_entryPointGeometry->position(m_clippedImagePositions[facePositionList[1]]);
            m_entryPointGeometry->position(m_clippedImagePositions[facePositionList[2]]);
            m_entryPointGeometry->position(m_clippedImagePositions[facePositionList[2]]);
            m_entryPointGeometry->position(m_clippedImagePositions[facePositionList[3]]);
            m_entryPointGeometry->position(m_clippedImagePositions[facePositionList[0]]);
        }
    }
    m_entryPointGeometry->end();

    m_proxyGeometry->clipGrid(clippingBox);
}

//-----------------------------------------------------------------------------

void RayTracingVolumeRenderer::resizeViewport(int w, int h)
{
    // Require a resize but only resize before rendering thereby avoiding many useless resizes.
    m_entryPointsResizeRequired = true;
}

//-----------------------------------------------------------------------------

void RayTracingVolumeRenderer::setRayCastingPassTextureUnits(Ogre::Pass* _rayCastingPass,
                                                             const std::string& _fpPPDefines) const
{
    ::Ogre::GpuProgramParametersSharedPtr fpParams = _rayCastingPass->getFragmentProgramParameters();

    int numTexUnit = 0;
    ::Ogre::TextureUnitState* texUnitState;
    // Volume data
    texUnitState = _rayCastingPass->createTextureUnitState();
    texUnitState->setTextureName(m_3DOgreTexture->getName(), ::Ogre::TEX_TYPE_3D);
    texUnitState->setTextureFiltering(::Ogre::TFO_BILINEAR);
    texUnitState->setTextureAddressingMode(::Ogre::TextureUnitState::TAM_CLAMP);

    fpParams->setNamedConstant("u_image", numTexUnit++);

    // Transfer function
    if(_fpPPDefines.find(s_PREINTEGRATION_DEFINE) != std::string::npos)
    {
        texUnitState = _rayCastingPass->createTextureUnitState(m_preIntegrationTable.getTexture()->getName());
        texUnitState->setTextureFiltering(::Ogre::TFO_BILINEAR);
    }
    else
    {
        auto gpuTF = m_gpuTF.lock();
        texUnitState = _rayCastingPass->createTextureUnitState(gpuTF->getTexture()->getName());
        texUnitState->setName(s_TF_TEXUNIT_NAME);
        gpuTF->bind(_rayCastingPass, texUnitState->getName(), fpParams);
    }

    fpParams->setNamedConstant("u_tfTexture", numTexUnit++);

    if(_fpPPDefines.find(s_AO_DEFINE) != std::string::npos)
    {
        texUnitState =
            _rayCastingPass->createTextureUnitState(m_illumVolume.lock()->getIlluminationVolume()->getName());
        texUnitState->setTextureFiltering(::Ogre::TFO_BILINEAR);
        texUnitState->setTextureAddressingMode(::Ogre::TextureUnitState::TAM_CLAMP);

        fpParams->setNamedConstant("u_illuminationVolume", numTexUnit++);
        // Update the shader parameter
        m_RTVSharedParameters->setNamedConstant("u_volIllumFactor", m_volIllumFactor);
    }

    // Entry points texture
    texUnitState = _rayCastingPass->createTextureUnitState();
    texUnitState->setName("entryPoints");
    texUnitState->setTexture(m_entryPointsTextures[0]);
    texUnitState->setTextureFiltering(::Ogre::TFO_NONE);
    texUnitState->setTextureAddressingMode(::Ogre::TextureUnitState::TAM_CLAMP);

    fpParams->setNamedConstant("u_entryPoints", numTexUnit++);
}

//-----------------------------------------------------------------------------

void RayTracingVolumeRenderer::createRayTracingMaterial()
{
    std::string vpPPDefines, fpPPDefines;
    size_t hash;
    std::tie(vpPPDefines, fpPPDefines, hash) = this->computeRayTracingDefines();

    ::Ogre::String matName("RTV_Mat_" + m_parentId);
    m_currentMtlName = matName;

    ::Ogre::MaterialManager& mm = ::Ogre::MaterialManager::getSingleton();

    // The material needs to be destroyed only if it already exists
    {
        ::Ogre::ResourcePtr matResource =
            mm.getResourceByName(matName, ::Ogre::ResourceGroupManager::AUTODETECT_RESOURCE_GROUP_NAME);
        if(matResource)
        {
            mm.remove(matResource);
            // Our manual object still references the material and uses the material name to know if it should modify
            // its pointer (see ManualObject::ManualObjectSection::setMaterialName() in OgreManualObject.cpp)
            // So we just force it to release the pointer otherwise the material is not destroyed
            if(m_entryPointGeometry)
            {
                m_entryPointGeometry->setMaterialName(0, "");
            }
        }
    }

    ::Ogre::HighLevelGpuProgramManager& gpm = ::Ogre::HighLevelGpuProgramManager::getSingleton();

    ///////////////////////////////////////////////////////////////////////////
    /// Compile vertex shader
    ::Ogre::String vpName("RTV_VP_" + std::to_string(hash));
    ::Ogre::HighLevelGpuProgramPtr vsp;

    if(gpm.resourceExists(vpName))
    {
        vsp = gpm.getByName(vpName, "Materials");
    }
    else
    {
        vsp = gpm.createProgram(vpName, "Materials", "glsl", ::Ogre::GPT_VERTEX_PROGRAM);
        vsp->setSourceFile("RayTracedVolume_VP.glsl");

        if(vpPPDefines.size() > 0)
        {
            vsp->setParameter("preprocessor_defines", vpPPDefines);
        }
    }

    ///////////////////////////////////////////////////////////////////////////
    /// Compile fragment shader
    ::Ogre::String fpName("RTV_FP_" + std::to_string(hash));
    ::Ogre::HighLevelGpuProgramPtr fsp;

    if(gpm.resourceExists(fpName))
    {
        fsp = gpm.getByName(fpName, "Materials");
    }
    else
    {
        fsp = gpm.createProgram(fpName, "Materials", "glsl", ::Ogre::GPT_FRAGMENT_PROGRAM);
        fsp->setSourceFile("RayTracedVolume_FP.glsl");

        for(const std::string& attachement: m_fragmentShaderAttachements)
        {
            fsp->setParameter("attach", attachement);
        }

        if(fpPPDefines.size() > 0)
        {
            fsp->setParameter("preprocessor_defines", fpPPDefines);
        }
    }

    ///////////////////////////////////////////////////////////////////////////
    /// Create the material
    ::Ogre::MaterialPtr mat = mm.create(m_currentMtlName, ::Ogre::ResourceGroupManager::DEFAULT_RESOURCE_GROUP_NAME);
    // Ensure that we have the color parameters set for the current material
    this->setMaterialLightParams(mat);
    // Get the already created pass through the already created technique
    ::Ogre::Technique* tech = mat->getTechnique(0);

    ::Ogre::Pass* pass = tech->getPass(0);
    pass->setCullingMode(::Ogre::CULL_ANTICLOCKWISE);
    pass->setSceneBlending(::Ogre::SBT_TRANSPARENT_ALPHA);

    // Vertex program
    pass->setVertexProgram(vpName);
    ::Ogre::GpuProgramParametersSharedPtr vpParams = pass->getVertexProgramParameters();
    vpParams->setNamedAutoConstant("u_worldViewProj", ::Ogre::GpuProgramParameters::ACT_WORLDVIEWPROJ_MATRIX);

    // Fragment program
    pass->setFragmentProgram(fpName);
    ::Ogre::GpuProgramParametersSharedPtr fpParams = pass->getFragmentProgramParameters();
    fpParams->setNamedAutoConstant("u_viewportWidth", ::Ogre::GpuProgramParameters::ACT_VIEWPORT_WIDTH);
    fpParams->setNamedAutoConstant("u_viewportHeight", ::Ogre::GpuProgramParameters::ACT_VIEWPORT_HEIGHT);
    fpParams->setNamedAutoConstant("u_clippingNear", ::Ogre::GpuProgramParameters::ACT_NEAR_CLIP_DISTANCE);
    fpParams->setNamedAutoConstant("u_clippingFar", ::Ogre::GpuProgramParameters::ACT_FAR_CLIP_DISTANCE);
    fpParams->setNamedAutoConstant("u_cameraPos", ::Ogre::GpuProgramParameters::ACT_LOD_CAMERA_POSITION);
    fpParams->setNamedAutoConstant("u_shininess", ::Ogre::GpuProgramParameters::ACT_SURFACE_SHININESS);
    fpParams->setNamedAutoConstant("u_invWorldViewProj",
                                   ::Ogre::GpuProgramParameters::ACT_INVERSE_WORLDVIEWPROJ_MATRIX);
    fpParams->setNamedAutoConstant("u_numLights", ::Ogre::GpuProgramParameters::ACT_LIGHT_COUNT);
    for(size_t i = 0; i < 10; ++i)
    {
        auto number = "[" + std::to_string(i) + "]";
        fpParams->setNamedAutoConstant("u_lightDir" + number, ::Ogre::GpuProgramParameters::ACT_LIGHT_POSITION, i);
        fpParams->setNamedAutoConstant("u_lightDiffuse" + number,
                                       ::Ogre::GpuProgramParameters::ACT_LIGHT_DIFFUSE_COLOUR, i);
        fpParams->setNamedAutoConstant("u_lightSpecular" + number,
                                       ::Ogre::GpuProgramParameters::ACT_LIGHT_SPECULAR_COLOUR, i);
    }
    fpParams->addSharedParameters("RTVParams");

    ///////////////////////////////////////////////////////////////////////////
    /// Setup texture unit states
    this->setRayCastingPassTextureUnits(pass, fpPPDefines);
}

//-----------------------------------------------------------------------------

void RayTracingVolumeRenderer::initEntryPoints()
{
    m_entryPointGeometry = m_sceneManager->createManualObject(m_parentId + "_RayTracingVREntryPoints");

    m_entryPointGeometry->begin(m_currentMtlName, ::Ogre::RenderOperation::OT_TRIANGLE_LIST);
    {
        for(const auto& face : s_cubeFaces)
        {
            const CubeFacePositionList& facePositionList = face.second;

            m_entryPointGeometry->position(m_clippedImagePositions[facePositionList[0]]);
            m_entryPointGeometry->position(m_clippedImagePositions[facePositionList[1]]);
            m_entryPointGeometry->position(m_clippedImagePositions[facePositionList[2]]);
            m_entryPointGeometry->position(m_clippedImagePositions[facePositionList[2]]);
            m_entryPointGeometry->position(m_clippedImagePositions[facePositionList[3]]);
            m_entryPointGeometry->position(m_clippedImagePositions[facePositionList[0]]);
        }
    }
    m_entryPointGeometry->end();

    m_entryPointGeometry->setVisible(true);

    m_volumeSceneNode->attachObject(m_entryPointGeometry);

    m_proxyGeometry = ::fwRenderOgre::vr::GridProxyGeometry::New(this->m_parentId + "_GridProxyGeometry",
                                                                 m_sceneManager, m_3DOgreTexture,
                                                                 m_gpuTF.lock(), "RayEntryPoints");
    m_volumeSceneNode->attachObject(m_proxyGeometry);

    m_cameraListener = new CameraListener(this);
    m_camera->addListener(m_cameraListener);
}

//-----------------------------------------------------------------------------

void RayTracingVolumeRenderer::computeEntryPointsTexture()
{
    if(m_entryPointsResizeRequired)
    {
        this->resizeEntryPointsTexture();
        m_entryPointsResizeRequired = false;
    }

    m_proxyGeometry->setVisible(false);

    ::Ogre::RenderOperation renderOp;
    m_proxyGeometry->getRenderOperation(renderOp);
    m_entryPointGeometry->setMaterialName(0, m_currentMtlName);

    ::Ogre::Matrix4 worldMat;
    m_proxyGeometry->getWorldTransforms(&worldMat);

    ::Ogre::RenderOperation fsRenderOp;
    m_fullScreenQuad->getRenderOperation(fsRenderOp);

    std::uint8_t textureIdx = 0;
    for(::Ogre::TexturePtr entryPtsText : m_entryPointsTextures)
    {
        ::Ogre::Matrix4 projMat = this->getLayer()->getCameraProjMat(textureIdx++);

        ::Ogre::Viewport* entryPtsVp = entryPtsText->getBuffer()->getRenderTarget()->getViewport(0);
        entryPtsVp->clear(::Ogre::FBT_COLOUR | ::Ogre::FBT_DEPTH | ::Ogre::FBT_STENCIL, ::Ogre::ColourValue::White);

        // FIRST STEP - Back Faces max: find the exit points of the geometry.
        ::Ogre::RenderSystem* rs = ::Ogre::Root::getSingleton().getRenderSystem();
        rs->setStencilCheckEnabled(true);

        // Set the stencil buffer to 1 where back faces are rasterized.
        rs->setStencilBufferParams(::Ogre::CMPF_ALWAYS_PASS, 0x1, 0xFFFFFFFF, 0xFFFFFFFF, ::Ogre::SOP_KEEP,
                                   ::Ogre::SOP_KEEP,
                                   ::Ogre::SOP_REPLACE);

        ::Ogre::Pass* pass = m_proxyGeometry->getMaterial()->getTechnique(0)->getPass("BackFacesMax");
        m_sceneManager->manualRender(&renderOp, pass, entryPtsVp, worldMat, m_camera->getViewMatrix(), projMat);

        // SECOND STEP - Back Faces: find the closest back faces and initialize the entry points with their depths.
        rs->setStencilCheckEnabled(false);
        pass = m_proxyGeometry->getMaterial()->getTechnique(0)->getPass("BackFaces");
        m_sceneManager->manualRender(&renderOp, pass, entryPtsVp, worldMat, m_camera->getViewMatrix(), projMat);

        // THIRD STEP - Front Faces: update the entry points depths with the closest front faces occluding closest back
        // faces.
        rs->setStencilCheckEnabled(true);

        // Set the stencil buffer to 2 where front faces are rasterized.
        rs->setStencilBufferParams(::Ogre::CMPF_ALWAYS_PASS, 0x2, 0xFFFFFFFF, 0xFFFFFFFF, ::Ogre::SOP_KEEP,
                                   ::Ogre::SOP_KEEP,
                                   ::Ogre::SOP_REPLACE);

        pass = m_proxyGeometry->getMaterial()->getTechnique(0)->getPass("FrontFaces");
        m_sceneManager->manualRender(&renderOp, pass, entryPtsVp, worldMat, m_camera->getViewMatrix(), projMat);

        // FOURTH STEP - Near Plane: update the entry points depths with the near plane depth when when it is inside a
        // brick.
        // The stencil test passes if the current stencil buffer value is equal to 1.
        // That is, where no front faces have been rasterized.
        rs->setStencilBufferParams(::Ogre::CMPF_EQUAL, 0x1, 0xFFFFFFFF);

        ::Ogre::Matrix4 identity;
        pass = m_proxyGeometry->getMaterial()->getTechnique(0)->getPass("NearPlane");

        m_sceneManager->manualRender(&fsRenderOp, pass, entryPtsVp, identity, m_camera->getViewMatrix(), projMat);

        rs->setStencilCheckEnabled(false);
        rs->setStencilBufferParams();
    }
}

//-----------------------------------------------------------------------------

void RayTracingVolumeRenderer::computeRealFocalLength()
{
    const ::Ogre::Plane cameraPlane(m_camera->getRealDirection(), m_camera->getRealPosition());
    const auto cameraDistComparator = [&cameraPlane](const ::Ogre::Vector3& v1, const ::Ogre::Vector3& v2)
                                      { return cameraPlane.getDistance(v1) < cameraPlane.getDistance(v2); };

    const auto closestFurthestImgPoints
        = std::minmax_element(m_clippedImagePositions, m_clippedImagePositions + 8, cameraDistComparator);

    const auto focusPoint = *closestFurthestImgPoints.first + m_focalLength *
                            (*closestFurthestImgPoints.second - *closestFurthestImgPoints.first);

    const float realFocalLength = m_camera->getRealPosition().distance(focusPoint);

    m_camera->setFocalLength(realFocalLength);
}

//-----------------------------------------------------------------------------

void RayTracingVolumeRenderer::updateVolIllumMat()
{
    std::string volIllumMtl = "VolIllum";

    volIllumMtl += m_ambientOcclusion || m_colorBleeding ? "_AO" : "";
    volIllumMtl += m_shadows ? "_Shadows" : "";

    SLM_ASSERT("Camera listener not instantiated", m_cameraListener);
    m_cameraListener->setCurrentMtlName(volIllumMtl);
}

//-----------------------------------------------------------------------------

std::tuple<std::string, std::string, size_t> RayTracingVolumeRenderer::computeRayTracingDefines() const
{
    std::ostringstream vpPPDefs, fpPPDefs;

    vpPPDefs.str("");
    fpPPDefs.str("");

    if(m_ambientOcclusion)
    {
        fpPPDefs << (fpPPDefs.str() == "" ? "" : ",") << s_AO_DEFINE;
    }

    if(m_colorBleeding)
    {
        fpPPDefs << (fpPPDefs.str() == "" ? "" : ",") << s_COLOR_BLEEDING_DEFINE;
    }

    if(m_shadows)
    {
        fpPPDefs << (fpPPDefs.str() == "" ? "" : ",") << s_SHADOWS_DEFINE;
    }

    if(m_preIntegratedRendering)
    {
        fpPPDefs << (fpPPDefs.str() == "" ? "" : ",") << s_PREINTEGRATION_DEFINE;
    }

    return std::make_tuple(vpPPDefs.str(), fpPPDefs.str(), std::hash<std::string>{} (vpPPDefs.str() + fpPPDefs.str()));
}

//-----------------------------------------------------------------------------

void RayTracingVolumeRenderer::setMaterialLightParams(::Ogre::MaterialPtr mtl)
{
    ::Ogre::ColourValue diffuse(1.2f, 1.2f, 1.2f, 1.f);
    mtl->setDiffuse(diffuse);

    ::Ogre::ColourValue specular(2.5f, 2.5f, 2.5f, 1.f);
    mtl->setSpecular( specular );
    mtl->setShininess( 10 );
}

//-----------------------------------------------------------------------------

void RayTracingVolumeRenderer::resizeEntryPointsTexture()
{
    const auto numViewPoints = m_entryPointsTextures.size();
    const float wRatio       = numViewPoints != 1 && numViewPoints != 2 ? 3.f / static_cast<float>(numViewPoints) : 1.f;
    const float hRatio       = numViewPoints != 1 ? 0.5f : 1.f;

    const float width  = static_cast< float >(m_camera->getViewport()->getActualWidth()) * wRatio;
    const float height = static_cast< float >(m_camera->getViewport()->getActualHeight()) * hRatio;

    for(::Ogre::TexturePtr entryPtsTexture : m_entryPointsTextures)
    {
        entryPtsTexture->freeInternalResources();

        entryPtsTexture->setWidth(static_cast< ::Ogre::uint32>(width));
        entryPtsTexture->setHeight(static_cast< ::Ogre::uint32>(height));

        entryPtsTexture->createInternalResources();

        ::Ogre::RenderTexture* renderTexture = entryPtsTexture->getBuffer()->getRenderTarget();
        renderTexture->addViewport(m_camera);
    }
}

//-----------------------------------------------------------------------------

} // namespace vr
} // namespace fwRenderOgre<|MERGE_RESOLUTION|>--- conflicted
+++ resolved
@@ -84,10 +84,6 @@
                     }
                 }
 
-<<<<<<< HEAD
-=======
-                // Recompute the focal length in case the camera moved.
->>>>>>> d7273ca4
                 m_renderer->computeEntryPointsTexture();
 
                 m_frameId = frameId;
