/* ***** BEGIN LICENSE BLOCK *****
 * FW4SPL - Copyright (C) IRCAD, 2014-2017.
 * Distributed under the terms of the GNU Lesser General Public License (LGPL) as
 * published by the Free Software Foundation.
 * ****** END LICENSE BLOCK ****** */

#include "fwRenderOgre/vr/RayTracingVolumeRenderer.hpp"

#include "fwRenderOgre/helper/Camera.hpp"
#include "fwRenderOgre/helper/Shading.hpp"
#include "fwRenderOgre/SRender.hpp"
#include "fwRenderOgre/Utils.hpp"

#include <fwCore/Profiling.hpp>

#include <OGRE/OgreCompositionPass.h>
#include <OGRE/OgreCompositionTargetPass.h>
#include <OGRE/OgreCompositor.h>
#include <OGRE/OgreCompositorChain.h>
#include <OGRE/OgreCompositorManager.h>
#include <OGRE/OgreDepthBuffer.h>
#include <OGRE/OgreException.h>
#include <OGRE/OgreGpuProgramManager.h>
#include <OGRE/OgreHardwareBufferManager.h>
#include <OGRE/OgreHardwarePixelBuffer.h>
#include <OGRE/OgreHardwareVertexBuffer.h>
#include <OGRE/OgreHighLevelGpuProgram.h>
#include <OGRE/OgreHighLevelGpuProgramManager.h>
#include <OGRE/OgreLight.h>
#include <OGRE/OgreMaterial.h>
#include <OGRE/OgreMesh.h>
#include <OGRE/OgreMeshManager.h>
#include <OGRE/OgreRenderTarget.h>
#include <OGRE/OgreRenderTexture.h>
#include <OGRE/OgreRoot.h>
#include <OGRE/OgreSubMesh.h>
#include <OGRE/OgreTexture.h>
#include <OGRE/OgreTextureManager.h>
#include <OGRE/OgreViewport.h>

#include <algorithm>
#include <map>
#include <string>

namespace fwRenderOgre
{

namespace vr
{

class RayTracingVolumeRenderer::JFACompositorListener : public ::Ogre::CompositorInstance::Listener
{
public:

    JFACompositorListener(float passIndex, float nbPasses, float& blurWeight) :
        m_passIndex(passIndex),
        m_nbPasses(nbPasses),
        m_blurWeight(blurWeight)
    {

    }

    //------------------------------------------------------------------------------

    virtual void notifyMaterialSetup(::Ogre::uint32, ::Ogre::MaterialPtr& mtl)
    {
        if(mtl->getName().find("JFA") != std::string::npos)
        {
            ::Ogre::Technique* tech = mtl->getBestTechnique();

            for(short unsigned int i = 0; i < tech->getNumPasses(); i++ )
            {
                ::Ogre::GpuProgramParametersSharedPtr vrParams = tech->getPass(i)->getFragmentProgramParameters();

                vrParams->setNamedConstant("u_passIndex", m_passIndex);
                vrParams->setNamedConstant("u_nbPasses", m_nbPasses);
            }
        }
    }

    //------------------------------------------------------------------------------

    virtual void notifyMaterialRender(::Ogre::uint32, ::Ogre::MaterialPtr& mtl)
    {
        if(mtl->getName().find("Blur") != std::string::npos)
        {
            ::Ogre::Technique* tech = mtl->getBestTechnique();

            for(short unsigned int i = 0; i < tech->getNumPasses(); i++ )
            {
                ::Ogre::GpuProgramParametersSharedPtr fParams = tech->getPass(i)->getFragmentProgramParameters();
                fParams->setNamedConstant("u_blurWeight", m_blurWeight);
            }
        }
    }

private:

    float m_passIndex;
    float m_nbPasses;

    float& m_blurWeight;
};

//-----------------------------------------------------------------------------

<<<<<<< HEAD
class RayTracingVolumeRenderer::ICCompositorListener : public ::Ogre::CompositorInstance::Listener
{
public:

    ICCompositorListener(std::vector< ::Ogre::Matrix4>& invWorldViewProj,
                         ::Ogre::TexturePtr maskTexture,
                         ::Ogre::TexturePtr entryPoints,
                         float& sampleDistance) :
        m_invWorldViewProj(invWorldViewProj),
        m_maskTexture(maskTexture),
        m_entryPoints(entryPoints),
        m_sampleDistance(sampleDistance)
    {

    }

    //------------------------------------------------------------------------------

    virtual void notifyMaterialSetup(::Ogre::uint32, ::Ogre::MaterialPtr& mtl)
    {
        ::Ogre::Pass* pass = mtl->getTechnique(0)->getPass(0);

        ::Ogre::TextureUnitState* maskTexUnitState        = pass->getTextureUnitState("mask");
        ::Ogre::TextureUnitState* entryPointsTexUnitState = pass->getTextureUnitState("entryPoints");

        maskTexUnitState->setTextureName(m_maskTexture->getName());
        entryPointsTexUnitState->setTextureName(m_entryPoints->getName());
    }

    //------------------------------------------------------------------------------

    virtual void notifyMaterialRender(::Ogre::uint32, ::Ogre::MaterialPtr& mtl)
    {
        ::Ogre::Pass* pass = mtl->getTechnique(0)->getPass(0);

        ::Ogre::GpuProgramParametersSharedPtr vrParams = pass->getFragmentProgramParameters();
        vrParams->setNamedConstant("u_invWorldViewProj", m_invWorldViewProj.data(), m_invWorldViewProj.size());
        vrParams->setNamedConstant("u_sampleDistance", m_sampleDistance);
    }

private:

    std::vector< ::Ogre::Matrix4>& m_invWorldViewProj;

    ::Ogre::TexturePtr m_maskTexture;
    ::Ogre::TexturePtr m_entryPoints;

    float& m_sampleDistance;
};

//-----------------------------------------------------------------------------

class RayTracingVolumeRenderer::RayTracingCompositorListener : public ::Ogre::CompositorInstance::Listener
{
public:

    RayTracingCompositorListener(std::vector< ::Ogre::Matrix4>& invWorldViewProj,
                                 bool is3DMode,
                                 ::Ogre::SceneNode* volumeSceneNode) :
        m_invWorldViewProj(invWorldViewProj),
        m_is3DMode(is3DMode),
        m_volumeSceneNode(volumeSceneNode)
    {

    }

    //------------------------------------------------------------------------------

    virtual void notifyMaterialRender(::Ogre::uint32, ::Ogre::MaterialPtr& mtl)
    {
        ::Ogre::Pass* pass = mtl->getTechnique(0)->getPass(0);

        ::Ogre::GpuProgramParametersSharedPtr vrParams = pass->getFragmentProgramParameters();

        if(!m_is3DMode)
        {
            vrParams->setNamedConstant("u_invWorldViewProj", m_invWorldViewProj.data(), m_invWorldViewProj.size());
        }
        else
        {
            vrParams->setNamedConstant("u_invWorldViewProjs", m_invWorldViewProj.data(), m_invWorldViewProj.size());
        }

        // Set light directions in shader.
        ::Ogre::LightList closestLights = m_volumeSceneNode->getAttachedObject(0)->queryLights();

        const size_t numLights = closestLights.size();

        vrParams->setNamedConstant("u_numLights", static_cast<int>(numLights));

        for(unsigned i = 0; i < numLights; ++i)
        {
            ::Ogre::Vector3 lightDir = -closestLights[i]->getDerivedDirection();
            vrParams->setNamedConstant("u_lightDir[" + std::to_string(i) + "]", lightDir);

            ::Ogre::ColourValue colourDiffuse = closestLights[i]->getDiffuseColour();
            vrParams->setNamedConstant("u_lightDiffuse[" + std::to_string(i) + "]", colourDiffuse);

            ::Ogre::ColourValue colourSpecular = closestLights[i]->getSpecularColour();
            vrParams->setNamedConstant("u_lightSpecular[" + std::to_string(i) + "]", colourSpecular);
        }

        ::Ogre::Vector4 shininess(10.f, 0.f, 0.f, 0.f);
        vrParams->setNamedConstant("u_shininess", shininess);
    }

private:

    const std::vector< ::Ogre::Matrix4>& m_invWorldViewProj;

    const bool m_is3DMode;

    ::Ogre::SceneNode* m_volumeSceneNode;
};

//-----------------------------------------------------------------------------

=======
>>>>>>> f553c995
struct RayTracingVolumeRenderer::CameraListener : public ::Ogre::Camera::Listener
{
    RayTracingVolumeRenderer* m_renderer;
    std::string m_currentMtlName;
    int m_frameId;

    CameraListener(RayTracingVolumeRenderer* renderer) :
        m_renderer(renderer),
        m_currentMtlName("VolIllum"),
        m_frameId(0)
    {
    }

    //------------------------------------------------------------------------------

    virtual void cameraPreRenderScene(::Ogre::Camera*)
    {
        auto layer = m_renderer->getLayer();
        if(layer)
        {
            const int frameId = layer->getRenderService()->getInteractorManager()->getFrameId();
            if(frameId != m_frameId)
            {
                if(m_renderer->m_illumVolume && m_renderer->m_shadows)
                {
                    // Set light directions in shader.
                    ::Ogre::LightList closestLights =
                        m_renderer->m_volumeSceneNode->getAttachedObject(0)->queryLights();

                    if(!closestLights.empty())
                    {
                        ::Ogre::Vector3 lightDir = m_renderer->m_volumeSceneNode->convertLocalToWorldDirection(
                            closestLights[0]->getDerivedDirection(), true);

                        ::Ogre::Pass* satIllumPass = ::Ogre::MaterialManager::getSingleton().getByName(
                            m_currentMtlName)->getTechnique(0)->getPass(0);
                        ::Ogre::GpuProgramParametersSharedPtr satIllumParams =
                            satIllumPass->getFragmentProgramParameters();

                        satIllumParams->setNamedConstant("u_lightDir", lightDir);

                        m_renderer->m_illumVolume->updateVolIllum();
                    }
                }

                // Recompute the focal length in case the camera moved.

                m_renderer->computeEntryPointsTexture();

                m_frameId = frameId;
            }
        }
    }

    //------------------------------------------------------------------------------

    void setCurrentMtlName(const std::string& currentMtlName)
    {
        m_currentMtlName = currentMtlName;
    }
};

//-----------------------------------------------------------------------------

const std::string fwRenderOgre::vr::RayTracingVolumeRenderer::s_NONE  = "None";
const std::string fwRenderOgre::vr::RayTracingVolumeRenderer::s_MIMP  = "MImP";
const std::string fwRenderOgre::vr::RayTracingVolumeRenderer::s_AIMC  = "AImC";
const std::string fwRenderOgre::vr::RayTracingVolumeRenderer::s_VPIMC = "VPImC";

const std::string fwRenderOgre::vr::RayTracingVolumeRenderer::s_MIMP_COMPOSITOR  = "IDVR_MImP_Comp";
const std::string fwRenderOgre::vr::RayTracingVolumeRenderer::s_AIMC_COMPOSITOR  = "IDVR_AImC_Comp";
const std::string fwRenderOgre::vr::RayTracingVolumeRenderer::s_VPIMC_COMPOSITOR = "IDVR_VPImC_Comp";

const std::string fwRenderOgre::vr::RayTracingVolumeRenderer::s_AO_DEFINE             = "AMBIENT_OCCLUSION=1";
const std::string fwRenderOgre::vr::RayTracingVolumeRenderer::s_COLOR_BLEEDING_DEFINE = "COLOR_BLEEDING=1";
const std::string fwRenderOgre::vr::RayTracingVolumeRenderer::s_SHADOWS_DEFINE        = "SHADOWS=1";
const std::string fwRenderOgre::vr::RayTracingVolumeRenderer::s_PREINTEGRATION_DEFINE = "PREINTEGRATION=1";

const std::string fwRenderOgre::vr::RayTracingVolumeRenderer::s_MIMP_DEFINE  = "IDVR=1";
const std::string fwRenderOgre::vr::RayTracingVolumeRenderer::s_AIMC_DEFINE  = "IDVR=2";
const std::string fwRenderOgre::vr::RayTracingVolumeRenderer::s_VPIMC_DEFINE = "IDVR=3";

const std::string fwRenderOgre::vr::RayTracingVolumeRenderer::s_CSG_DEFINE                  = "CSG=1";
const std::string fwRenderOgre::vr::RayTracingVolumeRenderer::s_CSG_BORDER_DEFINE           = "CSG_BORDER=1";
const std::string fwRenderOgre::vr::RayTracingVolumeRenderer::s_CSG_DISABLE_CONTEXT_DEFINE  = "CSG_DISABLE_CONTEXT=1";
const std::string fwRenderOgre::vr::RayTracingVolumeRenderer::s_CSG_OPACITY_DECREASE_DEFINE = "CSG_OPACITY_DECREASE=1";
const std::string fwRenderOgre::vr::RayTracingVolumeRenderer::s_CSG_DEPTH_LINES_DEFINE      = "CSG_DEPTH_LINES=1";

const std::string fwRenderOgre::vr::RayTracingVolumeRenderer::s_CSG_MOD_GRAYSCALE_AVERAGE_DEFINE =
    "CSG_MODULATION=1";
const std::string fwRenderOgre::vr::RayTracingVolumeRenderer::s_CSG_MOD_GRAYSCALE_LIGHTNESS_DEFINE =
    "CSG_MODULATION=2";
const std::string fwRenderOgre::vr::RayTracingVolumeRenderer::s_CSG_MOD_GRAYSCALE_LUMINOSITY_DEFINE =
    "CSG_MODULATION=3";
const std::string fwRenderOgre::vr::RayTracingVolumeRenderer::s_CSG_MOD_COLOR1_DEFINE =
    "CSG_MODULATION=4";
const std::string fwRenderOgre::vr::RayTracingVolumeRenderer::s_CSG_MOD_COLOR2_DEFINE =
    "CSG_MODULATION=5";
const std::string fwRenderOgre::vr::RayTracingVolumeRenderer::s_CSG_MOD_COLOR3_DEFINE =
    "CSG_MODULATION=6";
const std::string fwRenderOgre::vr::RayTracingVolumeRenderer::s_CSG_MOD_COLOR4_DEFINE =
    "CSG_MODULATION=7";

const std::string fwRenderOgre::vr::RayTracingVolumeRenderer::s_IMPORTANCE_COMPOSITING_TEXTURE = "IC";
const std::string fwRenderOgre::vr::RayTracingVolumeRenderer::s_JUMP_FLOOD_ALGORITHM_TEXTURE   = "JFA";

//-----------------------------------------------------------------------------

RayTracingVolumeRenderer::RayTracingVolumeRenderer(std::string parentId,
                                                   Layer::sptr layer,
                                                   ::Ogre::SceneNode* parentNode,
                                                   ::Ogre::TexturePtr imageTexture,
                                                   ::Ogre::TexturePtr maskTexture,
                                                   TransferFunction& gpuTF,
                                                   PreIntegrationTable& preintegrationTable,
                                                   ::fwRenderOgre::Layer::StereoModeType mode3D,
                                                   bool ambientOcclusion,
                                                   bool colorBleeding,
                                                   bool shadows,
                                                   double aoFactor,
                                                   double colorBleedingFactor) :
    IVolumeRenderer(parentId, layer->getSceneManager(), parentNode, imageTexture, gpuTF, preintegrationTable),
    m_maskTexture(maskTexture),
    m_entryPointGeometry(nullptr),
    m_imageSize(::fwData::Image::SizeType({ 1, 1, 1 })),
<<<<<<< HEAD
    m_mode3D(mode3D),
    m_fpPPDefines(""),
=======
    m_stereoMode(mode3D),
>>>>>>> f553c995
    m_ambientOcclusion(ambientOcclusion),
    m_colorBleeding(colorBleeding),
    m_shadows(shadows),
    m_idvrCSG(false),
    m_idvrCSGSlope(0.3f),
    m_idvrCSGBlurWeight(0.01f),
    m_idvrCSGBorder(false),
    m_idvrCSGDisableContext(false),
    m_idvrCSGBorderThickness(0.05f),
    m_idvrCSGBorderColor(::Ogre::ColourValue(1.f, 0.f, 0.f)),
    m_idvrCSGModulation(false),
    m_idvrCSGModulationMethod(IDVRCSGModulationMethod::COLOR1),
    m_idvrCSGModulationFactor(1.f),
    m_idvrCSGOpacityDecrease(false),
    m_idvrCSGOpacityDecreaseFactor(1.f),
    m_idvrCSGDepthLines(false),
    m_idvrCSGDepthLinesThreshold(0.07f),
    m_idvrAImCAlphaCorrection(0.05f),
    m_idvrVPImCAlphaCorrection(0.3f),
    m_volIllumFactor(static_cast< ::Ogre::Real>(colorBleedingFactor),
                     static_cast< ::Ogre::Real>(colorBleedingFactor),
                     static_cast< ::Ogre::Real>(colorBleedingFactor),
                     static_cast< ::Ogre::Real>(aoFactor)),
    m_opacityCorrectionFactor(200.f),
    m_illumVolume(nullptr),
<<<<<<< HEAD
    m_idvrMethod(this->s_NONE),
    m_focalLength(0.f),
    m_lobeOffset(1.f),
    m_cameraListener(nullptr),
    m_layer(layer),
    m_fullScreenQuad(new ::Ogre::Rectangle2D())
=======
    m_cameraListener(nullptr),
    m_layer(layer),
    m_autostereoListener(nullptr)
>>>>>>> f553c995
{
    m_fullScreenQuad->setCorners(-1, 1, 1, -1);

    m_gridSize  = {{ 2, 2, 2 }};
    m_brickSize = {{ 8, 8, 8 }};

    const unsigned int numViewPoints = m_stereoMode == ::fwRenderOgre::Layer::StereoModeType::AUTOSTEREO_8 ? 8 :
                                       m_stereoMode == ::fwRenderOgre::Layer::StereoModeType::AUTOSTEREO_5 ? 5 : 1;

    const float wRatio = numViewPoints != 1 ? 3.f / numViewPoints : 1.f;
    const float hRatio = numViewPoints != 1 ? 0.5f : 1.f;

    for(unsigned int i = 0; i < numViewPoints; ++i)
    {
        m_entryPointsTextures.push_back(::Ogre::TextureManager::getSingleton().createManual(
                                            m_parentId + "_entryPointsTexture" + std::to_string(i),
                                            ::Ogre::ResourceGroupManager::DEFAULT_RESOURCE_GROUP_NAME,
                                            ::Ogre::TEX_TYPE_2D,
                                            static_cast<unsigned int>(m_camera->getViewport()->getActualWidth() *
                                                                      wRatio),
                                            static_cast<unsigned int>(m_camera->getViewport()->getActualHeight() *
                                                                      hRatio),
                                            1,
                                            0,
                                            ::Ogre::PF_FLOAT32_GR,
                                            ::Ogre::TU_RENDERTARGET ));

        ::Ogre::RenderTexture* renderTexture = m_entryPointsTextures.back()->getBuffer()->getRenderTarget();
        renderTexture->addViewport(m_camera);
    }

<<<<<<< HEAD
    // First check that we did not already instanced Shared parameters
    // This can happen when reinstancing this class (e.g. switching 3D mode)
    ::Ogre::GpuProgramManager::SharedParametersMap spMap =
        ::Ogre::GpuProgramManager::getSingleton().getAvailableSharedParameters();
    if(spMap["RTVParams"].isNull())
=======
    if(m_stereoMode != ::fwRenderOgre::Layer::StereoModeType::NONE)
    {
        m_autostereoListener = new compositor::listener::AutoStereoCompositorListener(&m_entryPointsTextures);
        ::Ogre::MaterialManager::getSingleton().addListener(m_autostereoListener);
    }

    for(const std::string& mtlName : vrMaterials)
>>>>>>> f553c995
    {
        m_RTVSharedParameters = ::Ogre::GpuProgramManager::getSingleton().createSharedParameters("RTVParams");

        // define the shared param structure
        m_RTVSharedParameters->addConstantDefinition("u_countersinkSlope", ::Ogre::GCT_FLOAT1);
        m_RTVSharedParameters->addConstantDefinition("u_csgBorderThickness", ::Ogre::GCT_FLOAT1);
        m_RTVSharedParameters->addConstantDefinition("u_colorModulationFactor", ::Ogre::GCT_FLOAT1);
        m_RTVSharedParameters->addConstantDefinition("u_opacityDecreaseFactor", ::Ogre::GCT_FLOAT1);
        m_RTVSharedParameters->addConstantDefinition("u_vpimcAlphaCorrection", ::Ogre::GCT_FLOAT1);
        m_RTVSharedParameters->addConstantDefinition("u_aimcAlphaCorrection", ::Ogre::GCT_FLOAT1);
        m_RTVSharedParameters->addConstantDefinition("u_depthLinesThreshold", ::Ogre::GCT_FLOAT1);
        m_RTVSharedParameters->addConstantDefinition("u_sampleDistance", ::Ogre::GCT_FLOAT1);
        m_RTVSharedParameters->addConstantDefinition("u_lobeOffset", ::Ogre::GCT_FLOAT1);
        m_RTVSharedParameters->addConstantDefinition("u_opacityCorrectionFactor", ::Ogre::GCT_FLOAT1);
        m_RTVSharedParameters->addConstantDefinition("u_csgBorderColor", ::Ogre::GCT_FLOAT3);
        m_RTVSharedParameters->addConstantDefinition("u_volIllumFactor", ::Ogre::GCT_FLOAT4);
        m_RTVSharedParameters->addConstantDefinition("u_min", ::Ogre::GCT_INT1);
        m_RTVSharedParameters->addConstantDefinition("u_max", ::Ogre::GCT_INT1);
        m_RTVSharedParameters->setNamedConstant("u_countersinkSlope", m_idvrCSGSlope);
        m_RTVSharedParameters->setNamedConstant("u_csgBorderThickness", m_idvrCSGBorderThickness);
        m_RTVSharedParameters->setNamedConstant("u_colorModulationFactor", m_idvrCSGModulationFactor);
        m_RTVSharedParameters->setNamedConstant("u_opacityDecreaseFactor", m_idvrCSGOpacityDecreaseFactor);
        m_RTVSharedParameters->setNamedConstant("u_csgBorderColor", m_idvrCSGBorderColor);
        m_RTVSharedParameters->setNamedConstant("u_aimcAlphaCorrection", m_idvrAImCAlphaCorrection);
        m_RTVSharedParameters->setNamedConstant("u_vpimcAlphaCorrection", m_idvrVPImCAlphaCorrection);
        m_RTVSharedParameters->setNamedConstant("u_depthLinesThreshold", m_idvrCSGDepthLinesThreshold);
        m_RTVSharedParameters->setNamedConstant("u_opacityCorrectionFactor", m_opacityCorrectionFactor);
    }
    else
    {
        m_RTVSharedParameters = spMap["RTVParams"];
    }

    this->initCompositors();
    this->initEntryPoints();

    this->setSampling(m_nbSlices);
}

//-----------------------------------------------------------------------------

RayTracingVolumeRenderer::~RayTracingVolumeRenderer()
{
<<<<<<< HEAD
    delete m_fullScreenQuad;
    m_camera->removeListener(m_cameraListener);

    ::Ogre::CompositorManager& compositorManager = ::Ogre::CompositorManager::getSingleton();
    auto viewport = m_layer.lock()->getViewport();
    ::Ogre::CompositorChain* compChain = compositorManager.getCompositorChain(viewport);

    this->cleanCompositorChain(compChain);
=======
    if(m_autostereoListener)
    {
        ::Ogre::MaterialManager::getSingleton().removeListener(m_autostereoListener);
        delete m_autostereoListener;
        m_autostereoListener = nullptr;
    }
>>>>>>> f553c995

    m_camera->removeListener(m_cameraListener);
    delete m_cameraListener;
    m_cameraListener = nullptr;

    if(m_r2vbSource)
    {
        auto mesh = m_r2vbSource->getMesh();
        m_sceneManager->destroyEntity(m_r2vbSource);
        m_r2vbSource = nullptr;
        ::Ogre::MeshManager::getSingleton().remove(mesh->getHandle());
    }
    m_volumeSceneNode->detachObject(m_entryPointGeometry);
    m_volumeSceneNode->detachObject(m_proxyGeometryGenerator);
    m_sceneManager->destroyManualObject(m_entryPointGeometry);
    m_sceneManager->destroyMovableObject(m_proxyGeometryGenerator);

    for(auto& texture : m_entryPointsTextures)
    {
        ::Ogre::TextureManager::getSingleton().remove(texture->getHandle());
    }
    m_entryPointsTextures.clear();

    if(!m_gridTexture.isNull())
    {
        ::Ogre::TextureManager::getSingleton().remove(m_gridTexture->getHandle());
    }
}

//-----------------------------------------------------------------------------

void RayTracingVolumeRenderer::addRayTracingCompositor()
{
    // Get the required managers
    // We need to use the GpuProgramManager and not the HighLevelGpuProgramManager
    // Because we must be able to clear the microcode cache of previous version of shaders
    // Otherwise we end up using the same version of the shader when recompiling with different preprocessor options
    ::Ogre::GpuProgramManager* gpm = ::Ogre::GpuProgramManager::getSingletonPtr();

    //gpm->setSaveMicrocodesToCache(false);

    ::Ogre::MaterialManager* mm   = ::Ogre::MaterialManager::getSingletonPtr();
    ::Ogre::CompositorManager& cm = ::Ogre::CompositorManager::getSingleton();

    // Remove resources and purge microcodes from cache to avoid cache effects when using preprocessor defines
    ::Ogre::ResourcePtr resource;
    resource = gpm->getResourceByName("RTV_VP", ::Ogre::ResourceGroupManager::AUTODETECT_RESOURCE_GROUP_NAME);
    if(!resource.isNull())
    {
        gpm->remove(resource);
        gpm->removeMicrocodeFromCache(resource->getName());
    }
    resource = gpm->getResourceByName("RTV_FP", ::Ogre::ResourceGroupManager::AUTODETECT_RESOURCE_GROUP_NAME);
    if(!resource.isNull())
    {
        gpm->remove(resource);
        gpm->removeMicrocodeFromCache(resource->getName());
    }
    resource = mm->getResourceByName("RTV_Mat", ::Ogre::ResourceGroupManager::AUTODETECT_RESOURCE_GROUP_NAME);
    if(!resource.isNull())
    {
        mm->remove(resource);
    }
    resource = cm.getResourceByName("RTV_Comp", ::Ogre::ResourceGroupManager::AUTODETECT_RESOURCE_GROUP_NAME);
    if(!resource.isNull())
    {
        cm.remove(resource);
    }

    // Vertex shader
    ::Ogre::GpuProgramPtr vsp = gpm->createProgram("RTV_VP", ::Ogre::ResourceGroupManager::DEFAULT_RESOURCE_GROUP_NAME,
                                                   "RenderQuad_VP.glsl", ::Ogre::GPT_VERTEX_PROGRAM, "glsl");
    vsp->escalateLoading();
    vsp->load();

    // Fragment shader
    ::Ogre::GpuProgramPtr fsp = gpm->createProgram("RTV_FP", ::Ogre::ResourceGroupManager::DEFAULT_RESOURCE_GROUP_NAME,
                                                   "RayTracedVolume_FP.glsl", ::Ogre::GPT_FRAGMENT_PROGRAM, "glsl");
    fsp->setParameter("attach", "TransferFunction_FP");
    if(this->m_idvrCSGModulation)
    {
        fsp->setParameter("attach", "ColorFormats_FP");
    }
    if(m_fpPPDefines.size() > 0)
    {
        fsp->setParameter("preprocessor_defines", m_fpPPDefines);
    }
    fsp->escalateLoading();
    fsp->load();

    // Material
    ::Ogre::MaterialPtr mat = mm->create("RTV_Mat", ::Ogre::ResourceGroupManager::DEFAULT_RESOURCE_GROUP_NAME);
    // Get the already created pass through the already created technique
    ::Ogre::Technique* tech = mat->getTechnique(0);
    ::Ogre::Pass* pass      = tech->getPass(0);
    pass->setCullingMode(::Ogre::CULL_NONE);
    pass->setSceneBlending(::Ogre::SBF_SOURCE_ALPHA, ::Ogre::SBF_ONE_MINUS_SOURCE_ALPHA);

    pass->setVertexProgram("RTV_VP");
    pass->getVertexProgramParameters()->setNamedAutoConstant("u_worldViewProj",
                                                             ::Ogre::GpuProgramParameters::ACT_WORLDVIEWPROJ_MATRIX);

    pass->setFragmentProgram("RTV_FP");
    pass->getFragmentProgramParameters()->setNamedAutoConstant("u_viewportWidth",
                                                               ::Ogre::GpuProgramParameters::ACT_VIEWPORT_WIDTH);
    pass->getFragmentProgramParameters()->setNamedAutoConstant("u_viewportHeight",
                                                               ::Ogre::GpuProgramParameters::ACT_VIEWPORT_HEIGHT);
    pass->getFragmentProgramParameters()->setNamedAutoConstant("u_clippingNear",
                                                               ::Ogre::GpuProgramParameters::ACT_NEAR_CLIP_DISTANCE);
    pass->getFragmentProgramParameters()->setNamedAutoConstant("u_clippingFar",
                                                               ::Ogre::GpuProgramParameters::ACT_FAR_CLIP_DISTANCE);
    pass->getFragmentProgramParameters()->setNamedAutoConstant("u_renderTargetFlipping",
                                                               ::Ogre::GpuProgramParameters::ACT_RENDER_TARGET_FLIPPING);
    pass->getFragmentProgramParameters()->setNamedAutoConstant("u_cameraPos",
                                                               ::Ogre::GpuProgramParameters::ACT_LOD_CAMERA_POSITION);
    pass->getFragmentProgramParameters()->addSharedParameters("RTVParams");

    // We use this map to keep track of the texture units IDs
    std::map<std::string, int> textureUnits;

    // Setup textures
    int numTexUnit = 0;
    ::Ogre::TextureUnitState* texUnitState;
    // Volume data
    texUnitState = pass->createTextureUnitState();
    texUnitState->setTextureName(m_3DOgreTexture->getName(), ::Ogre::TEX_TYPE_3D);
    texUnitState->setTextureFiltering(::Ogre::TFO_BILINEAR);
    texUnitState->setTextureAddressingMode(::Ogre::TextureUnitState::TAM_CLAMP);
    textureUnits["u_image"] = numTexUnit;
    pass->getFragmentProgramParameters()->setNamedConstant("u_image", numTexUnit++);

    // Transfer function
    if(m_fpPPDefines.find(this->s_PREINTEGRATION_DEFINE) != std::string::npos)
    {
        texUnitState = pass->createTextureUnitState(m_preIntegrationTable.getTexture()->getName());
        texUnitState->setTextureFiltering(::Ogre::TFO_BILINEAR);
    }
    else
    {
        texUnitState = pass->createTextureUnitState(m_gpuTF.getTexture()->getName());
        texUnitState->setTextureFiltering(::Ogre::TFO_BILINEAR);
    }
    textureUnits["u_tfTexture"] = numTexUnit;
    pass->getFragmentProgramParameters()->setNamedConstant("u_tfTexture", numTexUnit++);

    if(m_fpPPDefines.find(this->s_AO_DEFINE) != std::string::npos)
    {
        texUnitState = pass->createTextureUnitState(m_illumVolume->getIlluminationVolume()->getName());
        texUnitState->setTextureFiltering(::Ogre::TFO_BILINEAR);
        texUnitState->setTextureAddressingMode(::Ogre::TextureUnitState::TAM_CLAMP);

        textureUnits["u_illuminationVolume"] = numTexUnit;
        pass->getFragmentProgramParameters()->setNamedConstant("u_illuminationVolume", numTexUnit++);
        // Update the shader parameter
        m_RTVSharedParameters->setNamedConstant("u_volIllumFactor", m_volIllumFactor);
    }

    // Importance Compositing texture: MImP | AImC | VPImC
    if(m_fpPPDefines.find(this->s_MIMP_DEFINE) != std::string::npos ||
       m_fpPPDefines.find(this->s_AIMC_DEFINE) != std::string::npos ||
       m_fpPPDefines.find(this->s_VPIMC_DEFINE) != std::string::npos)
    {
        texUnitState = pass->createTextureUnitState();
        texUnitState->setTextureFiltering(::Ogre::TFO_BILINEAR);
        texUnitState->setTextureAddressingMode(::Ogre::TextureUnitState::TAM_CLAMP);

        textureUnits[this->s_IMPORTANCE_COMPOSITING_TEXTURE] = numTexUnit;
        pass->getFragmentProgramParameters()->setNamedConstant("u_" + this->s_IMPORTANCE_COMPOSITING_TEXTURE,
                                                               numTexUnit++);
    }

    // JFA texture: MImP
    if(m_fpPPDefines.find(this->s_MIMP_DEFINE) != std::string::npos)
    {
        texUnitState = pass->createTextureUnitState();
        texUnitState->setTextureFiltering(::Ogre::TFO_BILINEAR);
        texUnitState->setTextureAddressingMode(::Ogre::TextureUnitState::TAM_CLAMP);

        textureUnits[this->s_JUMP_FLOOD_ALGORITHM_TEXTURE] = numTexUnit;
        pass->getFragmentProgramParameters()->setNamedConstant("u_" + this->s_JUMP_FLOOD_ALGORITHM_TEXTURE,
                                                               numTexUnit++);
    }

    // Alpha Correction: AImC | VPImC
    if(m_fpPPDefines.find(this->s_AIMC_DEFINE) != std::string::npos ||
       m_fpPPDefines.find(this->s_VPIMC_DEFINE) != std::string::npos)
    {
        if(m_idvrMethod == this->s_AIMC)
        {
            m_RTVSharedParameters->setNamedConstant("u_aimcAlphaCorrection", m_idvrAImCAlphaCorrection);
        }
        else
        {
            m_RTVSharedParameters->setNamedConstant("u_vpimcAlphaCorrection", m_idvrVPImCAlphaCorrection);
        }
    }

    /* mono mode */
    if(m_mode3D == ::fwRenderOgre::Layer::StereoModeType::NONE)
    {
        texUnitState = pass->createTextureUnitState(m_entryPointsTextures[0]->getName());
        texUnitState->setTextureFiltering(::Ogre::TFO_NONE);
        texUnitState->setTextureAddressingMode(::Ogre::TextureUnitState::TAM_CLAMP);

        textureUnits["u_entryPoints"] = numTexUnit;
        pass->getFragmentProgramParameters()->setNamedConstant("u_entryPoints", numTexUnit++);
    }
    /* stereo mode */
    else
    {
        for(unsigned i = 0; i < m_entryPointsTextures.size(); ++i)
        {
            ::Ogre::TextureUnitState* texUnitState = pass->createTextureUnitState(m_entryPointsTextures[i]->getName());
            texUnitState->setTextureName(m_entryPointsTextures[i]->getName());

            std::ostringstream oss;
            oss << "u_entryPoints" << i;
            textureUnits[oss.str()] = numTexUnit;
            pass->getFragmentProgramParameters()->setNamedConstant(oss.str(), numTexUnit++);
        }

        m_RTVSharedParameters->setNamedConstant("u_lobeOffset", m_lobeOffset);
    }

    // Create compositor
    ::Ogre::CompositorPtr comp = cm.create("RTV_Comp", ::Ogre::ResourceGroupManager::DEFAULT_RESOURCE_GROUP_NAME);
    {
        ::Ogre::CompositionTechnique* ct = comp->createTechnique();
        {
            // Create references to textures defined in previous compositor with chain_scope
            // In order to locally access them (similar to the texture_ref keyword)
            if(m_fpPPDefines.find(this->s_MIMP_DEFINE) != std::string::npos)
            {
                ::Ogre::CompositionTechnique::TextureDefinition* def = ct->createTextureDefinition(
                    this->s_IMPORTANCE_COMPOSITING_TEXTURE);
                def->refCompName = this->s_MIMP_COMPOSITOR;
                def->refTexName  = this->s_IMPORTANCE_COMPOSITING_TEXTURE;

                def              = ct->createTextureDefinition(this->s_JUMP_FLOOD_ALGORITHM_TEXTURE);
                def->refCompName = "JFAInit";
                def->refTexName  = "JFAFinal";
            }
            else if(m_fpPPDefines.find(this->s_AIMC_DEFINE) != std::string::npos)
            {
                ::Ogre::CompositionTechnique::TextureDefinition* def = ct->createTextureDefinition(
                    this->s_IMPORTANCE_COMPOSITING_TEXTURE);
                def->refCompName = this->s_AIMC_COMPOSITOR;
                def->refTexName  = this->s_IMPORTANCE_COMPOSITING_TEXTURE;
            }
            else if(m_fpPPDefines.find(this->s_VPIMC_DEFINE) != std::string::npos)
            {
                ::Ogre::CompositionTechnique::TextureDefinition* def = ct->createTextureDefinition(
                    this->s_IMPORTANCE_COMPOSITING_TEXTURE);
                def->refCompName = this->s_VPIMC_COMPOSITOR;
                def->refTexName  = this->s_IMPORTANCE_COMPOSITING_TEXTURE;
            }

            // Modify the target_output pass
            ::Ogre::CompositionTargetPass* ctp = ct->getOutputTargetPass();
            {
                ctp->setInputMode(::Ogre::CompositionTargetPass::IM_PREVIOUS);

                {
                    ::Ogre::CompositionPass* cp = ctp->createPass();
                    cp->setType(::Ogre::CompositionPass::PT_RENDERQUAD);
                    cp->setMaterialName("RTV_Mat");

                    // add locally defined texture_ref as input to the corresponding texture unit
                    if(m_fpPPDefines.find(this->s_MIMP_DEFINE) != std::string::npos ||
                       m_fpPPDefines.find(this->s_AIMC_DEFINE) != std::string::npos ||
                       m_fpPPDefines.find(this->s_VPIMC_DEFINE) != std::string::npos)
                    {
                        cp->setInput(textureUnits[this->s_IMPORTANCE_COMPOSITING_TEXTURE],
                                     this->s_IMPORTANCE_COMPOSITING_TEXTURE);
                    }

                    if(m_fpPPDefines.find(this->s_MIMP_DEFINE) != std::string::npos)
                    {
                        cp->setInput(textureUnits[this->s_JUMP_FLOOD_ALGORITHM_TEXTURE],
                                     this->s_JUMP_FLOOD_ALGORITHM_TEXTURE);
                    }
                }
            }
        }
    }
}

//-----------------------------------------------------------------------------

void RayTracingVolumeRenderer::imageUpdate(::fwData::Image::sptr image, ::fwData::TransferFunction::sptr tf)
{
    this->scaleCube(image->getSpacing());

    const ::fwData::Image::SizeType& newSize = image->getSize();

    // Create new grid texture + proxy geometry if image size changed.
    if(m_imageSize != newSize)
    {
        m_imageSize = newSize;

        for(size_t i = 0; i < 3; ++i)
        {
            m_gridSize[i] =
                static_cast<int>(m_imageSize[i]) / m_brickSize[i] +
                (static_cast<int>(m_imageSize[i]) % m_brickSize[i] != 0);
        }

        if(!m_gridTexture.isNull())
        {
            ::Ogre::TextureManager::getSingleton().remove(m_gridTexture->getHandle());
            m_gridTexture.setNull();
        }

        this->createGridTexture();
        this->tfUpdate(tf);
    }

    if(m_preIntegratedRendering)
    {
        m_preIntegrationTable.imageUpdate(image, tf, m_sampleDistance);

        // After having updated the preintegrated transfer function
        // We update the corresponding shader parameters
        auto minMax = m_preIntegrationTable.getMinMax();

<<<<<<< HEAD
        m_RTVSharedParameters->setNamedConstant("u_min", minMax.first);
        m_RTVSharedParameters->setNamedConstant("u_max", minMax.second);
=======
        this->setFpNamedConstant("u_min", minMax.first);
        this->setFpNamedConstant("u_max", minMax.second);
>>>>>>> f553c995
    }
}

//-----------------------------------------------------------------------------

void RayTracingVolumeRenderer::tfUpdate(fwData::TransferFunction::sptr tf)
{
    FW_PROFILE("TF Update")
    {
        // Compute grid
        {
            size_t count = m_gridRenderOp.vertexData->vertexCount;
            m_gridRenderOp.vertexData->vertexCount = 4;
            m_gridRenderOp.operationType           = ::Ogre::RenderOperation::OT_TRIANGLE_STRIP;

            for(unsigned i = 0; i < static_cast<unsigned>(m_gridSize[2]); ++i)
            {
                ::Ogre::RenderTexture* rt = m_gridTexture->getBuffer()->getRenderTarget(i);

                rt->getViewport(0)->clear();

                ::Ogre::MaterialPtr gridMtl = ::Ogre::MaterialManager::getSingleton().getByName("VolumeBricksGrid");

                ::Ogre::Pass* gridPass                       = gridMtl->getTechnique(0)->getPass(0);
                ::Ogre::GpuProgramParametersSharedPtr params = gridPass->getFragmentProgramParameters();

                params->setNamedConstant("u_slice", static_cast<int>(i));

                m_sceneManager->manualRender(
                    &m_gridRenderOp,
                    gridPass,
                    rt->getViewport(0),
                    ::Ogre::Matrix4::IDENTITY,
                    ::Ogre::Matrix4::IDENTITY,
                    ::Ogre::Matrix4::IDENTITY);
            }

            m_gridRenderOp.vertexData->vertexCount = count;
            m_gridRenderOp.operationType           = ::Ogre::RenderOperation::OT_POINT_LIST;
        }

        m_proxyGeometryGenerator->manualUpdate();
    }
}

//-----------------------------------------------------------------------------

void RayTracingVolumeRenderer::setSampling(uint16_t nbSamples)
{
    m_nbSlices = nbSamples;

    computeSampleDistance(getCameraPlane());

<<<<<<< HEAD
    // Update the sample distance in the shaders
    m_RTVSharedParameters->setNamedConstant("u_sampleDistance", m_sampleDistance);
=======
    this->setFpNamedConstant("u_sampleDistance", m_sampleDistance);
>>>>>>> f553c995
}

//-----------------------------------------------------------------------------

void RayTracingVolumeRenderer::setOpacityCorrection(int opacityCorrection)
{
    m_opacityCorrectionFactor = static_cast<float>(opacityCorrection);

    // Update shader parameter
    m_RTVSharedParameters->setNamedConstant("u_opacityCorrectionFactor", m_opacityCorrectionFactor);
}

//-----------------------------------------------------------------------------

void RayTracingVolumeRenderer::setAOFactor(double aoFactor)
{
    m_volIllumFactor.w = static_cast< ::Ogre::Real>(aoFactor);

<<<<<<< HEAD
    // Update the shader parameter
    m_RTVSharedParameters->setNamedConstant("u_volIllumFactor", m_volIllumFactor);
=======
    this->setFpNamedConstant("u_volIllumFactor", volIllumFactor);
>>>>>>> f553c995
}

//-----------------------------------------------------------------------------

void RayTracingVolumeRenderer::setColorBleedingFactor(double colorBleedingFactor)
{
    ::Ogre::Real cbFactor = static_cast< ::Ogre::Real>(colorBleedingFactor);
    m_volIllumFactor      = ::Ogre::Vector4(cbFactor, cbFactor, cbFactor, m_volIllumFactor.w);

<<<<<<< HEAD
    // Update the shader parameter
    m_RTVSharedParameters->setNamedConstant("u_volIllumFactor", m_volIllumFactor);
=======
    this->setFpNamedConstant("u_volIllumFactor", volIllumFactor);
>>>>>>> f553c995
}

//-----------------------------------------------------------------------------

void RayTracingVolumeRenderer::setIlluminationVolume(SATVolumeIllumination* illuminationVolume)
{
    m_illumVolume = illuminationVolume;

    // Trigger compositor re-initialization when changing the illumination volume
    // to make sure the texture has been taken care of
    this->initCompositors();
}

//-----------------------------------------------------------------------------

void RayTracingVolumeRenderer::setPreIntegratedRendering(bool preIntegratedRendering)
{
    OSLM_WARN_IF("Stereoscopic rendering doesn't implement pre-integration yet.",
                 m_stereoMode != ::fwRenderOgre::Layer::StereoModeType::NONE && preIntegratedRendering);

    m_preIntegratedRendering = preIntegratedRendering;

    this->initCompositors();
}

//-----------------------------------------------------------------------------

void RayTracingVolumeRenderer::setAmbientOcclusion(bool ambientOcclusion)
{
    m_ambientOcclusion = ambientOcclusion;

    this->updateVolIllumMat();
    this->initCompositors();
}

//-----------------------------------------------------------------------------

void RayTracingVolumeRenderer::setColorBleeding(bool colorBleeding)
{
    m_colorBleeding = colorBleeding;

    this->updateVolIllumMat();
    this->initCompositors();
}

//-----------------------------------------------------------------------------

void RayTracingVolumeRenderer::setShadows(bool shadows)
{
    m_shadows = shadows;

    this->updateVolIllumMat();
    this->initCompositors();
}

//-----------------------------------------------------------------------------

<<<<<<< HEAD
void RayTracingVolumeRenderer::setFocalLength(float focalLength)
{
    m_focalLength = focalLength;
    computeRealFocalLength();
}

//------------------------------------------------------------------------------

void RayTracingVolumeRenderer::setIDVRMethod(std::string method)
{
    bool isSupported(false);

    if(method == this->s_NONE ||
       method == this->s_MIMP ||
       method == this->s_AIMC ||
       method == this->s_VPIMC)
    {
        isSupported = true;
    }

    SLM_ASSERT("IDVR method '" + method + "' isn't supported by the ray tracing volume renderer.", isSupported);
    m_idvrMethod = method;

    this->initCompositors();
}

//-----------------------------------------------------------------------------

=======
>>>>>>> f553c995
void RayTracingVolumeRenderer::clipImage(const ::Ogre::AxisAlignedBox& clippingBox)
{
    IVolumeRenderer::clipImage(clippingBox);

    const ::Ogre::AxisAlignedBox maxBoxSize(::Ogre::Vector3::ZERO, ::Ogre::Vector3(1.f, 1.f, 1.f));
    const ::Ogre::AxisAlignedBox realClippingBox = maxBoxSize.intersection(clippingBox);

    ::Ogre::MaterialPtr geomMtl =
        ::Ogre::MaterialManager::getSingleton().getByName("VolumeBricks");
    ::Ogre::GpuProgramParametersSharedPtr geomParams =
        geomMtl->getTechnique(0)->getPass(0)->getGeometryProgramParameters();

    if(realClippingBox.isFinite())
    {
        geomParams->setNamedConstant("u_boundingBoxMin", realClippingBox.getMinimum());
        geomParams->setNamedConstant("u_boundingBoxMax", realClippingBox.getMaximum());
    }
    else if(realClippingBox.isNull())
    {
        geomParams->setNamedConstant("u_boundingBoxMin", ::Ogre::Vector3(NAN));
        geomParams->setNamedConstant("u_boundingBoxMax", ::Ogre::Vector3(NAN));
    }
    else // Infinite box
    {
        geomParams->setNamedConstant("u_boundingBoxMin", ::Ogre::Vector3::ZERO);
        geomParams->setNamedConstant("u_boundingBoxMax", ::Ogre::Vector3(1.f, 1.f, 1.f));
    }

    m_entryPointGeometry->beginUpdate(0);
    {
        for(const auto& face : s_cubeFaces)
        {
            const CubeFacePositionList& facePositionList = face.second;

            m_entryPointGeometry->position(m_clippedImagePositions[facePositionList[0]]);
            m_entryPointGeometry->position(m_clippedImagePositions[facePositionList[1]]);
            m_entryPointGeometry->position(m_clippedImagePositions[facePositionList[2]]);
            m_entryPointGeometry->position(m_clippedImagePositions[facePositionList[2]]);
            m_entryPointGeometry->position(m_clippedImagePositions[facePositionList[3]]);
            m_entryPointGeometry->position(m_clippedImagePositions[facePositionList[0]]);
        }
    }
    m_entryPointGeometry->end();

    m_proxyGeometryGenerator->manualUpdate();
}

//-----------------------------------------------------------------------------

void RayTracingVolumeRenderer::resizeViewport(int w, int h)
{
    const auto numViewPoints = m_entryPointsTextures.size();
    const float wRatio       = numViewPoints != 1 ? 3.f / numViewPoints : 1.f;
    const float hRatio       = numViewPoints != 1 ? 0.5f : 1.f;

    for(::Ogre::TexturePtr entryPtsTexture : m_entryPointsTextures)
    {
        entryPtsTexture->freeInternalResources();

        entryPtsTexture->setWidth(static_cast< ::Ogre::uint32>(w * wRatio));
        entryPtsTexture->setHeight(static_cast< ::Ogre::uint32>(h * hRatio));

        entryPtsTexture->createInternalResources();

        ::Ogre::RenderTexture* renderTexture = entryPtsTexture->getBuffer()->getRenderTarget();
        renderTexture->addViewport(m_camera);
    }
}

//-----------------------------------------------------------------------------

void RayTracingVolumeRenderer::initCompositors()
{
    ::Ogre::CompositorManager& compositorManager = ::Ogre::CompositorManager::getSingleton();
    auto viewport = m_layer.lock()->getViewport();
    ::Ogre::CompositorChain* compChain = compositorManager.getCompositorChain(viewport);
    ::Ogre::CompositorInstance* compositorInstance;

    // Start from an empty compositor chain
    this->cleanCompositorChain(compChain);

    // Setup the Default compositor, that notably handles the Widget modifying the entryPoints
    compositorInstance = compositorManager.addCompositor(viewport, "DefaultRT");
    SLM_ASSERT("Compositor could not be initialized", compositorInstance);
    compositorInstance->setEnabled(true);
    // Push back a dummy listener
    m_compositorListeners.push_back(nullptr);

    // Add the initial ray tracing compositor
    this->buildCompositorChain();

    // Setup the Final Chain Compositor
    compositorInstance = compositorManager.addCompositor(viewport, "FinalChainCompositor");
    SLM_ASSERT("Compositor could not be initialized", compositorInstance);
    compositorInstance->setEnabled(true);
    // Push back a dummy listener
    m_compositorListeners.push_back(nullptr);

    this->getLayer()->requestRender();
}

//-----------------------------------------------------------------------------

void RayTracingVolumeRenderer::initEntryPoints()
{
    const std::string mtlName = m_preIntegratedRendering ? "PreIntegratedRayTracedVolume" : "RayTracedVolume";

    m_entryPointGeometry = m_sceneManager->createManualObject(m_parentId + "_RayTracingVREntryPoints");

    m_entryPointGeometry->begin(mtlName, ::Ogre::RenderOperation::OT_TRIANGLE_LIST);
    {
        for(const auto& face : s_cubeFaces)
        {
            const CubeFacePositionList& facePositionList = face.second;

            m_entryPointGeometry->position(m_clippedImagePositions[facePositionList[0]]);
            m_entryPointGeometry->position(m_clippedImagePositions[facePositionList[1]]);
            m_entryPointGeometry->position(m_clippedImagePositions[facePositionList[2]]);
            m_entryPointGeometry->position(m_clippedImagePositions[facePositionList[2]]);
            m_entryPointGeometry->position(m_clippedImagePositions[facePositionList[3]]);
            m_entryPointGeometry->position(m_clippedImagePositions[facePositionList[0]]);
        }
    }
    m_entryPointGeometry->end();

<<<<<<< HEAD
    m_entryPointGeometry->setVisible(false);
=======
    m_entryPointGeometry->setVisible(true);
>>>>>>> f553c995

    m_volumeSceneNode->attachObject(m_entryPointGeometry);

    // Create R2VB object used to generate proxy geometry
    {
        ::Ogre::MeshPtr gridMesh = ::Ogre::MeshManager::getSingleton().createManual(
            m_parentId + "_gridMesh",
            ::Ogre::ResourceGroupManager::DEFAULT_RESOURCE_GROUP_NAME
            );

        ::Ogre::SubMesh* subMesh = gridMesh->createSubMesh();

        const int nbVtx = m_gridSize[0] * m_gridSize[1] * m_gridSize[2];

        subMesh->useSharedVertices = false;
        subMesh->operationType     = ::Ogre::RenderOperation::OT_POINT_LIST;

        subMesh->vertexData              = new ::Ogre::VertexData();
        subMesh->vertexData->vertexStart = 0;
        subMesh->vertexData->vertexCount = static_cast<size_t>(nbVtx);

        ::Ogre::VertexDeclaration* decl = subMesh->vertexData->vertexDeclaration;

        decl->addElement(0, 0, ::Ogre::VET_INT1, ::Ogre::VES_POSITION);

        gridMesh->_setBounds(::Ogre::AxisAlignedBox::BOX_INFINITE);
        gridMesh->_setBoundingSphereRadius(1000);
        gridMesh->load();

        m_r2vbSource = m_sceneManager->createEntity(gridMesh);

        while(!m_r2vbSource->isInitialised())
        {
            m_r2vbSource->_initialise();
        }

        m_r2vbSource->setVisible(true);

        m_proxyGeometryGenerator = R2VBRenderable::New(
            m_parentId + "_proxyBricks",
            m_r2vbSource->getSubEntity(0),
            m_sceneManager,
            ::fwData::Mesh::POINT,
            "RayEntryPoints");

        m_cameraListener = new CameraListener(this);
        m_camera->addListener(m_cameraListener);

        m_r2vbSource->getSubEntity(0)->getRenderOperation(m_gridRenderOp);

        m_volumeSceneNode->attachObject(m_proxyGeometryGenerator);
    }

    // Create grid texture and set parameters in it's associated shader.
    {
        ::Ogre::MaterialPtr gridMtl = ::Ogre::MaterialManager::getSingleton().getByName("VolumeBricksGrid");

        ::Ogre::Pass* gridPass = gridMtl->getTechnique(0)->getPass(0);

        ::Ogre::TextureUnitState* tex3DState = gridPass->getTextureUnitState("image");
        ::Ogre::TextureUnitState* texTFState = gridPass->getTextureUnitState("transferFunction");

        SLM_ASSERT("'image' texture unit is not found", tex3DState);
        SLM_ASSERT("'transferFunction' texture unit is not found", texTFState);

        tex3DState->setTexture(m_3DOgreTexture);
        texTFState->setTexture(m_gpuTF.getTexture());

        this->createGridTexture();
    }

    // Render geometry.
    m_proxyGeometryGenerator->manualUpdate();
}

//-----------------------------------------------------------------------------

void RayTracingVolumeRenderer::computeEntryPointsTexture()
{
    m_proxyGeometryGenerator->setVisible(false);

    ::Ogre::RenderOperation renderOp;
    m_proxyGeometryGenerator->getRenderOperation(renderOp);
<<<<<<< HEAD
    m_entryPointGeometry->setVisible(false);
=======
    m_entryPointGeometry->setVisible(true);
>>>>>>> f553c995

    ::Ogre::Matrix4 worldMat;
    m_proxyGeometryGenerator->getWorldTransforms(&worldMat);

    float eyeAngle = 0.f;
    float angle    = 0.f;
    if(m_stereoMode == ::fwRenderOgre::Layer::StereoModeType::AUTOSTEREO_5)
    {
        eyeAngle = 0.02321f;
        angle    = eyeAngle * -2.f;
    }
    else if(m_stereoMode == ::fwRenderOgre::Layer::StereoModeType::AUTOSTEREO_8)
    {
        eyeAngle = 0.01625f;
        angle    = eyeAngle * -3.5f;
    }

<<<<<<< HEAD
    m_viewPointMatrices.clear();

    size_t i = 0;

    ::Ogre::RenderOperation fsRenderOp;
    m_fullScreenQuad->getRenderOperation(fsRenderOp);

=======
>>>>>>> f553c995
    for(::Ogre::TexturePtr entryPtsText : m_entryPointsTextures)
    {
        ::Ogre::Matrix4 projMat = m_camera->getProjectionMatrix();

<<<<<<< HEAD
        // Move to the next view point if we're in 3D mode
        if(m_mode3D != ::fwRenderOgre::Layer::StereoModeType::NONE)
=======
        ::Ogre::RenderTexture* renderTexture = entryPtsText->getBuffer()->getRenderTarget();
        renderTexture->getViewport(0)->clear(::Ogre::FBT_COLOUR | ::Ogre::FBT_DEPTH, ::Ogre::ColourValue::White);

        if(m_stereoMode != ::fwRenderOgre::Layer::StereoModeType::NONE)
>>>>>>> f553c995
        {
            const auto shearTransform = ::fwRenderOgre::helper::Camera::computeFrustumShearTransform(*m_camera, angle);

            angle  += eyeAngle;
            projMat = projMat * shearTransform;
        }

        ::Ogre::Matrix4 worldViewProj = projMat * m_camera->getViewMatrix() * worldMat;
        m_viewPointMatrices.push_back(worldViewProj.inverse());

        ::Ogre::Viewport* entryPtsVp = entryPtsText->getBuffer()->getRenderTarget()->getViewport(0);
        entryPtsVp->clear(::Ogre::FBT_COLOUR | ::Ogre::FBT_DEPTH | ::Ogre::FBT_STENCIL, ::Ogre::ColourValue::White);

        // FIRST STEP - Back Faces max: find the exit points of the geometry.
        ::Ogre::RenderSystem* rs = ::Ogre::Root::getSingleton().getRenderSystem();
        rs->setStencilCheckEnabled(true);

        // Set the stencil buffer to 1 where back faces are rasterized.
        rs->setStencilBufferParams(::Ogre::CMPF_ALWAYS_PASS, 0x1, 0xFFFFFFFF, 0xFFFFFFFF, ::Ogre::SOP_KEEP,
                                   ::Ogre::SOP_KEEP,
                                   ::Ogre::SOP_REPLACE);

        ::Ogre::Pass* pass = m_proxyGeometryGenerator->getMaterial()->getTechnique(0)->getPass("BackFacesMax");
        m_sceneManager->manualRender(&renderOp, pass, entryPtsVp, worldMat, m_camera->getViewMatrix(), projMat);

        // SECOND STEP - Back Faces: find the closest back faces and initialize the entry points with their depths.
        rs->setStencilCheckEnabled(false);
        pass = m_proxyGeometryGenerator->getMaterial()->getTechnique(0)->getPass("BackFaces");
        m_sceneManager->manualRender(&renderOp, pass, entryPtsVp, worldMat, m_camera->getViewMatrix(), projMat);

        // THIRD STEP - Front Faces: update the entry points depths with the closest front faces occluding closest back
        // faces.
        rs->setStencilCheckEnabled(true);

        // Set the stencil buffer to 2 where front faces are rasterized.
        rs->setStencilBufferParams(::Ogre::CMPF_ALWAYS_PASS, 0x2, 0xFFFFFFFF, 0xFFFFFFFF, ::Ogre::SOP_KEEP,
                                   ::Ogre::SOP_KEEP,
                                   ::Ogre::SOP_REPLACE);

        pass = m_proxyGeometryGenerator->getMaterial()->getTechnique(0)->getPass("FrontFaces");
        m_sceneManager->manualRender(&renderOp, pass, entryPtsVp, worldMat, m_camera->getViewMatrix(), projMat);

        // FOURTH STEP - Near Plane: update the entry points depths with the near plane depth when when it is inside a
        // brick.
        // The stencil test passes if the current stencil buffer value is equal to 1.
        // That is, where no front faces have been rasterized.
        rs->setStencilBufferParams(::Ogre::CMPF_EQUAL, 0x1, 0xFFFFFFFF);

        ::Ogre::Matrix4 identity;
        pass = m_proxyGeometryGenerator->getMaterial()->getTechnique(0)->getPass("NearPlane");

        m_sceneManager->manualRender(&fsRenderOp, pass, entryPtsVp, identity, m_camera->getViewMatrix(), projMat);

        rs->setStencilCheckEnabled(false);
        rs->setStencilBufferParams();
    }
}

//-----------------------------------------------------------------------------

<<<<<<< HEAD
void RayTracingVolumeRenderer::computeRealFocalLength()
{
    const ::Ogre::Plane cameraPlane(m_camera->getRealDirection(), m_camera->getRealPosition());
    const auto cameraDistComparator = [&cameraPlane](const ::Ogre::Vector3& v1, const ::Ogre::Vector3& v2)
                                      { return cameraPlane.getDistance(v1) < cameraPlane.getDistance(v2); };

    const auto closestFurthestImgPoints
        = std::minmax_element(m_clippedImagePositions, m_clippedImagePositions + 8, cameraDistComparator);

    const auto focusPoint = *closestFurthestImgPoints.first + m_focalLength *
                            (*closestFurthestImgPoints.second - *closestFurthestImgPoints.first);

    const float realFocalLength = m_camera->getRealPosition().distance(focusPoint);

    m_camera->setFocalLength(realFocalLength);
}

//-----------------------------------------------------------------------------

::Ogre::Matrix4 RayTracingVolumeRenderer::frustumShearTransform(float angle) const
{
    ::Ogre::Matrix4 shearTransform = ::Ogre::Matrix4::IDENTITY;

    const float focalLength  = m_camera->getFocalLength();
    const float xshearFactor = std::tan(angle);

    shearTransform[0][2] = -xshearFactor;
    shearTransform[0][3] = -focalLength * xshearFactor;

    return shearTransform;
}

//-----------------------------------------------------------------------------

void RayTracingVolumeRenderer::updateVolIllumMat()
=======
void RayTracingVolumeRenderer::updateMatNames()
>>>>>>> f553c995
{
    std::string volIllumMtl = "VolIllum";

    volIllumMtl += m_ambientOcclusion || m_colorBleeding ? "_AO" : "";
    volIllumMtl += m_shadows ? "_Shadows" : "";

    SLM_ASSERT("Camera listener not instantiated", m_cameraListener);
    m_cameraListener->setCurrentMtlName(volIllumMtl);
}

//-----------------------------------------------------------------------------

void RayTracingVolumeRenderer::updateCompositorName()
{
    std::ostringstream ppDefs;

    ppDefs.str("");

    if(m_mode3D == ::fwRenderOgre::Layer::StereoModeType::NONE)
    {
        if(m_ambientOcclusion)
        {
            ppDefs << (ppDefs.str() == "" ? "" : ",") << this->s_AO_DEFINE;
        }

        if(m_colorBleeding)
        {
            ppDefs << (ppDefs.str() == "" ? "" : ",") << this->s_COLOR_BLEEDING_DEFINE;
        }

        if(m_shadows)
        {
            ppDefs << (ppDefs.str() == "" ? "" : ",") << this->s_SHADOWS_DEFINE;
        }

        if(m_preIntegratedRendering)
        {
            ppDefs << (ppDefs.str() == "" ? "" : ",") << this->s_PREINTEGRATION_DEFINE;
        }

        if(m_idvrMethod != this->s_NONE)
        {
            if(m_idvrMethod == this->s_MIMP)
            {
                ppDefs << (ppDefs.str() == "" ? "" : ",") << this->s_MIMP_DEFINE;
                if(m_idvrCSG)
                {
                    ppDefs << (ppDefs.str() == "" ? "" : ",") << this->s_CSG_DEFINE;

                    if(m_idvrCSGBorder)
                    {
                        ppDefs << (ppDefs.str() == "" ? "" : ",") << this->s_CSG_BORDER_DEFINE;
                    }
                    if(m_idvrCSGDisableContext)
                    {
                        ppDefs << (ppDefs.str() == "" ? "" : ",") << this->s_CSG_DISABLE_CONTEXT_DEFINE;
                    }
                    if(m_idvrCSGOpacityDecrease)
                    {
                        ppDefs << (ppDefs.str() == "" ? "" : ",") << this->s_CSG_OPACITY_DECREASE_DEFINE;
                    }
                    if(m_idvrCSGDepthLines)
                    {
                        ppDefs << (ppDefs.str() == "" ? "" : ",") << this->s_CSG_DEPTH_LINES_DEFINE;
                    }

                    if(m_idvrCSGModulation)
                    {
                        switch(m_idvrCSGModulationMethod)
                        {
                            case IDVRCSGModulationMethod::AVERAGE_GRAYSCALE:
                                ppDefs << (ppDefs.str() == "" ? "" : ",") << this->s_CSG_MOD_GRAYSCALE_AVERAGE_DEFINE;
                                break;
                            case IDVRCSGModulationMethod::LIGHTNESS_GRAYSCALE:
                                ppDefs << (ppDefs.str() == "" ? "" : ",") << this->s_CSG_MOD_GRAYSCALE_LIGHTNESS_DEFINE;
                                break;
                            case IDVRCSGModulationMethod::LUMINOSITY_GRAYSCALE:
                                ppDefs <<
                                (ppDefs.str() == "" ? "" : ",") << this->s_CSG_MOD_GRAYSCALE_LUMINOSITY_DEFINE;
                                break;
                            case IDVRCSGModulationMethod::COLOR1:
                                ppDefs << (ppDefs.str() == "" ? "" : ",") << this->s_CSG_MOD_COLOR1_DEFINE;
                                break;
                            case IDVRCSGModulationMethod::COLOR2:
                                ppDefs << (ppDefs.str() == "" ? "" : ",") << this->s_CSG_MOD_COLOR2_DEFINE;
                                break;
                            case IDVRCSGModulationMethod::COLOR3:
                                ppDefs << (ppDefs.str() == "" ? "" : ",") << this->s_CSG_MOD_COLOR3_DEFINE;
                                break;
                            case IDVRCSGModulationMethod::COLOR4:
                                ppDefs << (ppDefs.str() == "" ? "" : ",") << this->s_CSG_MOD_COLOR4_DEFINE;
                                break;
                        }

                    }
                }
            }
            else if(m_idvrMethod == this->s_AIMC)
            {
                ppDefs << (ppDefs.str() == "" ? "" : ",") << this->s_AIMC_DEFINE;
            }
            else if(m_idvrMethod == this->s_VPIMC)
            {
                ppDefs << (ppDefs.str() == "" ? "" : ",") << this->s_VPIMC_DEFINE;
            }
        }
    }
    else
    {
        ppDefs << (ppDefs.str() == "" ? "" : ",") << "MODE3D=1";
        if(m_mode3D == ::fwRenderOgre::Layer::StereoModeType::AUTOSTEREO_5)
        {
            ppDefs << (ppDefs.str() == "" ? "" : ",") << "VIEWPOINTS=5";
        }
        else if(m_mode3D == ::fwRenderOgre::Layer::StereoModeType::AUTOSTEREO_8)
        {
            ppDefs << (ppDefs.str() == "" ? "" : ",") << "VIEWPOINTS=8";
        }
        else
        {
            ppDefs << (ppDefs.str() == "" ? "" : ",") << "VIEWPOINTS=1";
        }
    }

    m_fpPPDefines = ppDefs.str();
}

//-----------------------------------------------------------------------------

void RayTracingVolumeRenderer::setMaterialLightParams(::Ogre::MaterialPtr mtl)
{
    ::Ogre::ColourValue diffuse(1.2f, 1.2f, 1.2f, 1.f);
    mtl->setDiffuse(diffuse);

    ::Ogre::ColourValue specular(2.5f, 2.5f, 2.5f, 1.f);
    mtl->setSpecular( specular );
    mtl->setShininess( 10 );
}

//-----------------------------------------------------------------------------

void RayTracingVolumeRenderer::buildCompositorChain()
{
    this->updateCompositorName();

    ::Ogre::CompositorManager& compositorManager = ::Ogre::CompositorManager::getSingleton();
    auto viewport = m_layer.lock()->getViewport();

    ::Ogre::CompositorInstance* compositorInstance = nullptr;
    std::string idvrCompositorName;

    if(m_idvrMethod == this->s_MIMP)
    {
        idvrCompositorName = this->s_MIMP_COMPOSITOR;

        compositorInstance = compositorManager.addCompositor(viewport, idvrCompositorName);
        SLM_ASSERT("Compositor could not be initialized", compositorInstance);
        compositorInstance->setEnabled(true);

        // Ensure that we have the color parameters set for the current material
        auto tech  = compositorInstance->getTechnique();
        auto tpass = tech->getOutputTargetPass();

        for( auto pass : tpass->getPassIterator() )
        {
            auto mtl = pass->getMaterial();

            if(!mtl.isNull())
            {
                this->setMaterialLightParams(mtl);
            }
        }

        m_compositorListeners.push_back(new RayTracingVolumeRenderer::ICCompositorListener(m_viewPointMatrices,
                                                                                           m_maskTexture,
                                                                                           m_entryPointsTextures[0],
                                                                                           m_sampleDistance));

        compositorInstance->addListener(m_compositorListeners.back());

        double nbPasses =
            std::nearbyint(std::max(std::log(m_camera->getViewport()->getActualWidth()) / std::log(2.0),
                                    std::log(m_camera->getViewport()->getActualHeight()) / std::log(2.0)));

        compositorInstance = compositorManager.addCompositor(viewport, "JFAInit");
        SLM_ASSERT("Compositor could not be initialized", compositorInstance);
        compositorInstance->setEnabled(true);

        m_compositorListeners.push_back(new RayTracingVolumeRenderer::JFACompositorListener(static_cast<float>(0),
                                                                                            static_cast<float>(nbPasses),
                                                                                            m_idvrCSGBlurWeight));
        compositorInstance->addListener(m_compositorListeners.back());

        int i = 0;
        for(i = 0; i < nbPasses - 2; i++)
        {
            if(i % 2 == 0)
            {
                compositorInstance = compositorManager.addCompositor(viewport, "JFAPingComp");
                SLM_ASSERT("Compositor could not be initialized", compositorInstance);
                compositorInstance->setEnabled(true);
            }
            else
            {
                compositorInstance = compositorManager.addCompositor(viewport, "JFAPongComp");
                SLM_ASSERT("Compositor could not be initialized", compositorInstance);
                compositorInstance->setEnabled(true);
            }

            m_compositorListeners.push_back(new RayTracingVolumeRenderer::JFACompositorListener(static_cast<float>(i +
                                                                                                                   1),
                                                                                                static_cast<float>(
                                                                                                    nbPasses),
                                                                                                m_idvrCSGBlurWeight));
            compositorInstance->addListener(m_compositorListeners.back());
        }

        if(i % 2 == 0)
        {
            compositorInstance = compositorManager.addCompositor(viewport, "JFAFinalPingComp");
            SLM_ASSERT("Compositor could not be initialized", compositorInstance);
            compositorInstance->setEnabled(true);
        }
        else
        {
            compositorInstance = compositorManager.addCompositor(viewport, "JFAFinalPongComp");
            SLM_ASSERT("Compositor could not be initialized", compositorInstance);
            compositorInstance->setEnabled(true);
        }

        m_compositorListeners.push_back(new RayTracingVolumeRenderer::JFACompositorListener(static_cast<float>(i),
                                                                                            static_cast<float>(nbPasses),
                                                                                            m_idvrCSGBlurWeight));
        compositorInstance->addListener(m_compositorListeners.back());
    }
    else if(m_idvrMethod == this->s_AIMC)
    {
        idvrCompositorName = this->s_AIMC_COMPOSITOR;

        compositorInstance = compositorManager.addCompositor(viewport, idvrCompositorName);
        SLM_ASSERT("Compositor could not be initialized", compositorInstance);
        compositorInstance->setEnabled(true);

        // Ensure that we have the color parameters set for the current material
        auto tech  = compositorInstance->getTechnique();
        auto tpass = tech->getOutputTargetPass();

        for( auto pass : tpass->getPassIterator() )
        {
            auto mtl = pass->getMaterial();

            if(!mtl.isNull())
            {
                this->setMaterialLightParams(mtl);
            }
        }

        m_compositorListeners.push_back(new RayTracingVolumeRenderer::ICCompositorListener(m_viewPointMatrices,
                                                                                           m_maskTexture,
                                                                                           m_entryPointsTextures[0],
                                                                                           m_sampleDistance));

        compositorInstance->addListener(m_compositorListeners.back());
    }
    else if(m_idvrMethod == this->s_VPIMC)
    {
        idvrCompositorName = this->s_VPIMC_COMPOSITOR;

        compositorInstance = compositorManager.addCompositor(viewport, idvrCompositorName);
        SLM_ASSERT("Compositor could not be initialized", compositorInstance);
        compositorInstance->setEnabled(true);

        // Ensure that we have the color parameters set for the current material
        auto tech  = compositorInstance->getTechnique();
        auto tpass = tech->getOutputTargetPass();

        for( auto pass : tpass->getPassIterator() )
        {
            auto mtl = pass->getMaterial();

            if(!mtl.isNull())
            {
                this->setMaterialLightParams(mtl);
            }
        }

        m_compositorListeners.push_back(new RayTracingVolumeRenderer::ICCompositorListener(m_viewPointMatrices,
                                                                                           m_maskTexture,
                                                                                           m_entryPointsTextures[0],
                                                                                           m_sampleDistance));

        compositorInstance->addListener(m_compositorListeners.back());
    }

    this->addRayTracingCompositor();

    compositorInstance = compositorManager.addCompositor(viewport, "RTV_Comp");
    SLM_ASSERT("Compositor could not be initialized", compositorInstance);
    compositorInstance->setEnabled(true);

    m_compositorListeners.push_back(new RayTracingVolumeRenderer::RayTracingCompositorListener(m_viewPointMatrices,
                                                                                               (m_mode3D !=
                                                                                                ::fwRenderOgre::Layer::
                                                                                                StereoModeType::NONE),
                                                                                               m_volumeSceneNode));
    compositorInstance->addListener(m_compositorListeners.back());

    // Ensure that we have the color parameters set for the current material
    auto tech  = compositorInstance->getTechnique();
    auto tpass = tech->getOutputTargetPass();

    for( auto pass : tpass->getPassIterator() )
    {
        auto mtl = pass->getMaterial();

        if(!mtl.isNull())
        {
            this->setMaterialLightParams(mtl);
        }
    }
}

//-----------------------------------------------------------------------------

void RayTracingVolumeRenderer::cleanCompositorChain(::Ogre::CompositorChain* compChain)
{
    // Remove all associated listeners from the compositor chain
    for(size_t i(0); i < m_compositorListeners.size(); ++i)
    {
        ::Ogre::CompositorInstance::Listener* listener = m_compositorListeners[i];

        if(listener)
        {
            compChain->getCompositor(i)->removeListener(listener);
            delete listener;
        }
    }

    // Then clean the whole chain
    compChain->removeAllCompositors();
    m_compositorListeners.clear();
}

//-----------------------------------------------------------------------------

void RayTracingVolumeRenderer::toggleIDVRCountersinkGeometry(bool CSG)
{
    m_idvrCSG = CSG;

    if(this->m_idvrMethod == this->s_MIMP)
    {
        this->initCompositors();
    }
}

//-----------------------------------------------------------------------------

void RayTracingVolumeRenderer::setIDVRCountersinkSlope(double slope)
{
    m_idvrCSGSlope = static_cast<float>(slope);

    if(m_idvrMethod == this->s_MIMP && m_idvrCSG)
    {
        m_RTVSharedParameters->setNamedConstant("u_countersinkSlope", m_idvrCSGSlope);
        this->getLayer()->requestRender();
    }
}

//-----------------------------------------------------------------------------

void RayTracingVolumeRenderer::setIDVRCSGBlurWeight(double blurWeight)
{
    m_idvrCSGBlurWeight = blurWeight;

    if(m_idvrMethod == this->s_MIMP && m_idvrCSG)
    {
        this->getLayer()->requestRender();
    }
}

//-----------------------------------------------------------------------------

void RayTracingVolumeRenderer::toggleIDVRCSGBorder(bool border)
{
    m_idvrCSGBorder = border;

    if(this->m_idvrMethod == this->s_MIMP && this->m_idvrCSG)
    {
        this->initCompositors();
    }
}

//-----------------------------------------------------------------------------

void RayTracingVolumeRenderer::toggleIDVRCSGDisableContext(bool discard)
{
    m_idvrCSGDisableContext = discard;

    if(this->m_idvrMethod == this->s_MIMP && this->m_idvrCSG)
    {
        this->initCompositors();
    }
}

//-----------------------------------------------------------------------------

<<<<<<< HEAD
void RayTracingVolumeRenderer::setIDVRCSGBorderThickness(double thickness)
{
    m_idvrCSGBorderThickness = static_cast<float>(thickness);

    if(m_idvrMethod == this->s_MIMP && this->m_idvrCSG && this->m_idvrCSGBorder)
    {
        m_RTVSharedParameters->setNamedConstant("u_csgBorderThickness", m_idvrCSGBorderThickness);
        this->getLayer()->requestRender();
    }
}

//-----------------------------------------------------------------------------

void RayTracingVolumeRenderer::setIDVRCSGBorderColor(std::array<std::uint8_t, 4> color)
{
    m_idvrCSGBorderColor.r = color[0] / 256.f;
    m_idvrCSGBorderColor.g = color[1] / 256.f;
    m_idvrCSGBorderColor.b = color[2] / 256.f;

    if(m_idvrMethod == this->s_MIMP && this->m_idvrCSG && this->m_idvrCSGBorder)
    {
        m_RTVSharedParameters->setNamedConstant("u_csgBorderColor", m_idvrCSGBorderColor);
        this->getLayer()->requestRender();
    }
}

//-----------------------------------------------------------------------------

void RayTracingVolumeRenderer::toggleIDVRCSGModulation(bool modulation)
{
    m_idvrCSGModulation = modulation;

    if(this->m_idvrMethod == this->s_MIMP && this->m_idvrCSG)
    {
        this->initCompositors();
    }
}

//-----------------------------------------------------------------------------

void RayTracingVolumeRenderer::setIDVRCSModulationMethod(IDVRCSGModulationMethod method)
{
    m_idvrCSGModulationMethod = method;

    if(this->m_idvrMethod == this->s_MIMP && this->m_idvrCSG && this->m_idvrCSGModulation)
    {
        this->initCompositors();
    }
}

//-----------------------------------------------------------------------------

void RayTracingVolumeRenderer::setIDVRCSGModulationFactor(double modulationFactor)
{
    m_idvrCSGModulationFactor = modulationFactor;

    if(m_idvrMethod == this->s_MIMP && this->m_idvrCSG)
    {
        m_RTVSharedParameters->setNamedConstant("u_colorModulationFactor", m_idvrCSGModulationFactor);
        this->getLayer()->requestRender();
    }
}

//-----------------------------------------------------------------------------

void RayTracingVolumeRenderer::toggleIDVRCSGOpacityDecrease(bool opacityDecrease)
{
    m_idvrCSGOpacityDecrease = opacityDecrease;

    if(m_idvrMethod == this->s_MIMP && this->m_idvrCSG)
    {
        this->initCompositors();
    }
}

//-----------------------------------------------------------------------------

void RayTracingVolumeRenderer::setIDVRCSGOpacityDecreaseFactor(double opacityDecrease)
{
    m_idvrCSGOpacityDecreaseFactor = opacityDecrease;

    if(m_idvrMethod == this->s_MIMP && this->m_idvrCSG)
    {
        m_RTVSharedParameters->setNamedConstant("u_opacityDecreaseFactor", m_idvrCSGOpacityDecreaseFactor);
        this->getLayer()->requestRender();
    }
}

//-----------------------------------------------------------------------------

void RayTracingVolumeRenderer::toggleIDVRDepthLines(bool depthLines)
{
    m_idvrCSGDepthLines = depthLines;

    if(m_idvrMethod == this->s_MIMP && this->m_idvrCSG && this->m_idvrCSGBorder)
    {
        this->initCompositors();
    }
}

//-----------------------------------------------------------------------------

void RayTracingVolumeRenderer::setIDVRCSGDepthLinesThreshold(double threshold)
{
    m_idvrCSGDepthLinesThreshold = threshold;

    if(m_idvrMethod == this->s_MIMP && this->m_idvrCSG && this->m_idvrCSGBorder && this->m_idvrCSGDepthLines)
    {
        m_RTVSharedParameters->setNamedConstant("u_depthLinesThreshold", m_idvrCSGDepthLinesThreshold);
        this->getLayer()->requestRender();
    }
}

//-----------------------------------------------------------------------------

void RayTracingVolumeRenderer::setIDVRAImCAlphaCorrection(double alphaCorrection)
{
    m_idvrAImCAlphaCorrection = static_cast<float>(alphaCorrection);

    if(m_idvrMethod == this->s_AIMC)
    {
        m_RTVSharedParameters->setNamedConstant("u_aimcAlphaCorrection", m_idvrAImCAlphaCorrection);
        this->getLayer()->requestRender();
    }
}

//-----------------------------------------------------------------------------

void RayTracingVolumeRenderer::setIDVRVPImCAlphaCorrection(double alphaCorrection)
{
    m_idvrVPImCAlphaCorrection = static_cast<float>(alphaCorrection);

    if(m_idvrMethod == this->s_VPIMC)
    {
        m_RTVSharedParameters->setNamedConstant("u_vpimcAlphaCorrection", m_idvrVPImCAlphaCorrection);
        this->getLayer()->requestRender();
    }
}

//-----------------------------------------------------------------------------

=======
>>>>>>> f553c995
void RayTracingVolumeRenderer::createGridTexture()
{
    // Create grid texture and set initialize render targets.
    {
        m_gridTexture = ::Ogre::TextureManager::getSingleton().createManual(
            m_parentId + "_gridTexture",
            ::Ogre::ResourceGroupManager::DEFAULT_RESOURCE_GROUP_NAME,
            ::Ogre::TEX_TYPE_3D,
            static_cast<unsigned int>(m_gridSize[0]),
            static_cast<unsigned int>(m_gridSize[1]),
            static_cast<unsigned int>(m_gridSize[2]),
            1,
            ::Ogre::PF_R8,
            ::Ogre::TU_RENDERTARGET
            );

        for(unsigned i = 0; i < static_cast<unsigned>(m_gridSize[2]); ++i)
        {
            ::Ogre::RenderTexture* rt = m_gridTexture->getBuffer()->getRenderTarget(i);
            rt->addViewport(m_camera);
        }
    }

    // Update R2VB source geometry.
    {
        ::Ogre::MeshPtr r2vbSrcMesh = ::Ogre::MeshManager::getSingleton().getByName(m_parentId + "_gridMesh");

        ::Ogre::VertexData* meshVtxData = r2vbSrcMesh->getSubMesh(0)->vertexData;

        meshVtxData->vertexCount = static_cast<size_t>(m_gridSize[0] * m_gridSize[1] * m_gridSize[2]);

        ::Ogre::HardwareVertexBufferSharedPtr vtxBuffer =
            ::Ogre::HardwareBufferManager::getSingleton().createVertexBuffer(
                ::Ogre::VertexElement::getTypeSize(::Ogre::VET_INT1),
                meshVtxData->vertexCount,
                ::Ogre::HardwareBuffer::HBU_STATIC_WRITE_ONLY);

        for(size_t i = 0; i < meshVtxData->vertexCount; ++i)
        {
            vtxBuffer->writeData(
                i * ::Ogre::VertexElement::getTypeSize(::Ogre::VET_INT1),
                ::Ogre::VertexElement::getTypeSize(::Ogre::VET_INT1),
                &i,
                false);
        }

        meshVtxData->vertexBufferBinding->setBinding(0, vtxBuffer);

        r2vbSrcMesh->load();

        m_r2vbSource->getSubEntity(0)->getRenderOperation(m_gridRenderOp);

        m_proxyGeometryGenerator->setOutputSettings(meshVtxData->vertexCount * 36, false, false, "VolumeBricks");
    }

    // Set shader parameters.
    {
        ::Ogre::MaterialPtr gridMtl = ::Ogre::MaterialManager::getSingleton().getByName("VolumeBricksGrid");

        ::Ogre::Pass* gridPass = gridMtl->getTechnique(0)->getPass(0);

        ::Ogre::GpuProgramParametersSharedPtr gridGeneratorParams = gridPass->getFragmentProgramParameters();

        gridGeneratorParams->setNamedConstant("u_brickSize", m_brickSize.data(), 3, 1);
        gridGeneratorParams->setNamedConstant("u_sampleDistance", m_sampleDistance);

        ::Ogre::MaterialPtr geomGeneratorMtl = ::Ogre::MaterialManager::getSingleton().getByName("VolumeBricks");
        ::Ogre::Pass* geomGenerationPass     = geomGeneratorMtl->getTechnique(0)->getPass(0);

        ::Ogre::GpuProgramParametersSharedPtr geomGeneratorVtxParams = geomGenerationPass->getVertexProgramParameters();
        geomGeneratorVtxParams->setNamedConstant("u_gridResolution", m_gridSize.data(), 3, 1);

        ::Ogre::GpuProgramParametersSharedPtr geomGeneratorGeomParams =
            geomGenerationPass->getGeometryProgramParameters();

        // Cast size_t to int.
        const std::vector<int> imageSize(m_imageSize.begin(), m_imageSize.end());

        geomGeneratorGeomParams->setNamedConstant("u_imageResolution", imageSize.data(), 3, 1);
        geomGeneratorGeomParams->setNamedConstant("u_brickSize", m_brickSize.data(), 3, 1);

        ::Ogre::TextureUnitState* gridTexState = geomGenerationPass->getTextureUnitState("gridVolume");

        SLM_ASSERT("'gridVolume' texture unit is not found", gridTexState);
        gridTexState->setTexture(m_gridTexture);
    }
}

//-----------------------------------------------------------------------------

} // namespace vr

} // namespace fwRenderOgre<|MERGE_RESOLUTION|>--- conflicted
+++ resolved
@@ -104,7 +104,6 @@
 
 //-----------------------------------------------------------------------------
 
-<<<<<<< HEAD
 class RayTracingVolumeRenderer::ICCompositorListener : public ::Ogre::CompositorInstance::Listener
 {
 public:
@@ -222,8 +221,6 @@
 
 //-----------------------------------------------------------------------------
 
-=======
->>>>>>> f553c995
 struct RayTracingVolumeRenderer::CameraListener : public ::Ogre::Camera::Listener
 {
     RayTracingVolumeRenderer* m_renderer;
@@ -349,12 +346,8 @@
     m_maskTexture(maskTexture),
     m_entryPointGeometry(nullptr),
     m_imageSize(::fwData::Image::SizeType({ 1, 1, 1 })),
-<<<<<<< HEAD
-    m_mode3D(mode3D),
+    m_stereoMode(mode3D),
     m_fpPPDefines(""),
-=======
-    m_stereoMode(mode3D),
->>>>>>> f553c995
     m_ambientOcclusion(ambientOcclusion),
     m_colorBleeding(colorBleeding),
     m_shadows(shadows),
@@ -380,18 +373,13 @@
                      static_cast< ::Ogre::Real>(aoFactor)),
     m_opacityCorrectionFactor(200.f),
     m_illumVolume(nullptr),
-<<<<<<< HEAD
     m_idvrMethod(this->s_NONE),
     m_focalLength(0.f),
     m_lobeOffset(1.f),
     m_cameraListener(nullptr),
     m_layer(layer),
+    m_autostereoListener(nullptr),
     m_fullScreenQuad(new ::Ogre::Rectangle2D())
-=======
-    m_cameraListener(nullptr),
-    m_layer(layer),
-    m_autostereoListener(nullptr)
->>>>>>> f553c995
 {
     m_fullScreenQuad->setCorners(-1, 1, 1, -1);
 
@@ -423,21 +411,17 @@
         renderTexture->addViewport(m_camera);
     }
 
-<<<<<<< HEAD
+    if(m_stereoMode != ::fwRenderOgre::Layer::StereoModeType::NONE)
+    {
+        m_autostereoListener = new compositor::listener::AutoStereoCompositorListener(&m_entryPointsTextures);
+        ::Ogre::MaterialManager::getSingleton().addListener(m_autostereoListener);
+    }
+
     // First check that we did not already instanced Shared parameters
     // This can happen when reinstancing this class (e.g. switching 3D mode)
     ::Ogre::GpuProgramManager::SharedParametersMap spMap =
         ::Ogre::GpuProgramManager::getSingleton().getAvailableSharedParameters();
     if(spMap["RTVParams"].isNull())
-=======
-    if(m_stereoMode != ::fwRenderOgre::Layer::StereoModeType::NONE)
-    {
-        m_autostereoListener = new compositor::listener::AutoStereoCompositorListener(&m_entryPointsTextures);
-        ::Ogre::MaterialManager::getSingleton().addListener(m_autostereoListener);
-    }
-
-    for(const std::string& mtlName : vrMaterials)
->>>>>>> f553c995
     {
         m_RTVSharedParameters = ::Ogre::GpuProgramManager::getSingleton().createSharedParameters("RTVParams");
 
@@ -481,7 +465,6 @@
 
 RayTracingVolumeRenderer::~RayTracingVolumeRenderer()
 {
-<<<<<<< HEAD
     delete m_fullScreenQuad;
     m_camera->removeListener(m_cameraListener);
 
@@ -490,14 +473,13 @@
     ::Ogre::CompositorChain* compChain = compositorManager.getCompositorChain(viewport);
 
     this->cleanCompositorChain(compChain);
-=======
+
     if(m_autostereoListener)
     {
         ::Ogre::MaterialManager::getSingleton().removeListener(m_autostereoListener);
         delete m_autostereoListener;
         m_autostereoListener = nullptr;
     }
->>>>>>> f553c995
 
     m_camera->removeListener(m_cameraListener);
     delete m_cameraListener;
@@ -696,7 +678,7 @@
     }
 
     /* mono mode */
-    if(m_mode3D == ::fwRenderOgre::Layer::StereoModeType::NONE)
+    if(m_stereoMode == ::fwRenderOgre::Layer::StereoModeType::NONE)
     {
         texUnitState = pass->createTextureUnitState(m_entryPointsTextures[0]->getName());
         texUnitState->setTextureFiltering(::Ogre::TFO_NONE);
@@ -823,13 +805,8 @@
         // We update the corresponding shader parameters
         auto minMax = m_preIntegrationTable.getMinMax();
 
-<<<<<<< HEAD
         m_RTVSharedParameters->setNamedConstant("u_min", minMax.first);
         m_RTVSharedParameters->setNamedConstant("u_max", minMax.second);
-=======
-        this->setFpNamedConstant("u_min", minMax.first);
-        this->setFpNamedConstant("u_max", minMax.second);
->>>>>>> f553c995
     }
 }
 
@@ -883,12 +860,8 @@
 
     computeSampleDistance(getCameraPlane());
 
-<<<<<<< HEAD
     // Update the sample distance in the shaders
     m_RTVSharedParameters->setNamedConstant("u_sampleDistance", m_sampleDistance);
-=======
-    this->setFpNamedConstant("u_sampleDistance", m_sampleDistance);
->>>>>>> f553c995
 }
 
 //-----------------------------------------------------------------------------
@@ -907,12 +880,8 @@
 {
     m_volIllumFactor.w = static_cast< ::Ogre::Real>(aoFactor);
 
-<<<<<<< HEAD
     // Update the shader parameter
     m_RTVSharedParameters->setNamedConstant("u_volIllumFactor", m_volIllumFactor);
-=======
-    this->setFpNamedConstant("u_volIllumFactor", volIllumFactor);
->>>>>>> f553c995
 }
 
 //-----------------------------------------------------------------------------
@@ -922,12 +891,8 @@
     ::Ogre::Real cbFactor = static_cast< ::Ogre::Real>(colorBleedingFactor);
     m_volIllumFactor      = ::Ogre::Vector4(cbFactor, cbFactor, cbFactor, m_volIllumFactor.w);
 
-<<<<<<< HEAD
     // Update the shader parameter
     m_RTVSharedParameters->setNamedConstant("u_volIllumFactor", m_volIllumFactor);
-=======
-    this->setFpNamedConstant("u_volIllumFactor", volIllumFactor);
->>>>>>> f553c995
 }
 
 //-----------------------------------------------------------------------------
@@ -985,7 +950,6 @@
 
 //-----------------------------------------------------------------------------
 
-<<<<<<< HEAD
 void RayTracingVolumeRenderer::setFocalLength(float focalLength)
 {
     m_focalLength = focalLength;
@@ -1014,8 +978,6 @@
 
 //-----------------------------------------------------------------------------
 
-=======
->>>>>>> f553c995
 void RayTracingVolumeRenderer::clipImage(const ::Ogre::AxisAlignedBox& clippingBox)
 {
     IVolumeRenderer::clipImage(clippingBox);
@@ -1141,11 +1103,7 @@
     }
     m_entryPointGeometry->end();
 
-<<<<<<< HEAD
     m_entryPointGeometry->setVisible(false);
-=======
-    m_entryPointGeometry->setVisible(true);
->>>>>>> f553c995
 
     m_volumeSceneNode->attachObject(m_entryPointGeometry);
 
@@ -1229,11 +1187,7 @@
 
     ::Ogre::RenderOperation renderOp;
     m_proxyGeometryGenerator->getRenderOperation(renderOp);
-<<<<<<< HEAD
     m_entryPointGeometry->setVisible(false);
-=======
-    m_entryPointGeometry->setVisible(true);
->>>>>>> f553c995
 
     ::Ogre::Matrix4 worldMat;
     m_proxyGeometryGenerator->getWorldTransforms(&worldMat);
@@ -1251,7 +1205,6 @@
         angle    = eyeAngle * -3.5f;
     }
 
-<<<<<<< HEAD
     m_viewPointMatrices.clear();
 
     size_t i = 0;
@@ -1259,21 +1212,12 @@
     ::Ogre::RenderOperation fsRenderOp;
     m_fullScreenQuad->getRenderOperation(fsRenderOp);
 
-=======
->>>>>>> f553c995
     for(::Ogre::TexturePtr entryPtsText : m_entryPointsTextures)
     {
         ::Ogre::Matrix4 projMat = m_camera->getProjectionMatrix();
 
-<<<<<<< HEAD
         // Move to the next view point if we're in 3D mode
-        if(m_mode3D != ::fwRenderOgre::Layer::StereoModeType::NONE)
-=======
-        ::Ogre::RenderTexture* renderTexture = entryPtsText->getBuffer()->getRenderTarget();
-        renderTexture->getViewport(0)->clear(::Ogre::FBT_COLOUR | ::Ogre::FBT_DEPTH, ::Ogre::ColourValue::White);
-
         if(m_stereoMode != ::fwRenderOgre::Layer::StereoModeType::NONE)
->>>>>>> f553c995
         {
             const auto shearTransform = ::fwRenderOgre::helper::Camera::computeFrustumShearTransform(*m_camera, angle);
 
@@ -1334,7 +1278,6 @@
 
 //-----------------------------------------------------------------------------
 
-<<<<<<< HEAD
 void RayTracingVolumeRenderer::computeRealFocalLength()
 {
     const ::Ogre::Plane cameraPlane(m_camera->getRealDirection(), m_camera->getRealPosition());
@@ -1370,9 +1313,6 @@
 //-----------------------------------------------------------------------------
 
 void RayTracingVolumeRenderer::updateVolIllumMat()
-=======
-void RayTracingVolumeRenderer::updateMatNames()
->>>>>>> f553c995
 {
     std::string volIllumMtl = "VolIllum";
 
@@ -1391,7 +1331,7 @@
 
     ppDefs.str("");
 
-    if(m_mode3D == ::fwRenderOgre::Layer::StereoModeType::NONE)
+    if(m_stereoMode == ::fwRenderOgre::Layer::StereoModeType::NONE)
     {
         if(m_ambientOcclusion)
         {
@@ -1483,11 +1423,11 @@
     else
     {
         ppDefs << (ppDefs.str() == "" ? "" : ",") << "MODE3D=1";
-        if(m_mode3D == ::fwRenderOgre::Layer::StereoModeType::AUTOSTEREO_5)
+        if(m_stereoMode == ::fwRenderOgre::Layer::StereoModeType::AUTOSTEREO_5)
         {
             ppDefs << (ppDefs.str() == "" ? "" : ",") << "VIEWPOINTS=5";
         }
-        else if(m_mode3D == ::fwRenderOgre::Layer::StereoModeType::AUTOSTEREO_8)
+        else if(m_stereoMode == ::fwRenderOgre::Layer::StereoModeType::AUTOSTEREO_8)
         {
             ppDefs << (ppDefs.str() == "" ? "" : ",") << "VIEWPOINTS=8";
         }
@@ -1674,7 +1614,7 @@
     compositorInstance->setEnabled(true);
 
     m_compositorListeners.push_back(new RayTracingVolumeRenderer::RayTracingCompositorListener(m_viewPointMatrices,
-                                                                                               (m_mode3D !=
+                                                                                               (m_stereoMode !=
                                                                                                 ::fwRenderOgre::Layer::
                                                                                                 StereoModeType::NONE),
                                                                                                m_volumeSceneNode));
@@ -1779,7 +1719,6 @@
 
 //-----------------------------------------------------------------------------
 
-<<<<<<< HEAD
 void RayTracingVolumeRenderer::setIDVRCSGBorderThickness(double thickness)
 {
     m_idvrCSGBorderThickness = static_cast<float>(thickness);
@@ -1921,8 +1860,6 @@
 
 //-----------------------------------------------------------------------------
 
-=======
->>>>>>> f553c995
 void RayTracingVolumeRenderer::createGridTexture()
 {
     // Create grid texture and set initialize render targets.
