--- conflicted
+++ resolved
@@ -165,7 +165,6 @@
         }
 
         // Set light directions in shader.
-<<<<<<< HEAD
         ::Ogre::LightList closestLights = m_volumeSceneNode->getAttachedObject(0)->queryLights();
 
         const size_t numLights = closestLights.size();
@@ -186,30 +185,6 @@
 
         ::Ogre::Vector4 shininess(10.f, 0.f, 0.f, 0.f);
         vrParams->setNamedConstant("u_shininess", shininess);
-=======
-        ::Ogre::LightList closestLights                       = m_volumeSceneNode->getAttachedObject(0)->queryLights();
-        ::Ogre::GpuConstantDefinition lightDirArrayDefinition = vr3DParams->getConstantDefinition("u_lightDir");
-
-        OSLM_ASSERT("Light list is longer than light constant definitions : " <<
-                    closestLights.size() << " > " << lightDirArrayDefinition.arraySize,
-                    closestLights.size() <= lightDirArrayDefinition.arraySize);
-
-        const size_t numLights = closestLights.size();
-        for(unsigned i = 0; i < numLights; ++i)
-        {
-            ::Ogre::Vector3 lightDir = -closestLights[i]->getDerivedDirection();
-            vr3DParams->setNamedConstant("u_lightDir[" + std::to_string(i) + "]", lightDir);
-
-            ::Ogre::ColourValue colourDiffuse = closestLights[i]->getDiffuseColour();
-            vr3DParams->setNamedConstant("u_lightDiffuse[" + std::to_string(i) + "]", colourDiffuse);
-
-            ::Ogre::ColourValue colourSpecular = closestLights[i]->getSpecularColour();
-            vr3DParams->setNamedConstant("u_lightSpecular[" + std::to_string(i) + "]", colourSpecular);
-        }
-
-        ::Ogre::Vector4 shininess(10.f, 0.f, 0.f, 0.f);
-        vr3DParams->setNamedConstant("u_shininess", shininess);
->>>>>>> 26727023
     }
 
 private:
@@ -267,6 +242,7 @@
                         m_renderer->m_illumVolume->updateVolIllum();
                     }
                 }
+
                 // Recompute the focal length in case the camera moved.
                 m_renderer->computeRealFocalLength();
 
