--- conflicted
+++ resolved
@@ -164,12 +164,8 @@
     m_idvrMethod(s_NONE),
     m_idvrCSGAngleCosine(std::cos(::glm::pi<float>() / 12.f)) /* cos(15 degrees) */,
     m_idvrMaskRayEntriesCompositor(s_IMPORTANCE_MASK_ENTRY_POINTS_COMPOSITOR, s_PROXY_GEOMETRY_RQ_GROUP,
-<<<<<<< HEAD
-                                   Layer::StereoModeType::NONE, false),
+                                   compositor::Core::StereoModeType::NONE, false)
     m_gpuCSGTF(_gpuCSGTF)
-=======
-                                   compositor::Core::StereoModeType::NONE, false)
->>>>>>> 30090b17
 {
     m_RTVSharedParameters->addConstantDefinition("u_csgAngleCos", ::Ogre::GCT_FLOAT1);
     m_RTVSharedParameters->addConstantDefinition("u_csgBorderThickness", ::Ogre::GCT_FLOAT1);
