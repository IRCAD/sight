/* ***** BEGIN LICENSE BLOCK *****
 * FW4SPL - Copyright (C) IRCAD, 2014-2018.
 * Distributed under the terms of the GNU Lesser General Public License (LGPL) as
 * published by the Free Software Foundation.
 * ****** END LICENSE BLOCK ****** */

#include "fwRenderOgre/Utils.hpp"

#include "fwRenderOgre/compositor/MaterialMgrListener.hpp"
#include "fwRenderOgre/factory/R2VBRenderable.hpp"
#include "fwRenderOgre/factory/Text.hpp"
#include "fwRenderOgre/vr/GridProxyGeometry.hpp"

#include <fwCore/spyLog.hpp>

#include <fwDataTools/fieldHelper/MedicalImageHelpers.hpp>
#include <fwDataTools/helper/ImageGetter.hpp>

#include <fwRuntime/operations.hpp>

#include <boost/filesystem.hpp>

#include <OgreConfigFile.h>
#include <OgreException.h>
#include <OgreHardwarePixelBuffer.h>
#include <OgreResourceGroupManager.h>
#include <OgreTextureManager.h>

<<<<<<< HEAD
#include <algorithm>
#include <cctype> // Needed for isspace()

#ifdef __MACOSX__
=======
#ifdef __APPLE__
>>>>>>> 34db5807
#define PLUGIN_PATH "plugins_osx.cfg"
#elif _WIN32
#   ifdef _DEBUG
#       define PLUGIN_PATH "plugins_win32_d.cfg"
#   else
#       define PLUGIN_PATH "plugins_win32.cfg"
#   endif
#else
#   define PLUGIN_PATH "plugins.cfg"
#endif

namespace fwRenderOgre
{

static std::set<std::string> s_resourcesPath;

::Ogre::OverlaySystem* Utils::s_overlaySystem                                   = nullptr;
::fwRenderOgre::factory::R2VBRenderable* Utils::s_R2VBRenderableFactory         = nullptr;
::fwRenderOgre::factory::Text* Utils::s_textFactory                             = nullptr;
::fwRenderOgre::vr::GridProxyGeometryFactory* Utils::s_gridProxyGeometryFactory = nullptr;
::fwRenderOgre::compositor::MaterialMgrListener* Utils::s_oitMaterialListener   = nullptr;

//------------------------------------------------------------------------------

void Utils::loadResources()
{
    ::Ogre::ConfigFile cf;
    ::Ogre::String resourceGroupName, typeName, archName;

    for(const auto& path : s_resourcesPath)
    {
        try
        {
            // Check file existence
            if(!::boost::filesystem::exists(path))
            {
                OSLM_FATAL("File '" + path +"' doesn't exist. Ogre needs it to load resources");
            }

            const auto tmpPath = boost::filesystem::temp_directory_path() / boost::filesystem::unique_path();
            std::ofstream newResourceFile(tmpPath.string());

            if(!::boost::filesystem::exists(tmpPath))
            {
                OSLM_FATAL("Can't create the file '" + tmpPath.string() + "'");
            }

            // Copy the resource file and make paths absolute.
            std::ifstream resourceFile(path);

            makePathsAbsolute("FileSystem", resourceFile, newResourceFile);

            resourceFile.close();
            newResourceFile.close();
            cf.load(tmpPath.string());
            ::boost::filesystem::remove(tmpPath);

            const ::Ogre::ConfigFile::SettingsBySection_ secis = cf.getSettingsBySection();

            for(const auto& seci : secis)
            {
                resourceGroupName                             = seci.first;
                ::Ogre::ConfigFile::SettingsMultiMap settings = seci.second;
                ::Ogre::ConfigFile::SettingsMultiMap::iterator i;
                for (i = settings.begin(); i != settings.end(); ++i)
                {
                    typeName = i->first;
                    archName = i->second;
                    ::Ogre::ResourceGroupManager::getSingleton().addResourceLocation(archName, typeName,
                                                                                     resourceGroupName);
                }
            }
        }
        catch ( ::Ogre::FileNotFoundException& )
        {
            SLM_ERROR("Unable to find Ogre resources path : " + path);
        }
        catch (...)
        {
            SLM_ERROR("Unable to load resource from " + path);
        }
    }
}

//------------------------------------------------------------------------------

void Utils::addResourcesPath(const ::boost::filesystem::path& path)
{
    SLM_ASSERT("Empty resource path", !path.empty());
    s_resourcesPath.insert(path.string());
}

//------------------------------------------------------------------------------

::Ogre::OverlaySystem* Utils::getOverlaySystem()
{
    return s_overlaySystem;
}

//------------------------------------------------------------------------------

::Ogre::Root* Utils::getOgreRoot()
{
    ::Ogre::Root* root = ::Ogre::Root::getSingletonPtr();

    if(root == nullptr)
    {
        const auto& confPath = ::fwRuntime::getLibraryResourceFilePath("fwRenderOgre-0.1/" PLUGIN_PATH);

        // Check file existence
        if(!::boost::filesystem::exists(confPath))
        {
            OSLM_FATAL("File '" + confPath.string() +"' doesn't exist. Ogre needs it to be configured");
        }

        const auto tmpPluginCfg = ::boost::filesystem::temp_directory_path() / ::boost::filesystem::unique_path();

        // Set the actual plugin path in the plugin config file.
        std::ifstream pluginCfg(confPath.string());
        std::ofstream newPlugin(tmpPluginCfg.string());

        if(!::boost::filesystem::exists(tmpPluginCfg))
        {
            OSLM_FATAL("Can't create temporary config file'" + tmpPluginCfg.string() + "'");
        }

        const bool tokenFound = makePathsAbsolute("PluginFolder", pluginCfg, newPlugin);

        pluginCfg.close();
        newPlugin.close();

        SLM_FATAL_IF("No 'PluginFolder' folder set in " + confPath.string(), !tokenFound);

        root = new ::Ogre::Root(tmpPluginCfg.string().c_str());

        ::boost::filesystem::remove(tmpPluginCfg);

        s_overlaySystem = new ::Ogre::OverlaySystem();

        const Ogre::RenderSystemList& rsList = root->getAvailableRenderers();

        Ogre::RenderSystem* rs = nullptr;

        if(!rsList.empty())
        {
            rs = rsList.front();
        }

        /*
           This list setup the search order for used render system.
         */
        Ogre::StringVector renderOrder;

        renderOrder.push_back("OpenGL");
        //renderOrder.push_back("OpenGL 3+");
        for (::Ogre::StringVector::iterator iter = renderOrder.begin(); iter != renderOrder.end(); ++iter)
        {
            for (::Ogre::RenderSystemList::const_iterator it = rsList.begin(); it != rsList.end(); ++it)
            {
                if ((*it)->getName().find(*iter) != Ogre::String::npos)
                {
                    rs = *it;
                    break;
                }
            }
            if (rs != nullptr)
            {
                break;
            }
        }
        SLM_ASSERT("Abort render system configuration, no render system found", rs);

<<<<<<< HEAD
        rs->setConfigOption("Full Screen", "No");
=======
        // Setting size and VSync on windows will solve a lot of problems
        rs->setConfigOption("Full Screen", "No");
#ifdef __APPLE__
        rs->setConfigOption("vsync", "No");
#else
>>>>>>> 34db5807
        rs->setConfigOption("VSync", "No");
#ifndef __APPLE__
        rs->setConfigOption("Display Frequency", "60");
#endif

        root->setRenderSystem(rs);

        root->initialise(false);

        auto resourcePath = ::fwRuntime::getLibraryResourceFilePath("fwRenderOgre-0.1/resources.cfg" );
        ::fwRenderOgre::Utils::addResourcesPath( resourcePath );

        loadResources();

        // Register factory for Text objects
        s_textFactory = OGRE_NEW ::fwRenderOgre::factory::Text();
        ::Ogre::Root::getSingleton().addMovableObjectFactory(s_textFactory);

        // Register factory for R2VB renderables objects
        s_R2VBRenderableFactory = OGRE_NEW ::fwRenderOgre::factory::R2VBRenderable();
        ::Ogre::Root::getSingleton().addMovableObjectFactory(s_R2VBRenderableFactory);

        // Register factory for GridProxyGeometry objects
        s_gridProxyGeometryFactory = OGRE_NEW ::fwRenderOgre::vr::GridProxyGeometryFactory();
        ::Ogre::Root::getSingleton().addMovableObjectFactory(s_gridProxyGeometryFactory);

        // Add the material manager listener that allows us to generate OIT techniques
        s_oitMaterialListener = new ::fwRenderOgre::compositor::MaterialMgrListener();
        ::Ogre::MaterialManager::getSingleton().addListener(s_oitMaterialListener);
    }

    return root;
}

//------------------------------------------------------------------------------

void Utils::destroyOgreRoot()
{
    ::Ogre::MaterialManager::getSingleton().removeListener(s_oitMaterialListener);
    delete s_oitMaterialListener;

    ::Ogre::Root::getSingleton().removeMovableObjectFactory(s_textFactory);
    delete s_textFactory;

    ::Ogre::Root::getSingleton().removeMovableObjectFactory(s_gridProxyGeometryFactory);
    delete s_gridProxyGeometryFactory;

    ::Ogre::Root::getSingleton().removeMovableObjectFactory(s_R2VBRenderableFactory);
    delete s_R2VBRenderableFactory;

    ::Ogre::Root* root = ::fwRenderOgre::Utils::getOgreRoot();
    ::Ogre::ResourceGroupManager::getSingleton().shutdownAll();

    delete s_overlaySystem;

    delete root;
}

//------------------------------------------------------------------------------

::Ogre::Image Utils::convertToOgreImage( const ::fwData::Image::csptr imageFw)
{
    SLM_ASSERT("Image is null", imageFw);

    ::Ogre::Image imageOgre;

    // If image is flipped, try to switch image
    const ::fwData::Image::SizeType imageSize = imageFw->getSize();

    const uint32_t width = static_cast<uint32_t>(imageSize[0]);
    uint32_t height = 1, depth = 1;

    if(imageSize.size() >= 2)
    {
        height = static_cast<uint32_t>(imageSize[1]);

        if(imageSize.size() == 3)
        {
            depth = static_cast<uint32_t>(imageSize[2]);
        }
    }

    const ::Ogre::PixelFormat pixelFormat = getPixelFormatOgre( imageFw );

    ::fwDataTools::helper::ImageGetter imageHelper(imageFw);

    imageOgre.loadDynamicImage(static_cast<uint8_t*>(imageHelper.getBuffer()), width, height, depth, pixelFormat);

    return imageOgre;
}

//------------------------------------------------------------------------------

void Utils::convertFromOgreTexture( ::Ogre::TexturePtr _texture, const ::fwData::Image::sptr _imageFw, bool flip)
{
    SLM_ASSERT("Texture is null", _texture);
    SLM_ASSERT("Image is null", _imageFw);

    ::fwData::Image::SizeType imageSize;

    imageSize.push_back(_texture->getWidth());

    if(_texture->getHeight() > 1)
    {
        imageSize.push_back(_texture->getHeight());

        if(_texture->getDepth() > 1)
        {
            imageSize.push_back(_texture->getDepth());
        }
    }
    _imageFw->setSize(imageSize);

    Utils::setPixelFormatFromOgre(_imageFw, _texture->getFormat());
    ::fwData::Image::SpacingType spacing(3, 1);
    ::fwData::Image::OriginType origin(3, 0);

    _imageFw->setSpacing(spacing);
    _imageFw->setOrigin(origin);
    _imageFw->allocate();

    // Get the pixel buffer
    ::Ogre::HardwarePixelBufferSharedPtr pixelBuffer = _texture->getBuffer();

    // Lock the pixel buffer and copy it
    {
        ::fwDataTools::helper::Image imageHelper(_imageFw);

        std::uint8_t* __restrict dstBuffer = reinterpret_cast< std::uint8_t* >(imageHelper.getBuffer());

        pixelBuffer->lock(::Ogre::HardwareBuffer::HBL_READ_ONLY);
        const ::Ogre::PixelBox& pixelBox         = pixelBuffer->getCurrentLock();
        const size_t pitch                       = pixelBox.rowPitch * _imageFw->getNumberOfComponents();
        const std::uint8_t* __restrict srcBuffer =
            reinterpret_cast< const std::uint8_t* >(pixelBox.data) + (flip ? pixelBox.getConsecutiveSize() : 0);

        // Copy and flip the image
        const auto numRows = pixelBox.getConsecutiveSize() / pitch;
        if(flip)
        {
            for(size_t i = 0; i < numRows; ++i)
            {
                srcBuffer -= pitch;
                std::memcpy(dstBuffer, srcBuffer, pitch);
                dstBuffer += pitch;
            }
        }
        else
        {
            for(size_t i = 0; i < numRows; ++i)
            {
                std::memcpy(dstBuffer, srcBuffer, pitch);
                dstBuffer += pitch;
                srcBuffer += pitch;
            }
        }

        // Unlock the pixel buffer
        pixelBuffer->unlock();
    }

}

//------------------------------------------------------------------------------

::Ogre::PixelFormat Utils::getPixelFormatOgre(::fwData::Image::csptr imageFw)
{
    const ::fwTools::Type pixelType = imageFw->getType();
    const size_t numberOfComponent  = imageFw->getNumberOfComponents();

    if(numberOfComponent == 1)
    {
        if(pixelType == ::fwTools::Type::s_UINT8)
        {
            // uint8
            return ::Ogre::PF_L8;
        }
        else if(pixelType == ::fwTools::Type::s_INT16)
        {
            // int16
            return ::Ogre::PF_L16;
        }
        else if(pixelType == ::fwTools::Type::s_UINT16)
        {
            // uint16
            return ::Ogre::PF_R16_UINT;
        }
        else if (pixelType == ::fwTools::Type::s_FLOAT)
        {
            // float
            return ::Ogre::PF_FLOAT32_R;
        }
        FW_RAISE("Format '" + pixelType.string() + "' not handled");
    }

    if(numberOfComponent == 2)
    {
        if(pixelType == ::fwTools::Type::s_UINT8)
        {
            // uint8
            return ::Ogre::PF_RG8;
        }
        else if(pixelType == ::fwTools::Type::s_INT8)
        {
            // int16
            return ::Ogre::PF_R8G8_SNORM;
        }
        else if(pixelType == ::fwTools::Type::s_FLOAT)
        {
            // float
            return ::Ogre::PF_FLOAT32_GR;
        }
        FW_RAISE("Format '" + pixelType.string() + "' not handled");
    }

    // PixelFormat in little endian
    if(pixelType == ::fwTools::Type::s_UINT8)
    {
        // uint8
        return numberOfComponent == 3 ? ::Ogre::PF_BYTE_RGB : ::Ogre::PF_BYTE_RGBA;
    }
    else if (pixelType == ::fwTools::Type::s_UINT16)
    {
        // uint16
        return numberOfComponent == 3 ? ::Ogre::PF_R16G16B16_UINT : ::Ogre::PF_R16G16B16A16_UINT;
    }
    else if (pixelType == ::fwTools::Type::s_UINT32)
    {
        // uint32
        return numberOfComponent == 3 ? ::Ogre::PF_R32G32B32_UINT : ::Ogre::PF_R32G32B32A32_UINT;
    }
    else if (pixelType == ::fwTools::Type::s_INT8 )
    {
        // int8
        return numberOfComponent == 3 ? ::Ogre::PF_R8G8B8_SINT : ::Ogre::PF_R8G8B8A8_SINT;
    }
    else if (pixelType == ::fwTools::Type::s_INT16)
    {
        // int16
        return numberOfComponent == 3 ? ::Ogre::PF_R16G16B16_SINT : ::Ogre::PF_R16G16B16A16_SINT;
    }
    else if (pixelType == ::fwTools::Type::s_INT32)
    {
        // int32
        return numberOfComponent == 3 ? ::Ogre::PF_R32G32B32_SINT : ::Ogre::PF_R32G32B32A32_SINT;
    }
    else if (pixelType == ::fwTools::Type::s_FLOAT)
    {
        return numberOfComponent == 3 ? ::Ogre::PF_FLOAT32_RGB : ::Ogre::PF_FLOAT32_RGBA;
    }
    else if (pixelType == ::fwTools::Type::s_DOUBLE)
    {
        OSLM_FATAL("Pixel format not handled.");
    }
    SLM_WARN("Pixel format not found, trying with the default 8-bits RGBA.");
    return ::Ogre::PF_BYTE_RGBA;
}

//------------------------------------------------------------------------------

void Utils::setPixelFormatFromOgre( ::fwData::Image::sptr _image, ::Ogre::PixelFormat _format )
{
    // Set the number of components;
    size_t numComponents;
    switch(_format)
    {
        case ::Ogre::PF_L8:
        case ::Ogre::PF_L16:
        case ::Ogre::PF_R16_UINT:
        case ::Ogre::PF_FLOAT32_R: numComponents = 1; break;

        case ::Ogre::PF_RG8:
        case ::Ogre::PF_R8G8_SNORM:  numComponents = 2; break;

        case ::Ogre::PF_BYTE_RGB:
        case ::Ogre::PF_R8G8B8:
        case ::Ogre::PF_R16G16B16_UINT:
        case ::Ogre::PF_R32G32B32_UINT:
        case ::Ogre::PF_R8G8B8_SINT:
        case ::Ogre::PF_R16G16B16_SINT:
        case ::Ogre::PF_R32G32B32_SINT:
        case ::Ogre::PF_SHORT_RGB:
        case ::Ogre::PF_FLOAT32_RGB:  numComponents = 3; break;

        case ::Ogre::PF_BYTE_RGBA:
        case ::Ogre::PF_A8R8G8B8:
        case ::Ogre::PF_B8G8R8A8:
        case ::Ogre::PF_R8G8B8A8:
        case ::Ogre::PF_X8R8G8B8:
        case ::Ogre::PF_X8B8G8R8:
        case ::Ogre::PF_R16G16B16A16_UINT:
        case ::Ogre::PF_R32G32B32A32_UINT:
        case ::Ogre::PF_R8G8B8A8_SINT:
        case ::Ogre::PF_R16G16B16A16_SINT:
        case ::Ogre::PF_R32G32B32A32_SINT:
        case ::Ogre::PF_SHORT_RGBA:
        case ::Ogre::PF_FLOAT32_RGBA: numComponents = 4; break;

        default:
            OSLM_ERROR("Pixel format " << _format << " not found, defaults to 4 components.");
            numComponents = 4;
    }
    _image->setNumberOfComponents(numComponents);

    // Set the pixel type

    ::fwTools::Type pixelType;
    switch(_format)
    {
        case ::Ogre::PF_L8:
        case ::Ogre::PF_RG8:
        case ::Ogre::PF_R8G8B8:
        case ::Ogre::PF_A8R8G8B8:
        case ::Ogre::PF_B8G8R8A8:
        case ::Ogre::PF_R8G8B8A8:
        case ::Ogre::PF_X8R8G8B8:
        case ::Ogre::PF_X8B8G8R8:
        case ::Ogre::PF_BYTE_RGB:
        case ::Ogre::PF_BYTE_RGBA: pixelType = ::fwTools::Type::s_UINT8; break;

        case ::Ogre::PF_R8G8_SNORM:
        case ::Ogre::PF_R8G8B8_SINT:
        case ::Ogre::PF_R8G8B8A8_SINT: pixelType = ::fwTools::Type::s_INT8; break;

        case ::Ogre::PF_L16:
        case ::Ogre::PF_R16G16B16_UINT:
        case ::Ogre::PF_R16_UINT:
        case ::Ogre::PF_R16G16B16A16_UINT: pixelType = ::fwTools::Type::s_UINT16; break;

        case ::Ogre::PF_SHORT_RGB:
        case ::Ogre::PF_SHORT_RGBA:
        case ::Ogre::PF_R16G16B16_SINT:
        case ::Ogre::PF_R16G16B16A16_SINT: pixelType = ::fwTools::Type::s_INT16; break;

        case ::Ogre::PF_R32G32B32_UINT:
        case ::Ogre::PF_R32G32B32A32_UINT:  pixelType = ::fwTools::Type::s_UINT32; break;

        case ::Ogre::PF_R32G32B32_SINT:
        case ::Ogre::PF_R32G32B32A32_SINT: pixelType = ::fwTools::Type::s_INT32; break;

        case ::Ogre::PF_FLOAT32_R:
        case ::Ogre::PF_FLOAT32_RGB:
        case ::Ogre::PF_FLOAT32_RGBA: pixelType = ::fwTools::Type::s_FLOAT; break;

        default:
            OSLM_ERROR("Pixel format " << _format << " not found, defaults to s_UINT8.");
            pixelType = ::fwTools::Type::s_UINT8;
    }
    _image->setType(pixelType);
}

//------------------------------------------------------------------------------

void Utils::loadOgreTexture(const ::fwData::Image::csptr& _image, ::Ogre::TexturePtr _texture,
                            ::Ogre::TextureType _texType, bool _dynamic)
{
    const bool imageIsValid = ::fwDataTools::fieldHelper::MedicalImageHelpers::checkImageValidity(_image);

    if(imageIsValid)
    {
        const ::Ogre::PixelFormat pixelFormat = getPixelFormatOgre( _image );

        // Conversion from fwData::Image to ::Ogre::Image
        ::Ogre::Image ogreImage = ::fwRenderOgre::Utils::convertToOgreImage(_image);

        if( _texture->getWidth() != ogreImage.getWidth() ||
            _texture->getHeight() != ogreImage.getHeight() ||
            _texture->getDepth() != ogreImage.getDepth() ||
            _texture->getTextureType() != _texType ||
            _texture->getFormat() != pixelFormat )
        {
            const auto& size = _image->getSize();
            SLM_ASSERT("Only handle 2D and 3D textures", size.size() >= 2);
            const size_t depth = size.size() == 2 ? 1 : size[2];

            ::fwRenderOgre::Utils::allocateTexture(_texture.get(), size[0], size[1], depth,
                                                   pixelFormat, _texType, _dynamic);
        }

        // Copy image's pixel box into texture buffer
        _texture->getBuffer(0, 0)->blitFromMemory(ogreImage.getPixelBox(0, 0));
    }
}

//------------------------------------------------------------------------------

template <typename SRC_TYPE, typename DST_TYPE>
void copyNegatoImage( ::Ogre::Texture* _texture, const ::fwData::Image::sptr& _image )
{
    // Get the pixel buffer
    ::Ogre::HardwarePixelBufferSharedPtr pixelBuffer = _texture->getBuffer();

    // Lock the pixel buffer and copy it
    {
        ::fwDataTools::helper::Image srcImageHelper(_image);
        typedef typename std::make_unsigned< DST_TYPE>::type unsignedType;

        auto srcBuffer = static_cast< const SRC_TYPE* >(srcImageHelper.getBuffer());

        pixelBuffer->lock(::Ogre::HardwareBuffer::HBL_DISCARD);
        const ::Ogre::PixelBox& pixelBox = pixelBuffer->getCurrentLock();
        auto pDest                       = reinterpret_cast< unsignedType*>(pixelBox.data);

        const DST_TYPE lowBound = std::numeric_limits< DST_TYPE >::min();

        const ::Ogre::uint32 size = _texture->getWidth() * _texture->getHeight() * _texture->getDepth();

        for(::Ogre::uint32 i = 0; i < size; ++i)
        {
            OSLM_ASSERT("Pixel value '" << *srcBuffer << "' doesn't fit in texture range.",
                        *srcBuffer > std::numeric_limits< DST_TYPE >::min() &&
                        *srcBuffer < std::numeric_limits< DST_TYPE >::max());
            *pDest++ = static_cast< unsignedType >(*srcBuffer++ - lowBound);
        }

        // Unlock the pixel buffer
        pixelBuffer->unlock();
    }
}

//------------------------------------------------------------------------------

void Utils::convertImageForNegato( ::Ogre::Texture* _texture, const ::fwData::Image::sptr& _image )
{
    const auto srcType = _image->getType();

    if(srcType == ::fwTools::Type::s_INT16)
    {
        if( _texture->getWidth() != _image->getSize()[0] ||
            _texture->getHeight() != _image->getSize()[1] ||
            _texture->getDepth() != _image->getSize()[2]    )
        {
            ::fwRenderOgre::Utils::allocateTexture(_texture, _image->getSize()[0], _image->getSize()[1],
                                                   _image->getSize()[2], ::Ogre::PF_L16, ::Ogre::TEX_TYPE_3D, false);

        }

        copyNegatoImage< std::int16_t, std::int16_t >(_texture, _image);
    }
    else if(srcType == ::fwTools::Type::s_INT32)
    {
        if( _texture->getWidth() != _image->getSize()[0] ||
            _texture->getHeight() != _image->getSize()[1] ||
            _texture->getDepth() != _image->getSize()[2]    )
        {
            ::fwRenderOgre::Utils::allocateTexture(_texture, _image->getSize()[0], _image->getSize()[1],
                                                   _image->getSize()[2], ::Ogre::PF_L16, ::Ogre::TEX_TYPE_3D,
                                                   false);

        }

        copyNegatoImage< std::int32_t, std::int16_t >(_texture, _image);
    }
    else if(srcType == ::fwTools::Type::s_UINT8)
    {
        if( _texture->getWidth() != _image->getSize()[0] ||
            _texture->getHeight() != _image->getSize()[1] ||
            _texture->getDepth() != _image->getSize()[2]    )
        {
            ::fwRenderOgre::Utils::allocateTexture(_texture, _image->getSize()[0], _image->getSize()[1],
                                                   _image->getSize()[2], ::Ogre::PF_L16, ::Ogre::TEX_TYPE_3D, false);

        }

        copyNegatoImage< std::uint8_t, std::int16_t >(_texture, _image);
    }
    else
    {
        SLM_FATAL("Image format not supported.");
    }
}

//------------------------------------------------------------------------------

void Utils::allocateTexture(::Ogre::Texture* _texture, size_t _width, size_t _height, size_t _depth,
                            ::Ogre::PixelFormat _format, ::Ogre::TextureType _texType, bool _dynamic)
{

    auto usage = _dynamic ? ::Ogre::TU_DYNAMIC_WRITE_ONLY_DISCARDABLE : ::Ogre::TU_STATIC_WRITE_ONLY;

    _texture->freeInternalResources();

    _texture->setWidth(static_cast< ::Ogre::uint32>(_width));
    _texture->setHeight(static_cast< ::Ogre::uint32>(_height));
    _texture->setDepth(static_cast< ::Ogre::uint32>(_depth));
    _texture->setTextureType(_texType);
    _texture->setNumMipmaps(0);

    _texture->setFormat(_format);
    _texture->setUsage(usage);

    _texture->createInternalResources();
}

//------------------------------------------------------------------------------

::fwData::Color::sptr Utils::convertOgreColorToFwColor(const ::Ogre::ColourValue& _ogreColor)
{
    ::fwData::Color::sptr fwColor = ::fwData::Color::New();
    fwColor->setRGBA(_ogreColor.r, _ogreColor.g, _ogreColor.b, _ogreColor.a);

    return fwColor;
}

//------------------------------------------------------------------------------

bool Utils::makePathsAbsolute(const std::string& key, std::istream& input, std::ostream& output)
{
    bool keyFound = false;

    const size_t keySize = key.size();

    for(std::string line; std::getline(input, line);)
    {
        // Remove all whitespace from the line.
        line.erase(std::remove_if(line.begin(), line.end(), isspace), line.end());

        // Skip comments, go to the next line.
        if(line[0] != '#')
        {
            if(line.substr(0, keySize) == key)
            {
                SLM_FATAL_IF("Key '" + key + "' has no value bound to it.", line.size() < keySize + 1 );

                const auto currentPath = ::boost::filesystem::path(line.substr(keySize + 1));

                if(!currentPath.is_absolute())
                {
                    const auto absPath = ::fwRuntime::Runtime::getDefault()->getWorkingPath() / currentPath;

                    output << key << "=" << absPath.string() << std::endl;
                }
                else
                {
                    output << line << std::endl;
                }

                keyFound = true;
            }
            else
            {
                output << line << std::endl;
            }
        }
    }

    return keyFound;
}

//------------------------------------------------------------------------------

} // namespace fwRenderOgre<|MERGE_RESOLUTION|>--- conflicted
+++ resolved
@@ -26,14 +26,10 @@
 #include <OgreResourceGroupManager.h>
 #include <OgreTextureManager.h>
 
-<<<<<<< HEAD
 #include <algorithm>
 #include <cctype> // Needed for isspace()
 
-#ifdef __MACOSX__
-=======
 #ifdef __APPLE__
->>>>>>> 34db5807
 #define PLUGIN_PATH "plugins_osx.cfg"
 #elif _WIN32
 #   ifdef _DEBUG
@@ -206,15 +202,7 @@
         }
         SLM_ASSERT("Abort render system configuration, no render system found", rs);
 
-<<<<<<< HEAD
         rs->setConfigOption("Full Screen", "No");
-=======
-        // Setting size and VSync on windows will solve a lot of problems
-        rs->setConfigOption("Full Screen", "No");
-#ifdef __APPLE__
-        rs->setConfigOption("vsync", "No");
-#else
->>>>>>> 34db5807
         rs->setConfigOption("VSync", "No");
 #ifndef __APPLE__
         rs->setConfigOption("Display Frequency", "60");
