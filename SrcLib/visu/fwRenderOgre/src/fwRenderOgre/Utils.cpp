--- conflicted
+++ resolved
@@ -491,15 +491,11 @@
         case ::Ogre::PF_L8:
         case ::Ogre::PF_L16:
         case ::Ogre::PF_R16_UINT:
-<<<<<<< HEAD
         case ::Ogre::PF_R32_SINT:
-        case ::Ogre::PF_FLOAT32_R: numComponents = 1; break;
-=======
         case ::Ogre::PF_FLOAT32_R:
             numComponents = 1;
             pixelFormat   = ::fwData::Image::PixelFormat::GRAY_SCALE;
             break;
->>>>>>> d20dd22a
 
         case ::Ogre::PF_RG8:
         case ::Ogre::PF_R8G8_SNORM:  numComponents = 2; break;
