/* ***** BEGIN LICENSE BLOCK *****
 * FW4SPL - Copyright (C) IRCAD, 2016-2017.
 * Distributed under the terms of the GNU Lesser General Public License (LGPL) as
 * published by the Free Software Foundation.
 * ****** END LICENSE BLOCK ****** */

#include "fwRenderOgre/ui/VRWidget.hpp"

#include <fwCom/Signal.hxx>

#include <boost/algorithm/clamp.hpp>

#include <boost/algorithm/clamp.hpp>

#include <OGRE/OgreCamera.h>
#include <OGRE/OgreEntity.h>
#include <OGRE/OgreLogManager.h>
#include <OGRE/OgreManualObject.h>
#include <OGRE/OgreMaterial.h>
#include <OGRE/OgreMaterialManager.h>
#include <OGRE/OgrePlane.h>
#include <OGRE/OgreRay.h>
#include <OGRE/OgreSceneNode.h>
#include <OGRE/OgreTechnique.h>
#include <OGRE/OgreViewport.h>

#include <numeric>

namespace fwRenderOgre
{
namespace ui
{

//-----------------------------------------------------------------------------

VRWidget::VRWidget(const std::string id,
                   ::Ogre::SceneNode* parentSceneNode,
                   ::Ogre::Camera* camera,
                   SRender::sptr renderService,
                   ::Ogre::SceneManager* sceneManager,
<<<<<<< HEAD
                   ::fwRenderOgre::vr::IVolumeRenderer* renderer) throw() :
=======
                   ::fwRenderOgre::vr::IVolumeRenderer* renderer,
                   ::fwData::TransformationMatrix3D::sptr clippingMatrix) throw() :
>>>>>>> 26727023
    m_selectionMode(NONE),
    m_id(id),
    m_sceneManager(sceneManager),
    m_camera(camera),
    m_renderService(renderService),
    m_volumeSceneNode(parentSceneNode),
    m_widgetSceneNode(m_volumeSceneNode->createChildSceneNode()),
    m_renderer(renderer),
    m_boundingBox(nullptr),
    m_selectedFace(nullptr),
<<<<<<< HEAD
    m_selectedWidget(nullptr)
=======
    m_selectedWidget(nullptr),
    m_clippingMatrix(clippingMatrix)
>>>>>>> 26727023
{
    m_clippingCube = {{ ::Ogre::Vector3(0, 0, 0), ::Ogre::Vector3(1, 1, 1) }};

    // Initialize the clipping cube with the clipping matrix if it is provided
    if(m_clippingMatrix != nullptr)
    {
        ::Ogre::Matrix4 m_ogreTransform;
        for(size_t lt = 0; lt < 4; lt++)
        {
            for(size_t ct = 0; ct < 4; ct++)
            {
                m_ogreTransform[ct][lt] = static_cast< ::Ogre::Real >(m_clippingMatrix->getCoefficient(ct, lt));
            }
        }
        m_clippingCube[0] = m_ogreTransform.transformAffine(m_clippingCube[0]);
        m_clippingCube[1] = m_ogreTransform.transformAffine(m_clippingCube[1]);
    }
    initWidgets();
}

//-----------------------------------------------------------------------------

VRWidget::~VRWidget() throw()
{
    ::Ogre::MaterialManager::getSingleton().remove(m_sphereHighlightMtl->getHandle());
    ::Ogre::MaterialManager::getSingleton().remove(m_frameMtl->getHandle());
    ::Ogre::MaterialManager::getSingleton().remove(m_frameHighlightMtl->getHandle());
    ::Ogre::MaterialManager::getSingleton().remove(m_faceMtl->getHandle());

    m_sceneManager->destroyManualObject(m_selectedFace);
    m_sceneManager->destroyManualObject(m_boundingBox);
}

//-----------------------------------------------------------------------------

std::array< ::Ogre::Vector3, 4 >
VRWidget::getFacePositions(::fwRenderOgre::vr::IVolumeRenderer::CubeFace _faceName) const
{
    const ::fwRenderOgre::vr::IVolumeRenderer::CubeFacePositionList positionIndices =
        m_renderer->s_cubeFaces.at(_faceName);
    std::array< ::Ogre::Vector3, 4 > facePositions;

    auto BBpositions = getClippingBoxPositions();

    std::transform(positionIndices.begin(), positionIndices.end(), facePositions.begin(),
                   [&](unsigned i){ return BBpositions[i]; });

    return facePositions;
}

//-----------------------------------------------------------------------------

Ogre::Vector3 VRWidget::getFaceCenter(::fwRenderOgre::vr::IVolumeRenderer::CubeFace _faceName) const
{
    const auto facePositions = getFacePositions(_faceName);
    return std::accumulate(facePositions.cbegin() + 1, facePositions.cend(), facePositions[0]) / 4.f;
}

//-----------------------------------------------------------------------------

std::array< ::Ogre::Vector3, 8 > VRWidget::getClippingBoxPositions() const
{
    return {{
                ::Ogre::Vector3(m_clippingCube[1].x, m_clippingCube[1].y, m_clippingCube[1].z),
                ::Ogre::Vector3(m_clippingCube[1].x, m_clippingCube[0].y, m_clippingCube[1].z),
                ::Ogre::Vector3(m_clippingCube[1].x, m_clippingCube[1].y, m_clippingCube[0].z),
                ::Ogre::Vector3(m_clippingCube[0].x, m_clippingCube[1].y, m_clippingCube[1].z),
                ::Ogre::Vector3(m_clippingCube[0].x, m_clippingCube[0].y, m_clippingCube[1].z),
                ::Ogre::Vector3(m_clippingCube[1].x, m_clippingCube[0].y, m_clippingCube[0].z),
                ::Ogre::Vector3(m_clippingCube[0].x, m_clippingCube[1].y, m_clippingCube[0].z),
                ::Ogre::Vector3(m_clippingCube[0].x, m_clippingCube[0].y, m_clippingCube[0].z)
            }};
}

//-----------------------------------------------------------------------------

void VRWidget::updateClippingCube()
{
    const ::Ogre::Vector3 min = m_clippingCube[0];
    const ::Ogre::Vector3 max = m_clippingCube[1];

    const ::Ogre::AxisAlignedBox aaBox(min, max);

    // Update clipping matrix if it is provided
    if(m_clippingMatrix != nullptr)
    {
        const ::Ogre::Vector3 size = aaBox.getSize();

        m_clippingMatrix->setCoefficient(0,0, static_cast<double>(size.x));
        m_clippingMatrix->setCoefficient(1,1, static_cast<double>(size.y));
        m_clippingMatrix->setCoefficient(2,2, static_cast<double>(size.z));

        m_clippingMatrix->setCoefficient(0,3, static_cast<double>(m_clippingCube[0].x));
        m_clippingMatrix->setCoefficient(1,3, static_cast<double>(m_clippingCube[0].y));
        m_clippingMatrix->setCoefficient(2,3, static_cast<double>(m_clippingCube[0].z));

        auto sig = m_clippingMatrix->signal< ::fwData::Object::ModifiedSignalType >(::fwData::Object::s_MODIFIED_SIG);
        sig->asyncEmit();
    }

    m_renderer->clipImage(aaBox);
}

//-----------------------------------------------------------------------------

void VRWidget::updateWidgets()
{
    const auto clippingBoxPositions = getClippingBoxPositions();

    m_boundingBox->beginUpdate(0);
    {
        // Box
        for(unsigned i = 0; i < 12; ++i)
        {
            m_boundingBox->position(clippingBoxPositions[m_renderer->s_cubeEdges[i].first ]);
            m_boundingBox->position(clippingBoxPositions[m_renderer->s_cubeEdges[i].second]);
        }

        // Cross
        for(unsigned i = 0; i < 6; i += 2)
        {
            m_boundingBox->position(getFaceCenter(static_cast< ::fwRenderOgre::vr::IVolumeRenderer::CubeFace>(i  )));
            m_boundingBox->position(getFaceCenter(static_cast< ::fwRenderOgre::vr::IVolumeRenderer::CubeFace>(i+1)));
        }
    }
    m_boundingBox->end();

    // Recenter widgets
    for(auto& widget : m_widgets)
    {
        ::fwRenderOgre::vr::IVolumeRenderer::CubeFace cf = widget.second.first;
        ::Ogre::Vector3 faceCenter                       = getFaceCenter(cf);

        widget.second.second->setPosition(faceCenter);
        widget.second.second->needUpdate();
    }
}

//-----------------------------------------------------------------------------

void VRWidget::initWidgets()
{
    // Create widget materials
    {
        ::Ogre::MaterialPtr sphereMtl = ::Ogre::MaterialManager::getSingleton().getByName("Default");
        m_sphereHighlightMtl          = sphereMtl->clone(m_id + "_SphereHighlight");

        m_sphereHighlightMtl->setAmbient(0.3f, 0.f, 0.f);
        m_sphereHighlightMtl->setDiffuse(0.5f, 0.1f, 0.1f, 1.f);

        m_frameMtl = sphereMtl->clone(m_id + "_Frame");
        m_frameMtl->setAmbient(1.f, 1.f, 1.f);
        m_frameMtl->setDiffuse(0.f, 0.f, 0.f, 1.f);
        m_frameMtl->setSpecular(0.f, 0.f, 0.f, 1.f);

        m_frameHighlightMtl = m_frameMtl->clone(m_id + "_FrameHighlight");
        m_frameHighlightMtl->setAmbient(0.f, 1.f, 0.f);

        m_faceMtl = sphereMtl->clone(m_id + "_FaceHighlight");
        m_faceMtl->setAmbient(1.f, 1.f, 0.f);
        m_faceMtl->setDiffuse(0.f, 0.f, 0.f, 0.6f);
        m_faceMtl->setSpecular(0.f, 0.f, 0.f, 0.6f);
        m_faceMtl->setSceneBlending(::Ogre::SBT_TRANSPARENT_ALPHA);
        m_faceMtl->setDepthWriteEnabled(false);
    }

    m_boundingBox  = m_sceneManager->createManualObject(m_id + "_VolumeBB");
    m_selectedFace = m_sceneManager->createManualObject(m_id +"_VRSelectedFace");

    updateClippingCube();

    const auto clippingBoxPositions = getClippingBoxPositions();

    m_boundingBox->begin(m_id + "_Frame", Ogre::RenderOperation::OT_LINE_LIST);
    {
        for(unsigned i = 0; i < 12; ++i)
        {
            m_boundingBox->position(clippingBoxPositions[m_renderer->s_cubeEdges[i].first ]);
            m_boundingBox->position(clippingBoxPositions[m_renderer->s_cubeEdges[i].second]);
        }

        // Cross
        for(unsigned i = 0; i < 6; i += 2)
        {
            m_boundingBox->position(getFaceCenter(static_cast< ::fwRenderOgre::vr::IVolumeRenderer::CubeFace>(i  )));
            m_boundingBox->position(getFaceCenter(static_cast< ::fwRenderOgre::vr::IVolumeRenderer::CubeFace>(i+1)));
        }
    }
    m_boundingBox->end();

    m_widgetSceneNode->attachObject(m_boundingBox);

    m_selectedFace->begin(m_id + "_FaceHighlight", Ogre::RenderOperation::OT_TRIANGLE_STRIP);
    {
        for(unsigned i = 0; i < 4; ++i)
        {
            m_selectedFace->position(0, 0, 0);
        }
    }
    m_selectedFace->end();

    // Render this first.
    m_selectedFace->setRenderQueueGroup(::Ogre::RENDER_QUEUE_BACKGROUND);

    // Create a pickable sphere for each cube face
    for(unsigned i = 0; i < 6; ++i)
    {
        auto currentFace = static_cast< ::fwRenderOgre::vr::IVolumeRenderer::CubeFace>(i);

        ::Ogre::Entity* newWidget = m_sceneManager->createEntity( ::Ogre::SceneManager::PT_SPHERE );
        newWidget->setMaterialName("Default");

        ::Ogre::SceneNode* sphereSceneNode = m_widgetSceneNode->createChildSceneNode();

        m_widgets[newWidget] = std::make_pair(currentFace, sphereSceneNode);

        ::Ogre::Vector3 faceCenter = getFaceCenter(currentFace);

        sphereSceneNode->setPosition(faceCenter);
        sphereSceneNode->setInheritScale(false);
        sphereSceneNode->setScale(0.0002f, 0.0002f, 0.0002f);

        sphereSceneNode->attachObject(newWidget);
    }
}

//-----------------------------------------------------------------------------

void VRWidget::selectFace(::fwRenderOgre::vr::IVolumeRenderer::CubeFace _faceName)
{
    m_selectedFace->beginUpdate(0);
    {
        std::array< ::Ogre::Vector3, 4 > facePositions = getFacePositions(_faceName);
        m_selectedFace->position(facePositions[1]);
        m_selectedFace->position(facePositions[0]);
        m_selectedFace->position(facePositions[2]);
        m_selectedFace->position(facePositions[3]);
    }
    m_selectedFace->end();

    m_widgetSceneNode->attachObject(m_selectedFace);
}

//-----------------------------------------------------------------------------

void VRWidget::deselectFace()
{
    if(m_selectedFace->isAttached())
    {
        m_widgetSceneNode->detachObject(m_selectedFace->getName());
    }
}

//-----------------------------------------------------------------------------

void VRWidget::widgetPicked(::Ogre::MovableObject* _pickedWidget, int _screenX, int _screenY)
{
    int height = m_camera->getViewport()->getActualHeight();
    int width  = m_camera->getViewport()->getActualWidth();

    auto face = m_widgets.find(_pickedWidget);

    deselectFace();

    if(face != m_widgets.end())
    {
        ::fwRenderOgre::vr::IVolumeRenderer::CubeFace widgetFace = face->second.first;
        ::Ogre::SceneNode* widgetSceneNode                       = face->second.second;

        ::Ogre::Ray mouseRay = m_camera->getCameraToViewportRay(
            static_cast< ::Ogre::Real>(_screenX) / static_cast< ::Ogre::Real>(width),
            static_cast< ::Ogre::Real>(_screenY) / static_cast< ::Ogre::Real>(height));

        ::Ogre::Vector3 oldPos = m_volumeSceneNode->convertLocalToWorldPosition(widgetSceneNode->getPosition());

        ::Ogre::Real distance = mouseRay.getOrigin().distance(oldPos);

        ::Ogre::Vector3 newPos = m_volumeSceneNode->convertWorldToLocalPosition(mouseRay.getPoint(distance));

        std::array< ::Ogre::Vector3, 2> tmpClippingCube;
        std::copy(m_clippingCube.begin(), m_clippingCube.end(), tmpClippingCube.begin());

        switch(widgetFace)
        {
            case ::fwRenderOgre::vr::IVolumeRenderer::X_NEGATIVE: tmpClippingCube[0].x = newPos.x; break;
            case ::fwRenderOgre::vr::IVolumeRenderer::X_POSITIVE: tmpClippingCube[1].x = newPos.x; break;
            case ::fwRenderOgre::vr::IVolumeRenderer::Y_NEGATIVE: tmpClippingCube[0].y = newPos.y; break;
            case ::fwRenderOgre::vr::IVolumeRenderer::Y_POSITIVE: tmpClippingCube[1].y = newPos.y; break;
            case ::fwRenderOgre::vr::IVolumeRenderer::Z_NEGATIVE: tmpClippingCube[0].z = newPos.z; break;
            case ::fwRenderOgre::vr::IVolumeRenderer::Z_POSITIVE: tmpClippingCube[1].z = newPos.z; break;
        }

        // Check for overlap.
        const float eps = 0.001f;
        for(size_t i = 0; i < 3; ++i)
        {
            if(tmpClippingCube[0][i] > m_clippingCube[1][i])
            {
                tmpClippingCube[0][i] = m_clippingCube[1][i] - eps;
            }
            if(tmpClippingCube[1][i] < m_clippingCube[0][i])
            {
                tmpClippingCube[1][i] = m_clippingCube[0][i] + eps;
            }
        }

        std::copy(tmpClippingCube.begin(), tmpClippingCube.end(), m_clippingCube.begin());

        updateClippingCube();
        updateWidgets();
        selectFace(widgetFace);

        m_selectedWidget = dynamic_cast< ::Ogre::Entity*>(_pickedWidget);
        m_selectedWidget->setMaterialName(m_id + "_SphereHighlight");

        m_renderService->requestRender();
    }
    else
    {
        OSLM_WARN("The object picked is not a VR widget.");
    }
}

//-----------------------------------------------------------------------------

void VRWidget::widgetReleased()
{
    if(m_selectedWidget)
    {
        deselectFace();
        m_selectedWidget->setMaterialName("Default");
        m_selectedWidget = nullptr;
    }

    if(m_selectionMode == BOX)
    {
        m_boundingBox->setMaterialName(0, m_id + "_Frame");
    }

    m_selectionMode = NONE;

    m_renderService->requestRender();
}

//-----------------------------------------------------------------------------

void VRWidget::moveClippingBox(int x, int y, int dx, int dy)
{
    int width  = m_camera->getViewport()->getActualWidth();
    int height = m_camera->getViewport()->getActualHeight();

    ::Ogre::Vector2 cursor(
        static_cast< ::Ogre::Real>(x) / static_cast< ::Ogre::Real>(width),
        static_cast< ::Ogre::Real>(y) / static_cast< ::Ogre::Real>(height));

    ::Ogre::Ray oldPosRay = m_camera->getCameraToViewportRay(cursor.x, cursor.y);

    // Get ray in image space.
    ::Ogre::Ray mouseRayImgSpace(
        m_volumeSceneNode->convertWorldToLocalPosition(oldPosRay.getOrigin()),
        m_volumeSceneNode->convertWorldToLocalDirection(oldPosRay.getDirection(), true)
        );

    const ::Ogre::Vector3 min = m_clippingCube[0];
    const ::Ogre::Vector3 max = m_clippingCube[1];

    // Ray clipping box intersection
    const std::pair<bool, float> inter = mouseRayImgSpace.intersects(::Ogre::AxisAlignedBox(min, max));

    const ::Ogre::Vector3 camDir = m_camera->getRealDirection();

    ::Ogre::Vector3 oldPos;
    ::Ogre::Plane intersectionPlane;

    if(m_selectionMode == NONE)
    {
        if(inter.first && getVisibility())
        {
            // Get picked point in box space.
            m_pickedBoxPoint = (mouseRayImgSpace.getPoint(inter.second) - min) / (max - min);
            m_selectionMode  = BOX;

            m_boundingBox->setMaterialName(0, m_id + "_FrameHighlight");
        }
        else
        {
            m_selectionMode = CAMERA;
        }
    }

    const bool boxSelected = (m_selectionMode == BOX);

    if(boxSelected)
    {
        // Box to image space.
        const ::Ogre::Vector3 boxPos = m_pickedBoxPoint * (max - min) + min;

        // Image to world space.
        oldPos            = m_volumeSceneNode->convertLocalToWorldPosition(boxPos);
        intersectionPlane = ::Ogre::Plane(camDir, oldPos);
    }
    else
    {
        intersectionPlane = ::Ogre::Plane(camDir, m_volumeSceneNode->getPosition());
        oldPos            = oldPosRay.getPoint(oldPosRay.intersects(intersectionPlane).second);
    }

    const ::Ogre::Ray newPosRay = m_camera->getCameraToViewportRay(
        static_cast< ::Ogre::Real>(x + dx) / static_cast< ::Ogre::Real>(width),
        static_cast< ::Ogre::Real>(y + dy) / static_cast< ::Ogre::Real>(height));

    const std::pair<bool, float> planeInter = newPosRay.intersects(intersectionPlane);

    const ::Ogre::Vector3 newPos = newPosRay.getPoint(planeInter.second);

    ::Ogre::Vector3 d = newPos - oldPos;

    if(boxSelected)
    {
        // Translate clipping box in image space.
        d = m_volumeSceneNode->convertWorldToLocalDirection(d, true);

        m_clippingCube[0] += d;
        m_clippingCube[1] += d;
    }
    else
    {
        // Translate the camera.
        m_camera->getParentNode()->translate(-d, ::Ogre::Node::TS_WORLD);
    }

    updateClippingCube();
    updateWidgets();

    m_renderService->requestRender();
}

//-----------------------------------------------------------------------------

void VRWidget::scaleClippingBox(int x, int y, int dy)
{
    int width  = m_camera->getViewport()->getActualWidth();
    int height = m_camera->getViewport()->getActualHeight();

    ::Ogre::Vector2 cursor(
        static_cast< ::Ogre::Real>(x) / static_cast< ::Ogre::Real>(width),
        static_cast< ::Ogre::Real>(y) / static_cast< ::Ogre::Real>(height));

    ::Ogre::Ray oldPosRay = m_camera->getCameraToViewportRay(cursor.x, cursor.y);

    // Get ray in image space.
    ::Ogre::Ray mouseRayImgSpace(
        m_volumeSceneNode->convertWorldToLocalPosition(oldPosRay.getOrigin()),
        m_volumeSceneNode->convertWorldToLocalDirection(oldPosRay.getDirection(), true)
        );

    const ::Ogre::Vector3 min = m_clippingCube[0];
    const ::Ogre::Vector3 max = m_clippingCube[1];

    // Ray clipping box intersection
    const std::pair<bool, float> inter = mouseRayImgSpace.intersects(::Ogre::AxisAlignedBox(min, max));

    if(m_selectionMode == NONE)
    {
        if(inter.first && getVisibility())
        {
            // Get picked point in box space.
            m_selectionMode = BOX;

            m_boundingBox->setMaterialName(0, m_id + "_FrameHighlight");
        }
        else
        {
            m_selectionMode = CAMERA;
        }
    }

    const float speed = m_volumeSceneNode->getScale().z / static_cast<float>(height) * 10.f;

    if(m_selectionMode == CAMERA)
    {
        const float dz = static_cast<float>(dy) * speed;

        ::Ogre::Vector3 transVec(0.f, 0.f, dz);

        m_camera->getParentNode()->translate(transVec, ::Ogre::Node::TS_LOCAL);
    }
    else if(m_selectionMode == BOX)
    {
        const float scale = 1.0f + static_cast<float>(dy) * speed;

        ::Ogre::Vector3 ccCenter = (m_clippingCube[1] + m_clippingCube[0]) / 2.f;

        // Scale clipping cube along it's center.
        ::Ogre::Vector3 cc[2] = {
            (m_clippingCube[0] - ccCenter) / (::Ogre::Vector3(1.f, 1.f, 1.f) - ccCenter),
            (m_clippingCube[1] - ccCenter) / (::Ogre::Vector3(1.f, 1.f, 1.f) - ccCenter)
        };

        cc[0] *= scale;
        cc[1] *= scale;

        m_clippingCube[0] = cc[0] * (::Ogre::Vector3(1.f, 1.f, 1.f) - ccCenter) + ccCenter;
        m_clippingCube[1] = cc[1] * (::Ogre::Vector3(1.f, 1.f, 1.f) - ccCenter) + ccCenter;
    }

    updateClippingCube();
    updateWidgets();

    m_renderService->requestRender();
}

//-----------------------------------------------------------------------------

bool VRWidget::getVisibility() const
{
    return m_widgetSceneNode->getAttachedObject(0)->getVisible();
}

//-----------------------------------------------------------------------------

void VRWidget::setVisibility(bool visibility)
{
    m_widgetSceneNode->setVisible(visibility);
}

//-----------------------------------------------------------------------------

} // namespace ui
} // namespace fwRenderOgre<|MERGE_RESOLUTION|>--- conflicted
+++ resolved
@@ -7,8 +7,6 @@
 #include "fwRenderOgre/ui/VRWidget.hpp"
 
 #include <fwCom/Signal.hxx>
-
-#include <boost/algorithm/clamp.hpp>
 
 #include <boost/algorithm/clamp.hpp>
 
@@ -38,12 +36,8 @@
                    ::Ogre::Camera* camera,
                    SRender::sptr renderService,
                    ::Ogre::SceneManager* sceneManager,
-<<<<<<< HEAD
-                   ::fwRenderOgre::vr::IVolumeRenderer* renderer) throw() :
-=======
                    ::fwRenderOgre::vr::IVolumeRenderer* renderer,
                    ::fwData::TransformationMatrix3D::sptr clippingMatrix) throw() :
->>>>>>> 26727023
     m_selectionMode(NONE),
     m_id(id),
     m_sceneManager(sceneManager),
@@ -54,12 +48,8 @@
     m_renderer(renderer),
     m_boundingBox(nullptr),
     m_selectedFace(nullptr),
-<<<<<<< HEAD
-    m_selectedWidget(nullptr)
-=======
     m_selectedWidget(nullptr),
     m_clippingMatrix(clippingMatrix)
->>>>>>> 26727023
 {
     m_clippingCube = {{ ::Ogre::Vector3(0, 0, 0), ::Ogre::Vector3(1, 1, 1) }};
 
@@ -148,13 +138,13 @@
     {
         const ::Ogre::Vector3 size = aaBox.getSize();
 
-        m_clippingMatrix->setCoefficient(0,0, static_cast<double>(size.x));
-        m_clippingMatrix->setCoefficient(1,1, static_cast<double>(size.y));
-        m_clippingMatrix->setCoefficient(2,2, static_cast<double>(size.z));
-
-        m_clippingMatrix->setCoefficient(0,3, static_cast<double>(m_clippingCube[0].x));
-        m_clippingMatrix->setCoefficient(1,3, static_cast<double>(m_clippingCube[0].y));
-        m_clippingMatrix->setCoefficient(2,3, static_cast<double>(m_clippingCube[0].z));
+        m_clippingMatrix->setCoefficient(0, 0, static_cast<double>(size.x));
+        m_clippingMatrix->setCoefficient(1, 1, static_cast<double>(size.y));
+        m_clippingMatrix->setCoefficient(2, 2, static_cast<double>(size.z));
+
+        m_clippingMatrix->setCoefficient(0, 3, static_cast<double>(m_clippingCube[0].x));
+        m_clippingMatrix->setCoefficient(1, 3, static_cast<double>(m_clippingCube[0].y));
+        m_clippingMatrix->setCoefficient(2, 3, static_cast<double>(m_clippingCube[0].z));
 
         auto sig = m_clippingMatrix->signal< ::fwData::Object::ModifiedSignalType >(::fwData::Object::s_MODIFIED_SIG);
         sig->asyncEmit();
@@ -322,7 +312,7 @@
 
     auto face = m_widgets.find(_pickedWidget);
 
-    deselectFace();
+    this->deselectFace();
 
     if(face != m_widgets.end())
     {
