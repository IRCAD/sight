--- conflicted
+++ resolved
@@ -13,7 +13,6 @@
 
 #include <fwRenderOgre/IAdaptor.hpp>
 #include <fwRenderOgre/Utils.hpp>
-#include <fwRenderOgre/registry/Adaptor.hpp>
 
 #include <fwRuntime/ConfigurationElementContainer.hpp>
 #include <fwRuntime/utils/GenericExecutableFactoryRegistrar.hpp>
@@ -36,24 +35,20 @@
 namespace fwRenderOgre
 {
 
-<<<<<<< HEAD
 const std::string SRender::s_OGREBACKGROUNDID = "ogreBackground";
-=======
+
 const ::fwCom::Slots::SlotKeyType SRender::s_SCENE_STARTED_SIG = "sceneStarted";
->>>>>>> 3dd36ee6
 
 const ::fwCom::Slots::SlotKeyType SRender::s_START_OBJECT_SLOT            = "startObject";
 const ::fwCom::Slots::SlotKeyType SRender::s_COMPUTE_CAMERA_ORIG_SLOT     = "computeCameraParameters";
 const ::fwCom::Slots::SlotKeyType SRender::s_COMPUTE_CAMERA_CLIPPING_SLOT = "computeCameraClipping";
 const ::fwCom::Slots::SlotKeyType SRender::s_DO_RAY_CAST_SLOT             = "doRayCast";
 
-<<<<<<< HEAD
 static const ::fwCom::Slots::SlotKeyType s_ADD_OBJECTS_SLOT    = "addObject";
 static const ::fwCom::Slots::SlotKeyType s_CHANGE_OBJECTS_SLOT = "changeObject";
 static const ::fwCom::Slots::SlotKeyType s_REMOVE_OBJECTS_SLOT = "removeObjects";
-=======
+
 static const char* s_ogreBackgroundId = "ogreBackground";
->>>>>>> 3dd36ee6
 
 //-----------------------------------------------------------------------------
 
@@ -62,15 +57,10 @@
     m_showOverlay(false),
     m_startAdaptor(false),
     m_renderOnDemand(true),
-<<<<<<< HEAD
     m_fullscreen(false)
-=======
     m_isReady(false)
->>>>>>> 3dd36ee6
 {
     m_ogreRoot = ::fwRenderOgre::Utils::getOgreRoot();
-
-    newSignal<SceneStartedSignalType>(s_SCENE_STARTED_SIG);
 
     newSlot(s_START_OBJECT_SLOT, &SRender::startObject, this);
     newSlot(s_COMPUTE_CAMERA_ORIG_SLOT, &SRender::resetCameraCoordinates, this);
@@ -96,6 +86,7 @@
 void SRender::configuring() throw(fwTools::Failed)
 {
     this->initialize();
+
     std::vector < ConfigurationType > vectConfig = m_configuration->find("scene");
 
     if(!vectConfig.empty())
@@ -122,13 +113,13 @@
         m_renderOnDemand = false;
     }
 
-<<<<<<< HEAD
-    if(m_sceneConfiguration->hasAttribute("fullscreen"))
+    if(m_configuration->hasAttribute("fullscreen"))
     {
         std::string fullscreen = m_sceneConfiguration->getAttributeValue("fullscreen");
 
         m_fullscreen = (fullscreen == "yes");
-=======
+    }
+
     auto adaptorConfigs = m_configuration->findAllConfigurationElement ("adaptor");
     for (const auto& currentConfig : adaptorConfigs)
     {
@@ -147,7 +138,6 @@
 
         auto& registry = ::fwRenderOgre::registry::getAdaptorRegistry();
         registry[uid] = this->getID();
->>>>>>> 3dd36ee6
     }
 }
 
@@ -378,75 +368,8 @@
         m_startAdaptor = true;
     }
 
-<<<<<<< HEAD
-    // Configure connections
-    for (auto iter : * m_sceneConfiguration)
-    {
-        if(iter->getName() == "connect")
-        {
-            if(iter->hasAttribute("waitForKey"))
-            {
-                std::string key = iter->getAttributeValue("waitForKey");
-
-                if(this->isVersion2())
-                {
-                    auto object = this->getInput< ::fwData::Object >(key);
-                    if(object)
-                    {
-                        this->manageConnection(key, object, iter);
-                    }
-                }
-                else
-                {
-                    ::fwData::Composite::sptr composite               = this->getComposite();
-                    ::fwData::Composite::const_iterator iterComposite = composite->find(key);
-                    if(iterComposite != composite->end())
-                    {
-                        this->manageConnection(key, iterComposite->second, iter);
-                    }
-                }
-                m_connect.push_back(iter);
-            }
-            else
-            {
-                ::fwServices::helper::Config::createConnections(iter, m_connections);
-            }
-        }
-        else if(iter->getName() == "proxy")
-        {
-            if(iter->hasAttribute("waitForKey"))
-            {
-                std::string key = iter->getAttributeValue("waitForKey");
-
-                if(this->isVersion2())
-                {
-                    auto object = this->getInput< ::fwData::Object >(key);
-                    if(object)
-                    {
-                        this->manageProxy(key, object, iter);
-                    }
-                }
-                else
-                {
-                    ::fwData::Composite::sptr composite               = this->getComposite();
-                    ::fwData::Composite::const_iterator iterComposite = composite->find(key);
-                    if(iterComposite != composite->end())
-                    {
-                        this->manageProxy(key, iterComposite->second, iter);
-                    }
-                }
-                m_proxies.push_back(iter);
-            }
-            else
-            {
-                ::fwServices::helper::Config::createProxy("self", iter, m_proxyMap);
-            }
-        }
-    }
-=======
     auto sig = this->signal<SceneStartedSignalType>(s_SCENE_STARTED_SIG);
     sig->asyncEmit();
->>>>>>> 3dd36ee6
 }
 
 //-----------------------------------------------------------------------------
