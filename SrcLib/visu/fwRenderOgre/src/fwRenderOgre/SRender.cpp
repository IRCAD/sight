--- conflicted
+++ resolved
@@ -390,11 +390,7 @@
             OSLM_TRACE ("Swapping IAdaptor " << adaptor << " on "<< objectId );
             if(adaptee.getService()->getObject() != object)
             {
-<<<<<<< HEAD
-                adaptee.getService()->swap( ::fwData::Object::constCast(object) );
-=======
                 adaptee.getService()->swap(::fwData::Object::constCast(object));
->>>>>>> 887bc790
             }
             else
             {
@@ -463,15 +459,12 @@
         {
             if(iter->hasAttribute("waitForKey"))
             {
+                ::fwData::Composite::sptr composite = this->getObject< ::fwData::Composite >();
                 std::string key = iter->getAttributeValue("waitForKey");
 
                 if(this->isVersion2())
                 {
-<<<<<<< HEAD
-                    ::fwData::Object::csptr object = this->getInput< ::fwData::Object >(key);
-=======
                     auto object = this->getInput< ::fwData::Object >(key);
->>>>>>> 887bc790
                     if(object)
                     {
                         this->manageConnection(key, object, iter);
@@ -479,19 +472,11 @@
                 }
                 else
                 {
-<<<<<<< HEAD
-                    ::fwData::Composite::sptr composite = this->getObject< ::fwData::Composite >();
-=======
                     ::fwData::Composite::sptr composite               = this->getComposite();
->>>>>>> 887bc790
                     ::fwData::Composite::const_iterator iterComposite = composite->find(key);
                     if(iterComposite != composite->end())
                     {
                         this->manageConnection(key, iterComposite->second, iter);
-<<<<<<< HEAD
-=======
-
->>>>>>> 887bc790
                     }
                 }
                 m_connect.push_back(iter);
@@ -505,21 +490,10 @@
         {
             if(iter->hasAttribute("waitForKey"))
             {
+                ::fwData::Composite::sptr composite = this->getObject< ::fwData::Composite >();
                 std::string key = iter->getAttributeValue("waitForKey");
 
                 if(this->isVersion2())
-<<<<<<< HEAD
-                {
-                    auto object = this->getInput< ::fwData::Object >(key);
-                    if(object)
-                    {
-                        this->manageProxy(key, object, iter);
-                    }
-                }
-                else
-                {
-                    ::fwData::Composite::sptr composite = this->getObject< ::fwData::Composite >();
-=======
                 {
                     auto object = this->getInput< ::fwData::Object >(key);
                     if(object)
@@ -530,7 +504,6 @@
                 else
                 {
                     ::fwData::Composite::sptr composite               = this->getComposite();
->>>>>>> 887bc790
                     ::fwData::Composite::const_iterator iterComposite = composite->find(key);
                     if(iterComposite != composite->end())
                     {
@@ -614,7 +587,7 @@
 {
     m_interactorManager = ::fwRenderOgre::IRenderWindowInteractorManager::createManager();
     m_interactorManager->setRenderService(this->getSptr());
-    m_interactorManager->createContainer( this->getContainer(), m_showOverlay, m_renderOnDemand, m_fullscreen);
+    m_interactorManager->createContainer( this->getContainer(), m_showOverlay, m_renderOnDemand );
 }
 
 //-----------------------------------------------------------------------------
