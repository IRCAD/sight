/************************************************************************
 *
 * Copyright (C) 2014-2019 IRCAD France
 * Copyright (C) 2014-2019 IHU Strasbourg
 *
 * This file is part of Sight.
 *
 * Sight is free software: you can redistribute it and/or modify it under
 * the terms of the GNU Lesser General Public License as published by
 * the Free Software Foundation, either version 3 of the License, or
 * (at your option) any later version.
 *
 * Sight is distributed in the hope that it will be useful,
 * but WITHOUT ANY WARRANTY; without even the implied warranty of
 * MERCHANTABILITY or FITNESS FOR A PARTICULAR PURPOSE.  See the
 * GNU Lesser General Public License for more details.
 *
 * You should have received a copy of the GNU Lesser General Public
 * License along with Sight. If not, see <https://www.gnu.org/licenses/>.
 *
 ***********************************************************************/

#include "fwRenderOgre/interactor/VRWidgetsInteractor.hpp"

#include <fwRenderOgre/Layer.hpp>
#include <fwRenderOgre/registry/macros.hpp>

#include <fwCom/Signal.hxx>

#include <OGRE/OgreCamera.h>
#include <OGRE/OgreViewport.h>

fwRenderOgreRegisterInteractorMacro( ::fwRenderOgre::interactor::VRWidgetsInteractor );

namespace fwRenderOgre
{

namespace interactor
{

//------------------------------------------------------------------------------

VRWidgetsInteractor::VRWidgetsInteractor() noexcept :
    m_pickedObject(nullptr)
{
}

//------------------------------------------------------------------------------

VRWidgetsInteractor::~VRWidgetsInteractor() noexcept
{
}

//------------------------------------------------------------------------------

Ogre::MovableObject* VRWidgetsInteractor::pickObject(int x, int y)
{
    ::Ogre::Camera* camera = m_sceneManager->getCamera(::fwRenderOgre::Layer::DEFAULT_CAMERA_NAME);

    const int height = camera->getViewport()->getActualHeight();
    const int width  = camera->getViewport()->getActualWidth();

<<<<<<< HEAD
    const bool pickSuccess = m_picker.executeRaySceneQuery( x, y, width, height, 0xffffffff );
=======
    const bool pickSuccess = m_picker.executeRaySceneQuery( x, y, width, height, 0xFFFFFFFF );
>>>>>>> 32712873

    return pickSuccess ? m_picker.getSelectedObject() : nullptr;
}

//------------------------------------------------------------------------------

void VRWidgetsInteractor::mouseMoveEvent(MouseButton button, int x, int y, int dx, int dy)
{
    auto widget = m_widget.lock();
    if(widget) // If a widget is present in the scene.
    {
        if(button == LEFT)
        {
            if(m_pickedObject == nullptr) // Enable trackball if no face was picked.
            {
                TrackballInteractor::mouseMoveEvent(button, x, y, dx, dy);
            }
            else
            {
                widget->widgetPicked(m_pickedObject, x, y);
            }
        }
        else if(button == MIDDLE)
        {
            widget->moveClippingBox(x, y, -dx, -dy);
        }
        else if(button == RIGHT)
        {
            widget->scaleClippingBox(x, y, dy);
        }
    }
    else // Fallback to trackball otherwise.
    {
        TrackballInteractor::mouseMoveEvent(button, x, y, dx, dy);
    }
}

//------------------------------------------------------------------------------

void VRWidgetsInteractor::buttonReleaseEvent(MouseButton /*button*/, int /*x*/, int /*y*/)
{
    auto widget = m_widget.lock();
    if(widget)
    {
        widget->widgetReleased();
        m_pickedObject = nullptr;
    }
}

//------------------------------------------------------------------------------

void VRWidgetsInteractor::buttonPressEvent(MouseButton button, int x, int y)
{
    auto widget = m_widget.lock();
    if(widget)
    {
        if(button == LEFT && widget->getVisibility())
        {
            m_pickedObject = pickObject(x, y);

            if(widget->belongsToWidget(m_pickedObject))
            {
                widget->widgetPicked(m_pickedObject, x, y);
            }
            else
            {
                m_pickedObject = nullptr;
            }
        }
        else if(button == MIDDLE)
        {
            widget->moveClippingBox(x, y, 0, 0);
        }
        else if(button == RIGHT)
        {
            widget->scaleClippingBox(x, y, 0);
        }
    }
}

//------------------------------------------------------------------------------

void VRWidgetsInteractor::setWidget(ui::VRWidget::sptr widget)
{
    m_widget = widget;
}

//------------------------------------------------------------------------------

void VRWidgetsInteractor::initPicker()
{
    m_picker.setSceneManager(this->m_sceneManager);
}

} // namespace interactor
} // namespace fwRenderOgre<|MERGE_RESOLUTION|>--- conflicted
+++ resolved
@@ -60,11 +60,7 @@
     const int height = camera->getViewport()->getActualHeight();
     const int width  = camera->getViewport()->getActualWidth();
 
-<<<<<<< HEAD
-    const bool pickSuccess = m_picker.executeRaySceneQuery( x, y, width, height, 0xffffffff );
-=======
     const bool pickSuccess = m_picker.executeRaySceneQuery( x, y, width, height, 0xFFFFFFFF );
->>>>>>> 32712873
 
     return pickSuccess ? m_picker.getSelectedObject() : nullptr;
 }
