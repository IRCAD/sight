--- conflicted
+++ resolved
@@ -101,29 +101,4 @@
 fragment_program TransferFunction_FP glsl
 {
     source TransferFunction.glsl
-<<<<<<< HEAD
-}
-
-//---------------------------------------------------------------------------
-
-fragment_program ColorFormats_FP glsl
-{
-    source ColorFormats.glsl
-}
-
-//---------------------------------------------------------------------------
-
-fragment_program SpatialTransforms_FP glsl
-{
-    source SpatialTransforms.glsl
-}
-
-//---------------------------------------------------------------------------
-
-fragment_program ForwardDepth_FP glsl
-{
-    source ForwardDepth_FP.glsl
-}
-=======
-}
->>>>>>> 93d15737
+}