--- conflicted
+++ resolved
@@ -9,17 +9,9 @@
 
 #include "fwRenderOgre/config.hpp"
 #include "fwRenderOgre/registry/detail.hpp"
-<<<<<<< HEAD
-
-#include <fwTools/macros.hpp>
 
 #include <boost/make_shared.hpp>
 
-=======
-
-#include <boost/make_shared.hpp>
-
->>>>>>> 620e51b3
 #include <string>
 
 namespace fwRenderOgre
@@ -137,4 +129,4 @@
 
 } // namespace fwRenderOgre
 
-#endif /* __FWRENDEROGRE_FACTORY_NEW_HPP__ */
+#endif /* __FWRENDEROGRE_FACTORY_NEW_HPP__ */