--- conflicted
+++ resolved
@@ -7,18 +7,14 @@
 #ifndef __FWRENDEROGRE_VR_RAYTRACINGVOLUMERENDERER_HPP__
 #define __FWRENDEROGRE_VR_RAYTRACINGVOLUMERENDERER_HPP__
 
+#include "fwRenderOgre/compositor/listener/AutoStereo.hpp"
 #include "fwRenderOgre/config.hpp"
 #include "fwRenderOgre/Layer.hpp"
 #include "fwRenderOgre/R2VBRenderable.hpp"
 #include "fwRenderOgre/vr/IVolumeRenderer.hpp"
 #include "fwRenderOgre/vr/SATVolumeIllumination.hpp"
 
-<<<<<<< HEAD
 #include <OGRE/OgreCompositorInstance.h>
-=======
-#include "fwRenderOgre/compositor/listener/AutoStereo.hpp"
-
->>>>>>> f553c995
 #include <OGRE/OgreGpuProgramParams.h>
 #include <OGRE/OgreManualObject.h>
 #include <OGRE/OgreMaterialManager.h>
@@ -115,7 +111,6 @@
     /// Sets soft shadows usage.
     FWRENDEROGRE_API virtual void setShadows(bool shadows);
 
-<<<<<<< HEAD
     /// Sets the focal distance used for stereo rendering.
     /// A focal length of 0 focuses on the front of the image and a length of 1 focuses on the back.
     FWRENDEROGRE_API void setFocalLength(float focalLength);
@@ -123,8 +118,6 @@
     /// Allows to setup the importance driven method used during the rendering.
     FWRENDEROGRE_API void setIDVRMethod(std::string method);
 
-=======
->>>>>>> f553c995
     /// Computes image positions, updates the proxy geometry.
     FWRENDEROGRE_API virtual void clipImage(const ::Ogre::AxisAlignedBox& clippingBox);
 
@@ -198,12 +191,18 @@
 
     /// Renders the proxy geometry to fill the entry point texture.
     void computeEntryPointsTexture();
+
+    /// Compute the focal length in camera space.
+    void computeRealFocalLength();
+
+    /// Computes the shear warp to apply to a frustum for multi-view rendering based on the angle with the original
+    /// camera.
+    ::Ogre::Matrix4 frustumShearTransform(float angle) const;
 
     /// Updates the ray traced and volume illumination materials according to pre-integration and volume illumination
     /// flags.
     void updateVolIllumMat();
 
-<<<<<<< HEAD
     /// Updates the current compositor name according to VR effects flags.
     void updateCompositorName();
 
@@ -218,11 +217,6 @@
 
     /// Texture of the segmentation mask.
     ::Ogre::TexturePtr m_maskTexture;
-=======
-    /// Set a named constant into the current fragment shader.
-    template<typename T>
-    void setFpNamedConstant(const std::string& _name, T value);
->>>>>>> f553c995
 
     /// Object containing the proxy geometry, this is a cube for now.
     ::Ogre::ManualObject* m_entryPointGeometry;
@@ -334,7 +328,6 @@
 
     SATVolumeIllumination* m_illumVolume;
 
-<<<<<<< HEAD
     /// Name of the method used for Importance driven volume rendering
     std::string m_idvrMethod;
 
@@ -344,13 +337,10 @@
     /// Lobe offset parameter used in 3D mode
     float m_lobeOffset;
 
-=======
->>>>>>> f553c995
     /// Camera listener class used to compute the entry points textures before rendering.
     struct CameraListener;
     CameraListener* m_cameraListener;
 
-<<<<<<< HEAD
     /// Compositor listener classes used to upload uniforms for mono/stereo ray tracing materials.
     class RayTracingCompositorListener;
     class JFACompositorListener;
@@ -360,7 +350,14 @@
     /// If a compositor has no listener, we store a nullptr in the corresponding entry.
     std::vector< ::Ogre::CompositorInstance::Listener*> m_compositorListeners;
 
+    std::string m_compositorName;
+
     ::fwRenderOgre::Layer::wptr m_layer;
+
+    /// Autostereo listener
+    compositor::listener::AutoStereoCompositorListener* m_autostereoListener;
+
+    ::Ogre::Rectangle2D* m_fullScreenQuad;
 
     /// IDVR methods names.
     static const std::string s_NONE;
@@ -407,16 +404,6 @@
     /// IDVR textures.
     static const std::string s_IMPORTANCE_COMPOSITING_TEXTURE;
     static const std::string s_JUMP_FLOOD_ALGORITHM_TEXTURE;
-
-    ::Ogre::Rectangle2D* m_fullScreenQuad;
-=======
-    std::string m_compositorName;
-
-    ::fwRenderOgre::Layer::wptr m_layer;
-
-    /// Autostereo listener
-    compositor::listener::AutoStereoCompositorListener* m_autostereoListener;
->>>>>>> f553c995
 };
 
 //-----------------------------------------------------------------------------
@@ -436,35 +423,6 @@
 
 //-----------------------------------------------------------------------------
 
-template<typename T>
-void RayTracingVolumeRenderer::setFpNamedConstant(const std::string& _name, T _value)
-{
-    auto& mtlMgr = ::Ogre::MaterialManager::getSingleton();
-    ::Ogre::MaterialPtr currentMtl = mtlMgr.getByName(m_currentMtlName,
-                                                      ::Ogre::ResourceGroupManager::DEFAULT_RESOURCE_GROUP_NAME);
-
-    OSLM_ASSERT("Material '" + m_currentMtlName + "' not found", !currentMtl.isNull());
-
-    ::Ogre::Material::TechniqueIterator techIt = currentMtl->getTechniqueIterator();
-    while( techIt.hasMoreElements())
-    {
-        ::Ogre::Technique* technique = techIt.getNext();
-
-        SLM_ASSERT("Technique is not set", technique);
-
-        ::Ogre::Technique::PassIterator passIt = technique->getPassIterator();
-
-        while ( passIt.hasMoreElements() )
-        {
-            ::Ogre::Pass* ogrePass = passIt.getNext();
-
-            ogrePass->getFragmentProgramParameters()->setNamedConstant(_name, _value);
-        }
-    }
-}
-
-//-----------------------------------------------------------------------------
-
 } // namespace vr
 
 } // namespace fwRenderOgre
