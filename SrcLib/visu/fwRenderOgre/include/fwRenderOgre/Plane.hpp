/************************************************************************
 *
 * Copyright (C) 2014-2019 IRCAD France
 * Copyright (C) 2014-2019 IHU Strasbourg
 *
 * This file is part of Sight.
 *
 * Sight is free software: you can redistribute it and/or modify it under
 * the terms of the GNU Lesser General Public License as published by
 * the Free Software Foundation, either version 3 of the License, or
 * (at your option) any later version.
 *
 * Sight is distributed in the hope that it will be useful,
 * but WITHOUT ANY WARRANTY; without even the implied warranty of
 * MERCHANTABILITY or FITNESS FOR A PARTICULAR PURPOSE.  See the
 * GNU Lesser General Public License for more details.
 *
 * You should have received a copy of the GNU Lesser General Public
 * License along with Sight. If not, see <https://www.gnu.org/licenses/>.
 *
 ***********************************************************************/

#pragma once

#include "fwRenderOgre/config.hpp"

#include "fwTools/fwID.hpp"

#include <fwRenderOgre/TransferFunction.hpp>

#include <fwDataTools/helper/MedicalImage.hpp>

#include <OGRE/OgreMaterial.h>
#include <OGRE/OgreMesh.h>
#include <OGRE/OgreNumerics.h>
#include <OGRE/OgreSceneManager.h>
#include <OGRE/OgreTechnique.h>
#include <OGRE/OgreTexture.h>

#include <string>

namespace Ogre
{
class SceneNode;
}

namespace fwRenderOgre
{

/**
 * @brief Manages a plane mesh on which a slice texture will be applied
 */
class FWRENDEROGRE_CLASS_API Plane
{
public:

    typedef ::fwDataTools::helper::MedicalImage::Orientation OrientationMode;

    typedef enum FilteringEnum
    {
        NONE,
        LINEAR,
        ANISOTROPIC
    } FilteringEnumType;

    using sptr = std::shared_ptr<Plane>;

    /// Creates a plane, instantiates its material. Call @ref Plane::initializePlane() to create its geometry.
    FWRENDEROGRE_API Plane(const ::fwTools::fwID::IDType& _negatoId, ::Ogre::SceneNode* _parentSceneNode,
                           ::Ogre::SceneManager* _sceneManager, OrientationMode _orientation, ::Ogre::TexturePtr _tex,
                           FilteringEnumType _filtering, float _entityOpacity = 1.0f);
<<<<<<< HEAD
=======

    /// @deprecated removed in sight 21.0
    [[deprecated("Deprecated constructor. Removed in sight 21.0")]]
    FWRENDEROGRE_API Plane(const ::fwTools::fwID::IDType& _negatoId, ::Ogre::SceneNode* _parentSceneNode,
                           ::Ogre::SceneManager* _sceneManager, OrientationMode _orientation, bool,
                           ::Ogre::TexturePtr _tex, FilteringEnumType _filtering, float _alpha = 1.0f) :
        Plane(_negatoId, _parentSceneNode, _sceneManager, _orientation, _tex, _filtering, _alpha)
    {
    }
>>>>>>> b497eb06

    /// Destructor, cleans ogre resources.
    FWRENDEROGRE_API virtual ~Plane();

    /// Instantiates the plane mesh and entity.
    FWRENDEROGRE_API void initializePlane();

    /// Slot handling slice plane move:
    ///     - in 2D, it will convert the position in unit floating value and call the fragment shader
    ///     - in 3D, it will also move the scene node in space
    FWRENDEROGRE_API void changeSlice( float _sliceIndex );

    /// Sets the image axis orthogonal to the plane.
    FWRENDEROGRE_API void setOrientationMode(OrientationMode _newMode);

    /// Sets whether the negato's opacity is taken into account.
    FWRENDEROGRE_API void enableAlpha(bool);

    /// Sets the real world image's origin .
    FWRENDEROGRE_API void setOriginPosition(const ::Ogre::Vector3& _origPos);

    /// Sets the real world size of a voxel.
    FWRENDEROGRE_API void setVoxelSpacing(const ::Ogre::Vector3& _spacing);

    /// Sets the plane's opacity.
    FWRENDEROGRE_API void setEntityOpacity( float _f );

    /// Shows/hides the plane in the scene.
    FWRENDEROGRE_API void setVisible( bool _visible );

    /// Adds or updates the texture containing the transfer function data in the negato passes
    FWRENDEROGRE_API void setTFData(const ::fwRenderOgre::TransferFunction& _tfTexture);

    /// Sets whether or not the transfer function uses thresholding.
    FWRENDEROGRE_API void switchThresholding(bool _threshold);

    /// Retrieves the plane's width in model space.
    FWRENDEROGRE_API ::Ogre::Real getWidth() const;

    /// Retrieves the plane's height in model space.
    FWRENDEROGRE_API ::Ogre::Real getHeight() const;

    /// Moves the scene node to m_originPosition point
    FWRENDEROGRE_API void moveToOriginPosition();

    /// Returns the x, y or z world position of the plane scene node according to the current orientation mode
    FWRENDEROGRE_API double getSliceWorldPosition() const;

    /// Retrieves the image axis orthogonal to the plane.
    FWRENDEROGRE_API OrientationMode getOrientationMode() const;

    /// Retrieves the material used to render the plane.
    FWRENDEROGRE_API ::Ogre::MaterialPtr getMaterial();

    /// Retrieves the movable object created by this class.
    FWRENDEROGRE_API const ::Ogre::MovableObject* getMovableObject() const;

    /// Sets the picking flags.
    FWRENDEROGRE_API void setQueryFlags(std::uint32_t _flags);

    /// Sets this object's render queue group and render priority.
    FWRENDEROGRE_API void setRenderQueuerGroupAndPriority(std::uint8_t _groupId, std::uint16_t _priority);

private:

    /// Sets the plane's original position.
    void initializePosition();

    /// Creates a material for the mesh plane with the negato texture
    void initializeMaterial();

    /// Sets the relativePosition, then
    void setRelativePosition(float _relativePosition);

    /// Moves plane along its Normal.
    void moveAlongAxis();

    /// Sets the dimensions for the related members, and also creates a movable plane to instanciate the entity.
    ::Ogre::MovablePlane setDimensions();

    /// Indicates whether whe want to threshold instead of windowing
    bool m_threshold { false };

    /// Defines the filtering type for this plane
    FilteringEnumType m_filtering { FilteringEnum::ANISOTROPIC };

    /// Orientation mode of the plane
    OrientationMode m_orientation;

    /// The plane on wich we will apply a texture
    ::Ogre::MeshPtr m_slicePlane;
    /// The origin position of the slice plane according to the source image's origin
    ::Ogre::Vector3 m_originPosition { ::Ogre::Vector3::ZERO };
    /// Pointer to the material
    ::Ogre::MaterialPtr m_texMaterial;
    /// Pointer to the texture
    ::Ogre::TexturePtr m_texture;
    /// Points to the scenemanager containing the plane
    ::Ogre::SceneManager* m_sceneManager { nullptr };

    /// Strings needed to initialize mesh, scenenode, etc.
    std::string m_slicePlaneName;
    /// Entity name. used to recover this from the Ogre entityManager
    std::string m_entityName;
    /// Used to recover the scenenode from it's name.
    std::string m_sceneNodeName;

    /// The scene node on which we will attach the mesh
    ::Ogre::SceneNode* m_planeSceneNode { nullptr };
    /// The parent scene node.
    ::Ogre::SceneNode* m_parentSceneNode { nullptr };

    /// Entity's width.
    ::Ogre::Real m_width { 0.f };
    /// Entity's height.
    ::Ogre::Real m_height { 0.f };
    /// Entity's depth.
    ::Ogre::Real m_depth { 0.f };

    /// Spacing in the texture 3d image file.
    ::Ogre::Vector3 m_spacing { ::Ogre::Vector3::ZERO };

    /// Where are we insite the depth range?
    float m_relativePosition { 0.8f };

    /// Opacity applied to the entity.
    float m_entityOpacity { 1.f };
};

//------------------------------------------------------------------------------
// Inline functions

inline void Plane::setOriginPosition(const ::Ogre::Vector3& _origPos)
{
    m_originPosition = _origPos;
}

//------------------------------------------------------------------------------

inline Plane::OrientationMode Plane::getOrientationMode() const
{
    return m_orientation;
}

//------------------------------------------------------------------------------

inline ::Ogre::MaterialPtr Plane::getMaterial()
{
    return m_texMaterial;
}

//------------------------------------------------------------------------------

inline ::Ogre::Real Plane::getWidth() const
{
    return m_width;
}

//------------------------------------------------------------------------------

inline ::Ogre::Real Plane::getHeight() const
{
    return m_height;
}

//------------------------------------------------------------------------------

} // Namespace fwRenderOgre<|MERGE_RESOLUTION|>--- conflicted
+++ resolved
@@ -69,8 +69,6 @@
     FWRENDEROGRE_API Plane(const ::fwTools::fwID::IDType& _negatoId, ::Ogre::SceneNode* _parentSceneNode,
                            ::Ogre::SceneManager* _sceneManager, OrientationMode _orientation, ::Ogre::TexturePtr _tex,
                            FilteringEnumType _filtering, float _entityOpacity = 1.0f);
-<<<<<<< HEAD
-=======
 
     /// @deprecated removed in sight 21.0
     [[deprecated("Deprecated constructor. Removed in sight 21.0")]]
@@ -80,7 +78,6 @@
         Plane(_negatoId, _parentSceneNode, _sceneManager, _orientation, _tex, _filtering, _alpha)
     {
     }
->>>>>>> b497eb06
 
     /// Destructor, cleans ogre resources.
     FWRENDEROGRE_API virtual ~Plane();
