/* ***** BEGIN LICENSE BLOCK *****
 * FW4SPL - Copyright (C) IRCAD, 2014-2018.
 * Distributed under the terms of the GNU Lesser General Public License (LGPL) as
 * published by the Free Software Foundation.
 * ****** END LICENSE BLOCK ****** */

#pragma once

#include "fwRenderOgre/config.hpp"
#include "fwRenderOgre/factory/new.hpp"
#include "fwRenderOgre/interactor/IInteractor.hpp"
#include "fwRenderOgre/registry/detail.hpp"

#include <fwCore/base.hpp>

#include <fwGui/container/fwContainer.hpp>

#include <fwServices/IService.hpp>

#include <OGRE/OgreRenderWindow.h>

#include <string>

namespace fwRenderOgre
{

/**
 * @brief   Defines a class to manage ogreRenderWindowInteractor in a window.
 *
 */
class FWRENDEROGRE_CLASS_API IRenderWindowInteractorManager : public ::fwCore::BaseObject
{

public:

    /// Inner class used to send informations about mouse events.
    class InteractionInfo
    {
    public:

        typedef enum InteractionEnum
        {
            MOUSEMOVE,
            WHEELMOVE,
            RESIZE,
            KEYPRESS,
            KEYRELEASE,
            BUTTONRELEASE,
            BUTTONPRESS,
            FOCUSIN,
            FOCUSOUT
        } InteractionEnumType;

        /**
         * @brief
         */

        int x;
        int y;
        int dx;
        int dy;
        int delta;
        int key;
        interactor::IInteractor::MouseButton button;
        InteractionEnumType interactionType;
    };

    typedef ::fwRenderOgre::factory::Key Key;

    /**
     * @brief Class used to register a class factory in factory registry.
     * This class defines also the object factory ( 'create' )
     *
     * @tparam T Factory product type
     */
    template <typename T>
    class Registrar
    {
    public:
        Registrar(std::string functorKey)
        {
            ::fwRenderOgre::registry::get()->addFactory(functorKey, &::fwRenderOgre::factory::New<T>);
        }
    };

    fwCoreNonInstanciableClassDefinitionsMacro( (IRenderWindowInteractorManager)(::fwCore::BaseObject) )

    typedef std::string FactoryRegistryKeyType;

    FWRENDEROGRE_API static const FactoryRegistryKeyType REGISTRY_KEY;

    FWRENDEROGRE_API static IRenderWindowInteractorManager::sptr createManager();

    /// Constructor. Do nothing.
    FWRENDEROGRE_API IRenderWindowInteractorManager();

    /// Destructor. Do nothing.
    FWRENDEROGRE_API virtual ~IRenderWindowInteractorManager();

    /// Call Ogre Widget render
    FWRENDEROGRE_API virtual void requestRender() = 0;

    /// Creates an interactor and installs it in window.
    FWRENDEROGRE_API virtual void createContainer( ::fwGui::container::fwContainer::sptr _parent, bool showOverlay,
                                                   bool renderOnDemand, bool fullscreen ) = 0;

    /// Connects widget and SRender signals and slots.
    FWRENDEROGRE_API virtual void connectToContainer() = 0;

    /// Deletes interactor and manage correctly the window (removing layout).
    FWRENDEROGRE_API virtual void disconnectInteractor() = 0;

    /// Returns Ogre widget
    FWRENDEROGRE_API virtual int getWidgetId() const = 0;

    /// Returns frame ID
    FWRENDEROGRE_API virtual int getFrameId() const = 0;

    /// Set this render service as the current OpenGL context
    FWRENDEROGRE_API virtual void makeCurrent() = 0;

    /// Get Ogre RenderWindow
<<<<<<< HEAD
    FWRENDEROGRE_API virtual ::Ogre::RenderTarget* getRenderTarget() = 0;
=======
    FWRENDEROGRE_API virtual ::Ogre::RenderWindow* getRenderWindow() const = 0;
>>>>>>> 579b10aa

    /// Set the render service using the IOgreRenderWindowInteractor
    virtual void setRenderService(::fwServices::IService::sptr srv)
    {
        m_renderService = srv;
    }

protected:
    ::fwServices::IService::wptr m_renderService;
};

} // namespace fwRenderOgre<|MERGE_RESOLUTION|>--- conflicted
+++ resolved
@@ -120,11 +120,7 @@
     FWRENDEROGRE_API virtual void makeCurrent() = 0;
 
     /// Get Ogre RenderWindow
-<<<<<<< HEAD
     FWRENDEROGRE_API virtual ::Ogre::RenderTarget* getRenderTarget() = 0;
-=======
-    FWRENDEROGRE_API virtual ::Ogre::RenderWindow* getRenderWindow() const = 0;
->>>>>>> 579b10aa
 
     /// Set the render service using the IOgreRenderWindowInteractor
     virtual void setRenderService(::fwServices::IService::sptr srv)
