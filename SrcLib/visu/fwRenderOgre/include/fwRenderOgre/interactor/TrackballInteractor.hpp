/************************************************************************
 *
 * Copyright (C) 2014-2019 IRCAD France
 * Copyright (C) 2014-2019 IHU Strasbourg
 *
 * This file is part of Sight.
 *
 * Sight is free software: you can redistribute it and/or modify it under
 * the terms of the GNU Lesser General Public License as published by
 * the Free Software Foundation, either version 3 of the License, or
 * (at your option) any later version.
 *
 * Sight is distributed in the hope that it will be useful,
 * but WITHOUT ANY WARRANTY; without even the implied warranty of
 * MERCHANTABILITY or FITNESS FOR A PARTICULAR PURPOSE.  See the
 * GNU Lesser General Public License for more details.
 *
 * You should have received a copy of the GNU Lesser General Public
 * License along with Sight. If not, see <https://www.gnu.org/licenses/>.
 *
 ***********************************************************************/

#pragma once

#include "fwRenderOgre/config.hpp"
#include "fwRenderOgre/interactor/IInteractor.hpp"

#include <fwThread/Timer.hpp>

namespace fwRenderOgre::interactor
{

/**
 * @brief Trackball camera interactions.
 *
 * Lets the user move the camera around a point of interest when moving the mouse.
 *
 * @todo make the class final once VRWidgetInteractor is deleted.
 */
class FWRENDEROGRE_CLASS_API TrackballInteractor : public ::fwRenderOgre::interactor::IInteractor
{

public:

    /// Initializes the trackball.
    FWRENDEROGRE_API TrackballInteractor(SPTR(Layer)_layer = nullptr);

    /// Destructs the trackball.
    virtual FWRENDEROGRE_API ~TrackballInteractor() override;

    /**
     * @brief Moves the camera according to the pressed button.
     * @param _button mouse button pressed. Defines the following behaviour:
     * - LEFT: Rotates the camera around the focus point.
     * - MIDDLE: Moves the camera along the screen's axes.
     * - RIGHT: Moves the camera along the forward axis.
     * @param _x current width coordinate of the mouse cursor.
     * @param _y current height coordinate of the mouse cursor.
     * @param _dx the cursor's width displacement since the last event.
     * @param _dy the cursor's height displacement since the last event.
     *
     * @todo set to final when the vr interactor is deleted.
     */
    FWRENDEROGRE_API virtual void mouseMoveEvent(MouseButton _button, Modifier, int _x, int _y,
                                                 int _dx, int _dy) override;
<<<<<<< HEAD

    /// Verifies if the button is pressed within the camera's viewport and enables mouse movements if that is the case.
    virtual void buttonPressEvent(MouseButton _button, Modifier, int _x, int _y) override;

    /// Disables mouse movements.
    virtual void buttonReleaseEvent(MouseButton _button, Modifier, int, int) override;
=======
>>>>>>> b4b5fcbd

    /**
     * @brief Moves the camera towards or away from the focus point.
     * @param _delta distance that the wheel is rotated, in eighths of a degree.
     */
    FWRENDEROGRE_API virtual void wheelEvent(Modifier, int _delta, int, int) final;
<<<<<<< HEAD
=======

    /// Sets the current width/height of the render window.
    FWRENDEROGRE_API virtual void resizeEvent(int _w, int _h) final;
>>>>>>> b4b5fcbd

    /**
     * @brief Defines camera actions when the keyboard is pressed.
     * @param _key pressed key code. Defines the following behaviour:
     * - 'A' or 'a': animates the camera to rotate around the focus point.
     * - 'R' or 'r': moves the camera backwards to see the whole scene.
     * @param _mouseX the mouse's width position at the time of the key press.
     * @param _mouseY the mouse's height position at the time of the key press.
     */
<<<<<<< HEAD
    FWRENDEROGRE_API virtual void keyPressEvent(int _key, Modifier, int _mouseX, int _mouseY) final;

    /**
     * @brief Recomputes the camera's aspect ratio when the render window is resized.
     */
    FWRENDEROGRE_API virtual void resizeEvent(int, int);

=======
    FWRENDEROGRE_API virtual void keyPressEvent(int _key, Modifier) final;

>>>>>>> b4b5fcbd
    /// Recomputes the mouse's scale and focus point from the updated scene length.
    FWRENDEROGRE_API virtual void setSceneLength(float _sceneLength) final;

private:
    /**
     * @brief The camera's scene node will rotate around its point of interest (lookAt).
     * @param dx The mouse's X displacement
     * @param dy The mouse's Y displacement
     */
    void cameraRotate(int, int);

    /**
     * @brief The camera's scene node will translate along its local vertical and horizontal axes.
     * @param dx The horizontal displacement
     * @param dy The vertical displacement
     */
    void cameraTranslate(int, int);

    /// Resets the camera's focal length when the focus point changes.
    void updateCameraFocalLength();

    /// Current distance from the camera to the point of interest.
    float m_lookAtZ;

    /// Scale applied to mouse events.
    float m_mouseScale;

    /// Current zoom factor.
    float m_zoom;

    /// Default mouse scale factor (used to move the camera)
    static constexpr int MOUSE_SCALE_FACTOR = 200;

    /// Animate the camera to rotate around the trackball center.
    bool m_animate { false };

    /// Enables/disables mouse move events.
    bool m_mouseMove { false };

    /// Timer used to animate the camera.
    ::fwThread::Timer::sptr m_timer;
};

} // namespace fwRenderOgre::interactor<|MERGE_RESOLUTION|>--- conflicted
+++ resolved
@@ -63,27 +63,18 @@
      */
     FWRENDEROGRE_API virtual void mouseMoveEvent(MouseButton _button, Modifier, int _x, int _y,
                                                  int _dx, int _dy) override;
-<<<<<<< HEAD
 
     /// Verifies if the button is pressed within the camera's viewport and enables mouse movements if that is the case.
     virtual void buttonPressEvent(MouseButton _button, Modifier, int _x, int _y) override;
 
     /// Disables mouse movements.
     virtual void buttonReleaseEvent(MouseButton _button, Modifier, int, int) override;
-=======
->>>>>>> b4b5fcbd
 
     /**
      * @brief Moves the camera towards or away from the focus point.
      * @param _delta distance that the wheel is rotated, in eighths of a degree.
      */
     FWRENDEROGRE_API virtual void wheelEvent(Modifier, int _delta, int, int) final;
-<<<<<<< HEAD
-=======
-
-    /// Sets the current width/height of the render window.
-    FWRENDEROGRE_API virtual void resizeEvent(int _w, int _h) final;
->>>>>>> b4b5fcbd
 
     /**
      * @brief Defines camera actions when the keyboard is pressed.
@@ -93,18 +84,13 @@
      * @param _mouseX the mouse's width position at the time of the key press.
      * @param _mouseY the mouse's height position at the time of the key press.
      */
-<<<<<<< HEAD
     FWRENDEROGRE_API virtual void keyPressEvent(int _key, Modifier, int _mouseX, int _mouseY) final;
 
     /**
      * @brief Recomputes the camera's aspect ratio when the render window is resized.
      */
-    FWRENDEROGRE_API virtual void resizeEvent(int, int);
+    FWRENDEROGRE_API virtual void resizeEvent(int, int) final;
 
-=======
-    FWRENDEROGRE_API virtual void keyPressEvent(int _key, Modifier) final;
-
->>>>>>> b4b5fcbd
     /// Recomputes the mouse's scale and focus point from the updated scene length.
     FWRENDEROGRE_API virtual void setSceneLength(float _sceneLength) final;
 
