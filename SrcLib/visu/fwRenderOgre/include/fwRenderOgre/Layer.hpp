--- conflicted
+++ resolved
@@ -16,19 +16,13 @@
 #include <fwRenderOgre/IHasAdaptors.hpp>
 #include <fwRenderOgre/compositor/ChainManager.hpp>
 #include <fwRenderOgre/compositor/Core.hpp>
-#include <fwRenderOgre/compositor/Core.hpp>
 #include <fwRenderOgre/IRenderWindowInteractorManager.hpp>
 #include <fwRenderOgre/interactor/IMovementInteractor.hpp>
 #include <fwRenderOgre/interactor/IPickerInteractor.hpp>
 #include <fwRenderOgre/interactor/IInteractor.hpp>
-<<<<<<< HEAD
+#include <fwRenderOgre/compositor/SaoCompositorChainManager.hpp>
 
 #include <fwThread/Worker.hpp>
-=======
-#include <fwRenderOgre/compositor/ChainManager.hpp>
-#include <fwRenderOgre/compositor/Core.hpp>
-#include <fwRenderOgre/compositor/SaoCompositorChainManager.hpp>
->>>>>>> ab1a52ac
 
 #include <OGRE/OgreAxisAlignedBox.h>
 #include <OGRE/OgreSceneManager.h>
@@ -198,9 +192,7 @@
     /// Checks if this layer has a default compositor
     FWRENDEROGRE_API ::fwRenderOgre::compositor::Core::sptr getCoreCompositor();
 
-    // farid
     // return the sao manager for this layer
-
     FWRENDEROGRE_API ::fwRenderOgre::SaoCompositorChainManager::sptr getSaoManager();
 
 
@@ -252,7 +244,6 @@
     /// Ogre default compositor for this layer
     ::fwRenderOgre::compositor::Core::sptr m_coreCompositor;
 
-
     /// Ogre default compositor default transparency technique
     transparencyTechnique m_transparencyTechnique;
 
@@ -261,8 +252,6 @@
     /// Manages the list of available compositors.
     /// The names are associated to a boolean value which indicates whether the compositor is enabled or not
     ::fwRenderOgre::compositor::ChainManager m_compositorChainManager;
-
-    // Farid
 
     /// Ogre sao compositor manager for this layer
     ::fwRenderOgre::SaoCompositorChainManager::sptr m_saoManager;
