/************************************************************************
 *
 * Copyright (C) 2014-2019 IRCAD France
 * Copyright (C) 2014-2019 IHU Strasbourg
 *
 * This file is part of Sight.
 *
 * Sight is free software: you can redistribute it and/or modify it under
 * the terms of the GNU Lesser General Public License as published by
 * the Free Software Foundation, either version 3 of the License, or
 * (at your option) any later version.
 *
 * Sight is distributed in the hope that it will be useful,
 * but WITHOUT ANY WARRANTY; without even the implied warranty of
 * MERCHANTABILITY or FITNESS FOR A PARTICULAR PURPOSE.  See the
 * GNU Lesser General Public License for more details.
 *
 * You should have received a copy of the GNU Lesser General Public
 * License along with Sight. If not, see <https://www.gnu.org/licenses/>.
 *
 ***********************************************************************/

#pragma once

#include "fwRenderOgre/config.hpp"
#include "fwRenderOgre/IRenderWindowInteractorManager.hpp"
#include "fwRenderOgre/Layer.hpp"
#include "fwRenderOgre/overlay/ViewportListener.hpp"
#include "fwRenderOgre/picker/IPicker.hpp"
#include "fwRenderOgre/Utils.hpp"

#include <fwCom/helper/SigSlotConnection.hpp>
#include <fwCom/Signal.hpp>
#include <fwCom/Slot.hpp>
#include <fwCom/Slots.hpp>

#include <fwData/Composite.hpp>

#include <fwRender/IRender.hpp>

#include <fwRuntime/ConfigurationElement.hpp>

#include <fwServices/helper/Config.hpp>
#include <fwServices/registry/ObjectService.hpp>

#include <OGRE/OgreAxisAlignedBox.h>
#include <OGRE/Overlay/OgreOverlay.h>

#include <map>
#include <tuple>

namespace fwRenderOgre
{

class IAdaptor;
class Layer;

/**
 * @brief The generic scene service shows adaptors in a 3D Ogre scene.
 *
 * @section XML XML Configuration
 * @code{.xml}
    <service uid="..." type="::fwRenderOgre::SRender" autoconnect="yes">
        <scene renderMode="auto">
            <layer id="..." depth="1">
                <viewport hOffset="0.03" vOffset="0.03" width="0.3" height="0.3" hAlign="right" vAlign="top"/>
            </layer>
            <layer id="..." depth="2" compositors="Invert;Laplace;Posterize" defaultLight="no" overlays="..."/>

            <adaptor uid="..."/>
            <adaptor uid="..."/>
        </scene>
    </service>
   @endcode
 *
 * @subsection In-Out In-Out
 * - \b offScreen [::fwData::Image] (optional, unused by default): If used, render the scene in an image
 * and not in a window.
 *
 * @subsection Configuration Configuration
 *  - \b scene
 *    - \b renderMode (optional): 'auto' (only when something has changed), 'always' (render continuously) or 'sync'
 *        (only when the slot "requestRender" is called). Default is 'auto'.
 *    - \b width (optional, "1280" by default): width for off-screen rendering
 *    - \b height (optional, "720" by default): height for off-screen rendering
 *  - \b layer : mandatory, defines the scene's layer
 *    - \b viewport (optional):
 *      - \b hAlign (optional, values=left|center|right, default=left): defines the horizontal origin of the viewport.
 *      - \b vAlign (optional, values=top|center|bottom, default=top): defines the vertical origin of the viewport.
 *      - \b hOffset (optional, float, default=0.f): horizontal offset from the origin relatively to the window.
 *      - \b vOffset (optional, float, default=0.f): vertical offset from the origin relatively to the window.
 *      - \b width (optional, float, default=1.f): viewport width relatively to the window.
 *      - \b height (optional, float, default=1.f): viewport height relatively to the window.
 *    - \b id (mandatory): the identifier of the layer
 *    - \b depth (mandatory): the depth of the layer, starting from 1
 *    - \b transparency (optional): the transparency technique to use: DepthPeeling, DualDepthPeeling,
 *                                  WeightedBlended, HybridTransparency or CelShadingDepthPeeling.
 *    - \b numPeels (optional): number of peels for the selected transparency technique.
 *                              Not used for WeightedBlended OIT
 *    - \b compositors (optional): defines the default compositor chain. The compositors are separated by semicolons
 *    - \b fullscreen (optional, yes/no, default="no"): Show the scene in full screen.
 *    - \b stereoMode (optional, yes/no, default="no"): Sets the mode used for stereoscopic 3D rendering,
 *                                          available modes are "AutoStereo5", "AutoStereo8" and "no".
 *    - \b defaultLight (optional, yes/no, default="yes"): Sets if a default light is created in the layer.
 *    - \b overlays (optional): list of overlay names (separated by semicolons) rendered on top of the layer's viewport.
 *  - \b adaptor
 *    - \b uid (mandatory): the identifier of the adaptor
 */
class FWRENDEROGRE_CLASS_API SRender : public ::fwRender::IRender

{
public:
    fwCoreServiceMacro(SRender, ::fwRender::IRender)

    FWRENDEROGRE_API SRender() noexcept;
    FWRENDEROGRE_API virtual ~SRender() noexcept;

    enum class RenderMode
    {
        ALWAYS,
        AUTO,
        SYNC
    };

    typedef std::string AdaptorIdType;
    typedef std::string OgreObjectIdType;
    typedef std::string SceneIdType;

    /// Actives layouts in the scene.
    typedef std::map< SceneIdType, SPTR(::fwRenderOgre::Layer) > LayerMapType;

    FWRENDEROGRE_API static const std::string s_OGREBACKGROUNDID;

    /**
     * @name Signals API
     * @{
     */
    FWRENDEROGRE_API static const ::fwCom::Signals::SignalKeyType s_COMPOSITOR_UPDATED_SIG;
    typedef ::fwCom::Signal<void (std::string, bool, ::fwRenderOgre::Layer::sptr)> CompositorUpdatedSignalType;
    /** @} */

    /**
     * @name Slots API
     * @{
     */
    typedef ::fwCom::Slot< void () > ComputeCameraOrigSlotType;
    /// Slot: Computes the parameters to reset the camera.
    FWRENDEROGRE_API static const ::fwCom::Slots::SlotKeyType s_COMPUTE_CAMERA_ORIG_SLOT;

    typedef ::fwCom::Slot< void () > ComputeCameraClippingSlotType;
    /// Slot: Computes the parameters to reset the camera.
    FWRENDEROGRE_API static const ::fwCom::Slots::SlotKeyType s_COMPUTE_CAMERA_CLIPPING_SLOT;

    /// Slot: Request the picker to do a ray cast according to the passed position.
    FWRENDEROGRE_API static const ::fwCom::Slots::SlotKeyType s_DO_RAY_CAST_SLOT;

    typedef ::fwCom::Slot< void () > RequestRenderSlotType;
    /// Slot: Request a rendering.
    FWRENDEROGRE_API static const ::fwCom::Slots::SlotKeyType s_REQUEST_RENDER_SLOT;
    /** @} */

    /// Sets this render service as the current OpenGL context.
    FWRENDEROGRE_API void makeCurrent();

    /// Requests a render from the Ogre render engine.
    FWRENDEROGRE_API void requestRender();

    /// Returns true if the scene is shown on screen.
    FWRENDEROGRE_API bool isShownOnScreen();

    /// Returns the scene manager corresponding to the sceneID.
    FWRENDEROGRE_API ::Ogre::SceneManager* getSceneManager(const ::std::string& sceneID);

    /// Returns the layer corresponding to the sceneID.
    FWRENDEROGRE_API ::fwRenderOgre::Layer::sptr getLayer(const ::std::string& sceneID);

    /// Returns this render layers.
    FWRENDEROGRE_API LayerMapType getLayers();

    /// Returns m_interactorManager.
    FWRENDEROGRE_API ::fwRenderOgre::IRenderWindowInteractorManager::sptr getInteractorManager() const;

    /// Resets camera parameters with the actual global bounding box.
    FWRENDEROGRE_API void resetCameraCoordinates(const std::string& _layerId);

    /// Computes camera parameters with the actual global bounding box.
    FWRENDEROGRE_API void computeCameraClipping();

    template<class T>
    std::vector<SPTR(T)> getAdaptors() const;

    /// Returns the rendering mode
    RenderMode getRenderMode() const;

protected:

    /// Renders the scene.
    FWRENDEROGRE_API void render();

    /// Configures the adaptors and the connections
    FWRENDEROGRE_API virtual void starting() override;
    /// Stops all the adaptors
    FWRENDEROGRE_API virtual void stopping() override;

    ///Configures the adaptor
    FWRENDEROGRE_API virtual void configuring() override;

    /// Does nothing.
    FWRENDEROGRE_API void updating() override;

private:

    /// Configuration element shared pointer
    typedef ::fwRuntime::ConfigurationElement::sptr ConfigurationType;

    /// Configure background layer of the scene
    void configureBackgroundLayer( const ConfigType& _cfg );
    /// Configure each layer of the scene
    void configureLayer(const ConfigType& _cfg );

    /// Retrieves the viewport parameters from the configuration.
    static Layer::ViewportConfigType configureLayerViewport(const ::fwServices::IService::ConfigType& _cfg);
<<<<<<< HEAD

    /// Contains the scene configuration which is the scene xml node
    ConfigurationType m_sceneConfiguration;
=======
>>>>>>> 885b9c02

    /// Contains all the layers of the scene
    LayerMapType m_layers;

    /// Signal/ Slot connection
    ::fwCom::helper::SigSlotConnection m_connections;

    /// Ogre window interactor manager
    ::fwRenderOgre::IRenderWindowInteractorManager::sptr m_interactorManager;

<<<<<<< HEAD
    /// Listens for render target on all viewports.
    overlay::ViewportListener* m_viewportListener { nullptr };

    /// Maps layers to their viewport. Needed by the viewport listener.
    overlay::ViewportListener::ViewportLayerMapType m_viewportLayerMap;
=======
    /// Maps viewports to their overlays. Needed by the viewport listener.
    overlay::ViewportListener::ViewportOverlaysMapType m_viewportOverlaysMap;

    /// Listens for render target updates for all viewports and enables the required overlays.
    overlay::ViewportListener m_viewportListener { m_viewportOverlaysMap };
>>>>>>> 885b9c02

    /// Ogre root
    ::Ogre::Root* m_ogreRoot { nullptr };

    /// How the rendering is triggered ?
    RenderMode m_renderMode { RenderMode::AUTO };

    /// True if the render window is in fullscreen.
    bool m_fullscreen { false };

    /// Width for off-screen rendering
    unsigned int m_width { 0 };

    /// Height for off-screen rendering
    unsigned int m_height { 0 };

    /// If true, scene is rendered off-screen
    bool m_offScreen { false };

    /// If true and doing offscreen rendering, the scene will be rendered upside down.
    bool m_flip { false };
};

//-----------------------------------------------------------------------------

template<class T>
std::vector<SPTR(T)> SRender::getAdaptors() const
{
    auto servicesVector = ::fwServices::OSR::getServices("::fwRenderOgre::IAdaptor");
    std::vector<SPTR(T)> resultVector;

    for(auto& sceneAdaptor : servicesVector)
    {
        SPTR(T) adaptor = T::dynamicCast(sceneAdaptor);
        if( adaptor )
        {
            if( adaptor->getRenderService() == this->getConstSptr())
            {
                resultVector.push_back(adaptor);
            }
        }
    }

    return resultVector;
}

//------------------------------------------------------------------------------

inline SRender::RenderMode SRender::getRenderMode() const
{
    return m_renderMode;
}

//-----------------------------------------------------------------------------

}<|MERGE_RESOLUTION|>--- conflicted
+++ resolved
@@ -220,12 +220,6 @@
 
     /// Retrieves the viewport parameters from the configuration.
     static Layer::ViewportConfigType configureLayerViewport(const ::fwServices::IService::ConfigType& _cfg);
-<<<<<<< HEAD
-
-    /// Contains the scene configuration which is the scene xml node
-    ConfigurationType m_sceneConfiguration;
-=======
->>>>>>> 885b9c02
 
     /// Contains all the layers of the scene
     LayerMapType m_layers;
@@ -236,19 +230,11 @@
     /// Ogre window interactor manager
     ::fwRenderOgre::IRenderWindowInteractorManager::sptr m_interactorManager;
 
-<<<<<<< HEAD
-    /// Listens for render target on all viewports.
-    overlay::ViewportListener* m_viewportListener { nullptr };
-
-    /// Maps layers to their viewport. Needed by the viewport listener.
-    overlay::ViewportListener::ViewportLayerMapType m_viewportLayerMap;
-=======
     /// Maps viewports to their overlays. Needed by the viewport listener.
     overlay::ViewportListener::ViewportOverlaysMapType m_viewportOverlaysMap;
 
     /// Listens for render target updates for all viewports and enables the required overlays.
     overlay::ViewportListener m_viewportListener { m_viewportOverlaysMap };
->>>>>>> 885b9c02
 
     /// Ogre root
     ::Ogre::Root* m_ogreRoot { nullptr };
