/* ***** BEGIN LICENSE BLOCK *****
 * FW4SPL - Copyright (C) IRCAD, 2014-2016.
 * Distributed under the terms of the GNU Lesser General Public License (LGPL) as
 * published by the Free Software Foundation.
 * ****** END LICENSE BLOCK ****** */

#ifndef __FWRENDEROGRE_SRENDER_HPP__
#define __FWRENDEROGRE_SRENDER_HPP__

#include <fwCom/Slot.hpp>
#include <fwCom/Slots.hpp>
#include <fwCom/Signal.hpp>

#include <fwData/Composite.hpp>

#include <fwRender/IRender.hpp>

#include <fwRenderOgre/picker/IPicker.hpp>
#include <fwRenderOgre/IRenderWindowInteractorManager.hpp>
#include <fwRenderOgre/Layer.hpp>
#include <fwRenderOgre/Utils.hpp>

#include <fwRuntime/ConfigurationElement.hpp>

#include <fwServices/helper/Config.hpp>
#include <fwServices/helper/SigSlotConnection.hpp>

#include <OGRE/OgreAxisAlignedBox.h>

#include <map>

#include "fwRenderOgre/config.hpp"

namespace fwRenderOgre
{

class IAdaptor;

/**
 * @class SRender
 * @brief The generic scene service shows adaptors in a 3D Ogre scene.
 *
 * @section XML XML Configuration
 *
 * @code{.xml}
   <service uid="generiSceneUID" impl="::fwRenderOgre::SRender" type="::fwRender::IRender" autoconnect="yes">
    <scene renderMode="auto">
        <renderer id="rendererId" layer="1" compositors="Invert;Laplace;Posterize" />

        <adaptor id="meshAdaptor" class="::visuOgreAdaptor::SMesh" objectId="meshKey">
            <config dynamic="true" transform="meshTFAdaptor" texture="texLiver"/>
        </adaptor>

        <adaptor id="transformAdaptor" class="::visuOgreAdaptor::STransform" objectId="meshTF">
            <config transform="meshTFAdaptor"/>
        </adaptor>

        <...>

        <connect>
            <signal>adaptorUID/modified</signal>
            <slot>serviceUid/updateTM</slot>
        </connect>

        <connect waitForKey="tm3dKey">
            <signal>modified</signal><!-- signal for object "tm3dKey" -->
            <slot>serviceUid/updateTM</slot>
        </connect>

        <proxy channel="myChannel">
            <signal>adaptor2UID/modified</signal>
            <slot>service2Uid/updateTM</slot>
        </proxy>
    </scene>
   </service>
   @endcode
 * With :
 *  - \b scene
 *    - \b renderMode (optional): 'auto' (only when something has changed) or 'always' (render continuously).
 *         Default is 'auto'.
 *  - \b adaptor
 *    - \b id (mandatory): the identifier of the adaptor
 *    - \b class (mandatory): the classname of the adaptor service
 *    - \b uid (optional): the fwID to specify for the adaptor service
 *    - \b objectId (mandatory): the key of the adaptor's object in the scene's composite. The "self" key is used
 *         when the adaptor works on the scene's composite.
 *    - \b config: adaptor's configuration. It is parsed in the adaptor's configuring() method.
 *  - \b connect/proxy : not mandatory, connects signal to slot
 *    - \b waitForKey : not mandatory, defines the required object key for the signal/slot connection
 *    - \b signal : mandatory, must be signal holder UID, followed by '/', followed by signal name. To use the
 *         object (defined by waitForKey) signal, you don't have to write object uid, only the signal name.
 *    - \b slot : mandatory, must be slot holder UID, followed by '/', followed by slot name
 *  - \b renderer : mandatory, defines the scene's layer
 *    - \b id (mandatory): the identifier of the layer
 *    - \b layer (mandatory): the depth of the layer, starting from 1
 *    - \b transparency (optional): the transparency technique to use: DepthPeeling, DualDepthPeeling,
 *                                  WeightedBlended, HybridTransparency or CelShadingDepthPeeling.
 *    - \b numPeels (optional): number of peels for the selected transparency technique.
 *                              Not used for WeightedBlended OIT
 *    - \b compositors (optional): defines the default compositor chain. The compositors are separated by semicolons
 *    - \b fullscreen (optional, default="no"): Show the scene in full screen.
 */
class FWRENDEROGRE_CLASS_API SRender : public ::fwRender::IRender

{
public:
    fwCoreServiceClassDefinitionsMacro ( (SRender)(::fwRender::IRender) );

    FWRENDEROGRE_API SRender() throw();
    FWRENDEROGRE_API virtual ~SRender() throw();

    typedef std::string AdaptorIdType;
    typedef std::string OgreObjectIdType;
    typedef std::string SceneIdType;
    typedef std::map< std::string, ::fwData::Object::csptr > ConstObjectMapType;

    /// Actives layouts in the scene
    typedef std::map< SceneIdType, ::fwRenderOgre::Layer::sptr > LayerMapType;

    /**
     * @name Slots API
     * @{
     */
    typedef ::fwCom::Slot< void () > StartObjectSlotType;
    /// Slot: Start each adaptor contained in this render service
    FWRENDEROGRE_API static const ::fwCom::Slots::SlotKeyType s_START_OBJECT_SLOT;

    typedef ::fwCom::Slot< void () > ComputeCameraOrigSlotType;
    /// Slot: Computes the parameters to reset the camera
    FWRENDEROGRE_API static const ::fwCom::Slots::SlotKeyType s_COMPUTE_CAMERA_ORIG_SLOT;

    typedef ::fwCom::Slot< void () > ComputeCameraClippingSlotType;
    /// Slot: Computes the parameters to reset the camera
    FWRENDEROGRE_API static const ::fwCom::Slots::SlotKeyType s_COMPUTE_CAMERA_CLIPPING_SLOT;

    typedef ::fwCom::Slot< void (int, int, int, int) > DoRayCastSlotType;
    /// Slot: Request the picker to do a ray cast according to the passed position
    FWRENDEROGRE_API static const ::fwCom::Slots::SlotKeyType s_DO_RAY_CAST_SLOT;
    /** @} */

    /// Set this render service as the current OpenGL context
    FWRENDEROGRE_API void makeCurrent();

    /// Request a render from the Ogre render engine
    FWRENDEROGRE_API void requestRender();

    /// Returns true if the scene is shown on screen
    FWRENDEROGRE_API bool isShownOnScreen();

    /// Returns the adaptor corresponding to the given id
    FWRENDEROGRE_API SPTR (IAdaptor) getAdaptor(AdaptorIdType adaptorId);

    /// Returns the scene manager corresponding to the sceneID
    FWRENDEROGRE_API ::Ogre::SceneManager* getSceneManager(::std::string sceneID = "default");

    /// Returns the layer corresponding to the sceneID
    FWRENDEROGRE_API ::fwRenderOgre::Layer::sptr getLayer(::std::string sceneID = "default");

    /// Returns this render layers
    FWRENDEROGRE_API LayerMapType getLayers();

    /// Returns m_interactorManager
    FWRENDEROGRE_API ::fwRenderOgre::IRenderWindowInteractorManager::sptr getInteractorManager();

    /// Reset camera parameters with the actual global bounding box
    FWRENDEROGRE_API void resetCameraCoordinates(const std::string& _layerId);

    /// Compute camera parameters with the actual global bounding box
    FWRENDEROGRE_API void computeCameraClipping();

    /**
     * @brief Returns proposals to connect service slots to associated object signals,
     * this method is used for obj/srv auto connection
     *
     * Connects Composite::s_ADDED_OBJECTS_SIG to this::s_ADD_OBJECTS_SLOT
     * Connects Composite::s_CHANGED_OBJECTS_SIG to this::s_CHANGE_OBJECTS_SLOT
     * Connects Composite::s_REMOVED_OBJECTS_SIG to this::s_REMOVE_OBJECTS_SLOT
     */
    FWRENDEROGRE_API virtual KeyConnectionsType getObjSrvConnections() const;

    /**
     * @brief Returns proposals to connect service slots to associated object signals,
     * this method is used for obj/srv auto connection
     *
     * Connect Composite::s_ADDED_OBJECTS_SIG to this::s_UPDATE_OBJECTS_SLOT
     * Connect Composite::s_CHANGED_OBJECTS_SIG to this::s_UPDATE_OBJECTS_SLOT
     * Connect Composite::s_REMOVED_OBJECTS_SIG to this::s_UPDATE_OBJECTS_SLOT
     */
    FWRENDEROGRE_API ::fwServices::IService::KeyConnectionsMap getAutoConnections() const;

<<<<<<< HEAD
=======
    /// TEMP: Function to grab the composite while we maintain appXml and appXml2
    FWRENDEROGRE_API ::fwData::Composite::sptr getComposite();

>>>>>>> 887bc790
protected:

    /// Renders the scene.
    FWRENDEROGRE_API void render();

    /// Configures the adaptors and the connections
    FWRENDEROGRE_API virtual void starting() throw( ::fwTools::Failed);
    /// Stops all the adaptors
    FWRENDEROGRE_API virtual void stopping() throw( ::fwTools::Failed);

    ///Configures the adaptor
    FWRENDEROGRE_API virtual void configuring() throw( ::fwTools::Failed);

    /// Does nothing.
    FWRENDEROGRE_API void updating() throw( ::fwTools::Failed);

private:

    /// Wrapper class containing an adaptor
    class SceneAdaptor
    {
    public:

        SPTR (IAdaptor) getService() const
        {
            return m_service.lock();
        }

        ConfigurationType m_config;
        WPTR(IAdaptor) m_service;

    };

    /// Actives adaptors in scene
    typedef std::map< AdaptorIdType, SceneAdaptor > SceneAdaptorsMapType;
    /// Configuration element shared pointer
    typedef ::fwRuntime::ConfigurationElement::sptr ConfigurationType;


    /// Start Ogre OpenGL context
    void startContext();
    /// Stop Ogre OpenGL context
    void stopContext();

    /// Configure background layer of the scene
    void configureBackgroundLayer( ConfigurationType conf );
    /// Configure each layer of the scene
    void configureLayer( ConfigurationType conf );
    /// Configure each adaptors of the scene
    void configureObject( ConfigurationType conf );
    /// Start each adaptors of the scene
    void startObject();

    /// Creates the connection if the required key is contained in the composite
    void connectAfterWait(::fwData::Composite::ContainerType objects);

    /// Creates the connection given by the configuration for obj associated with the key in the composite.
<<<<<<< HEAD
    void manageConnection(const std::string &key, const fwData::Object::csptr &obj,
                          const ConfigurationType &config);

    /// Creates the proxy given by the configuration for obj associated with the key in the composite.
    void manageProxy(const std::string &key, const fwData::Object::csptr &obj,
=======
    void manageConnection(const std::string &key, const ::fwData::Object::csptr &obj,
                          const ConfigurationType &config);

    /// Creates the proxy given by the configuration for obj associated with the key in the composite.
    void manageProxy(const std::string &key, const ::fwData::Object::csptr &obj,
>>>>>>> 887bc790
                     const ConfigurationType &config);

    /// Disconnects the connection based on a object key
    template< class ContainerType >
    void disconnect( const ContainerType& objects );

    /// Execute a ray cast with a ray built from (x,y) point, which is the mouse position
    void doRayCast(int x, int y, int width, int height);

    /// Slot: add objects
    void addObjects(::fwData::Composite::ContainerType objects);

    /// Slot: change objects
    void changeObjects(::fwData::Composite::ContainerType newObjects, ::fwData::Composite::ContainerType oldObjects);

    /// Slot: remove objects
    void removeObjects(::fwData::Composite::ContainerType objects);

    /// Configure the objects
    void configureObjects(::fwData::Composite::ContainerType objects);

    /// TEMP: Function to grab the composite while we maintain V1 and V2
    ::fwData::Composite::sptr getComposite();

    /// Contains all the adaptors of the scene
    SceneAdaptorsMapType m_sceneAdaptors;

    /// Contains the scene configuration which is the scene xml node
    ConfigurationType m_sceneConfiguration;

    /// Contains all the layers of the scene
    LayerMapType m_layers;

    /// Signal/ Slot connection
    ::fwServices::helper::SigSlotConnection::sptr m_connections;

    /// Map to register proxy connections
    ::fwServices::helper::Config::ProxyConnectionsMapType m_proxyMap;

    typedef std::vector< ConfigurationType > ConnectConfigType;
    /// vector containing all the connections configurations
    ConnectConfigType m_connect;

    /// vector containing all the proxy configurations
    ConnectConfigType m_proxies;

    typedef std::map< std::string, ::fwServices::helper::SigSlotConnection::sptr > ObjectConnectionsMapType;
    /// map containing the object key/connection relation
    ObjectConnectionsMapType m_objectConnections;

    /// Ogre window interactor manager
    ::fwRenderOgre::IRenderWindowInteractorManager::sptr m_interactorManager;

    /// Ogre root
    ::Ogre::Root* m_ogreRoot;

    /// Show or not ogre overlay
    bool m_showOverlay;

    /// True is the slot startObject has been called, so the adaptors can be started in the configureObject() method.
    bool m_startAdaptor;

    /// True if the rendering is done only when requested
    bool m_renderOnDemand;

    /// True if the render window is in fullscreen.
    bool m_fullscreen;
};

//-----------------------------------------------------------------------------

template< class ContainerType >
void SRender::disconnect(const ContainerType& objects)
{
    for(auto element :  objects)
    {
        std::string key = element.first;
        if(m_objectConnections.find(key) != m_objectConnections.end())
        {
            m_objectConnections[key]->disconnect();
            m_objectConnections.erase(key);
        }

        ::fwServices::helper::Config::disconnectProxies(key, m_proxyMap);
    }
}

//-----------------------------------------------------------------------------

}
#endif // __FWRENDEROGRE_SRENDER_HPP__<|MERGE_RESOLUTION|>--- conflicted
+++ resolved
@@ -188,12 +188,9 @@
      */
     FWRENDEROGRE_API ::fwServices::IService::KeyConnectionsMap getAutoConnections() const;
 
-<<<<<<< HEAD
-=======
     /// TEMP: Function to grab the composite while we maintain appXml and appXml2
     FWRENDEROGRE_API ::fwData::Composite::sptr getComposite();
 
->>>>>>> 887bc790
 protected:
 
     /// Renders the scene.
@@ -251,19 +248,11 @@
     void connectAfterWait(::fwData::Composite::ContainerType objects);
 
     /// Creates the connection given by the configuration for obj associated with the key in the composite.
-<<<<<<< HEAD
-    void manageConnection(const std::string &key, const fwData::Object::csptr &obj,
+    void manageConnection(const std::string &key, const ::fwData::Object::sptr &obj,
                           const ConfigurationType &config);
 
     /// Creates the proxy given by the configuration for obj associated with the key in the composite.
-    void manageProxy(const std::string &key, const fwData::Object::csptr &obj,
-=======
-    void manageConnection(const std::string &key, const ::fwData::Object::csptr &obj,
-                          const ConfigurationType &config);
-
-    /// Creates the proxy given by the configuration for obj associated with the key in the composite.
-    void manageProxy(const std::string &key, const ::fwData::Object::csptr &obj,
->>>>>>> 887bc790
+    void manageProxy(const std::string &key, const ::fwData::Object::sptr &obj,
                      const ConfigurationType &config);
 
     /// Disconnects the connection based on a object key
